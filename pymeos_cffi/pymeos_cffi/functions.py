from datetime import datetime, timedelta
from typing import Any, Tuple, Optional, List, Union

import _meos_cffi
from .errors import raise_meos_exception
import postgis as pg
import shapely.geometry as spg
from dateutil.parser import parse
from shapely import wkt, wkb, get_srid
from shapely.geometry.base import BaseGeometry
from spans.types import floatrange, intrange

_ffi = _meos_cffi.ffi
_lib = _meos_cffi.lib

_error: Optional[int] = None
_error_level: Optional[int] = None
_error_message: Optional[str] = None


def _check_error() -> None:
    global _error, _error_level, _error_message
    if _error is not None:
        error = _error
        error_level = _error_level
        error_message = _error_message
        _error = None
        _error_level = None
        _error_message = None
        raise_meos_exception(error_level, error, error_message)


@_ffi.def_extern()
def py_error_handler(error_level, error_code, error_msg):
    global _error, _error_level, _error_message
    _error = error_code
    _error_level = error_level
    _error_message = _ffi.string(error_msg).decode('utf-8')


def create_pointer(object: 'Any', type: str) -> 'Any *':
    return _ffi.new(f'{type} *', object)


def get_address(value: 'Any') -> 'Any *':
    return _ffi.addressof(value)


def datetime_to_timestamptz(dt: datetime) -> int:
    return _lib.pg_timestamptz_in(dt.strftime('%Y-%m-%d %H:%M:%S%z').encode('utf-8'), -1)


def timestamptz_to_datetime(ts: int) -> datetime:
    return parse(pg_timestamptz_out(ts))


def timedelta_to_interval(td: timedelta) -> Any:
    return _ffi.new('Interval *', {'time': td.microseconds + td.seconds * 1000000, 'day': td.days, 'month': 0})


def interval_to_timedelta(interval: Any) -> timedelta:
    # TODO fix for months/years
    return timedelta(days=interval.day, microseconds=interval.time)


def geo_to_gserialized(geom: Union[pg.Geometry, BaseGeometry], geodetic: bool) -> 'GSERIALIZED *':
    if geodetic:
        return geography_to_gserialized(geom)
    else:
        return geometry_to_gserialized(geom)


def geometry_to_gserialized(geom: Union[pg.Geometry, BaseGeometry]) -> 'GSERIALIZED *':
    if isinstance(geom, pg.Geometry):
        text = geom.wkt
        # if geom.has_srid():
        #     text = f'SRID={geom.srid};{text}'
    elif isinstance(geom, BaseGeometry):
        text = wkt.dumps(geom)
        if get_srid(geom) > 0:
            text = f'SRID={get_srid(geom)};{text}'
    else:
        raise TypeError('Parameter geom must be either a PostGIS Geometry or a Shapely BaseGeometry')
    gs = pgis_geometry_in(text, -1)
    return gs


def geography_to_gserialized(geom: Union[pg.Geometry, BaseGeometry]) -> 'GSERIALIZED *':
    if isinstance(geom, pg.Geometry):
        text = geom.wkt
        # if geom.has_srid():
        #     text = f'SRID={geom.srid};{text}'
    elif isinstance(geom, BaseGeometry):
        text = wkt.dumps(geom)
        if get_srid(geom) > 0:
            text = f'SRID={get_srid(geom)};{text}'
    else:
        raise TypeError('Parameter geom must be either a PostGIS Geometry or a Shapely BaseGeometry')
    gs = pgis_geography_in(text, -1)
    return gs


def gserialized_to_shapely_point(geom: 'const GSERIALIZED *', precision: int = 6) -> spg.Point:
    return wkt.loads(gserialized_as_text(geom, precision))


def gserialized_to_shapely_geometry(geom: 'const GSERIALIZED *', precision: int = 6) -> BaseGeometry:
    return wkt.loads(gserialized_as_text(geom, precision))


def intrange_to_intspan(irange: intrange) -> 'Span *':
    return intspan_make(irange.lower, irange.upper, irange.lower_inc, irange.upper_inc)


def intspan_to_intrange(ispan: 'Span *') -> intrange:
    return intrange(intspan_lower(ispan), intspan_upper(ispan), ispan.lower_inc, ispan.upper_inc)


def floatrange_to_floatspan(frange: floatrange) -> 'Span *':
    return floatspan_make(frange.lower, frange.upper, frange.lower_inc, frange.upper_inc)


def floatspan_to_floatrange(fspan: 'Span *') -> floatrange:
    return floatrange(floatspan_lower(fspan), floatspan_upper(fspan), fspan.lower_inc, fspan.upper_inc)


def as_tinstant(temporal: 'Temporal *') -> 'TInstant *':
    return _ffi.cast('TInstant *', temporal)


def as_tsequence(temporal: 'Temporal *') -> 'TSequence *':
    return _ffi.cast('TSequence *', temporal)


def as_tsequenceset(temporal: 'Temporal *') -> 'TSequenceSet *':
    return _ffi.cast('TSequenceSet *', temporal)


# -----------------------------------------------------------------------------
# ----------------------End of manually-defined functions----------------------
# -----------------------------------------------------------------------------

def lwpoint_make(srid: 'int32_t', hasz: int, hasm: int, p: 'const POINT4D *') -> 'LWPOINT *':
    srid_converted = _ffi.cast('int32_t', srid)
    p_converted = _ffi.cast('const POINT4D *', p)
    result = _lib.lwpoint_make(srid_converted, hasz, hasm, p_converted)
    _check_error()
    return result if result != _ffi.NULL else None


def lwgeom_from_gserialized(g: 'const GSERIALIZED *') -> 'LWGEOM *':
    g_converted = _ffi.cast('const GSERIALIZED *', g)
    result = _lib.lwgeom_from_gserialized(g_converted)
    _check_error()
    return result if result != _ffi.NULL else None


def gserialized_from_lwgeom(geom: 'LWGEOM *') -> 'GSERIALIZED *':
    geom_converted = _ffi.cast('LWGEOM *', geom)
    size_converted = _ffi.NULL
    result = _lib.gserialized_from_lwgeom(geom_converted, size_converted)
    _check_error()
    return result if result != _ffi.NULL else None


def lwgeom_get_srid(geom: 'const LWGEOM *') -> 'int32_t':
    geom_converted = _ffi.cast('const LWGEOM *', geom)
    result = _lib.lwgeom_get_srid(geom_converted)
    _check_error()
    return result if result != _ffi.NULL else None


def lwpoint_get_x(point: 'const LWPOINT *') -> 'double':
    point_converted = _ffi.cast('const LWPOINT *', point)
    result = _lib.lwpoint_get_x(point_converted)
    _check_error()
    return result if result != _ffi.NULL else None


def lwpoint_get_y(point: 'const LWPOINT *') -> 'double':
    point_converted = _ffi.cast('const LWPOINT *', point)
    result = _lib.lwpoint_get_y(point_converted)
    _check_error()
    return result if result != _ffi.NULL else None


def lwpoint_get_z(point: 'const LWPOINT *') -> 'double':
    point_converted = _ffi.cast('const LWPOINT *', point)
    result = _lib.lwpoint_get_z(point_converted)
    _check_error()
    return result if result != _ffi.NULL else None


def lwpoint_get_m(point: 'const LWPOINT *') -> 'double':
    point_converted = _ffi.cast('const LWPOINT *', point)
    result = _lib.lwpoint_get_m(point_converted)
    _check_error()
    return result if result != _ffi.NULL else None


def lwgeom_has_z(geom: 'const LWGEOM *') -> 'int':
    geom_converted = _ffi.cast('const LWGEOM *', geom)
    result = _lib.lwgeom_has_z(geom_converted)
    _check_error()
    return result if result != _ffi.NULL else None


def lwgeom_has_m(geom: 'const LWGEOM *') -> 'int':
    geom_converted = _ffi.cast('const LWGEOM *', geom)
    result = _lib.lwgeom_has_m(geom_converted)
    _check_error()
    return result if result != _ffi.NULL else None


def meos_initialize(tz_str: "Optional[str]") -> None:
    tz_str_converted = tz_str.encode('utf-8') if tz_str is not None else _ffi.NULL
    _lib.meos_initialize(tz_str_converted, _lib.py_error_handler)


def meos_finalize() -> None:
    _lib.meos_finalize()
    _check_error()


def bool_in(in_str: str) -> 'bool':
    in_str_converted = in_str.encode('utf-8')
    result = _lib.bool_in(in_str_converted)
    _check_error()
    return result if result != _ffi.NULL else None


def bool_out(b: bool) -> str:
    result = _lib.bool_out(b)
    _check_error()
    result = _ffi.string(result).decode('utf-8')
    return result if result != _ffi.NULL else None


def cstring2text(cstring: str) -> 'text *':
    cstring_converted = cstring.encode('utf-8')
    result = _lib.cstring2text(cstring_converted)
    return result


def pg_date_in(string: str) -> 'DateADT':
    string_converted = string.encode('utf-8')
    result = _lib.pg_date_in(string_converted)
    _check_error()
    return result if result != _ffi.NULL else None


def pg_date_out(date: 'DateADT') -> str:
    date_converted = _ffi.cast('DateADT', date)
    result = _lib.pg_date_out(date_converted)
    _check_error()
    result = _ffi.string(result).decode('utf-8')
    return result if result != _ffi.NULL else None


def pg_interval_cmp(interval1: 'const Interval *', interval2: 'const Interval *') -> 'int':
    interval1_converted = _ffi.cast('const Interval *', interval1)
    interval2_converted = _ffi.cast('const Interval *', interval2)
    result = _lib.pg_interval_cmp(interval1_converted, interval2_converted)
    _check_error()
    return result if result != _ffi.NULL else None


def pg_interval_in(string: str, typmod: int) -> 'Interval *':
    string_converted = string.encode('utf-8')
    typmod_converted = _ffi.cast('int32', typmod)
    result = _lib.pg_interval_in(string_converted, typmod_converted)
    _check_error()
    return result if result != _ffi.NULL else None


def pg_interval_make(years: int, months: int, weeks: int, days: int, hours: int, mins: int, secs: float) -> 'Interval *':
    years_converted = _ffi.cast('int32', years)
    months_converted = _ffi.cast('int32', months)
    weeks_converted = _ffi.cast('int32', weeks)
    days_converted = _ffi.cast('int32', days)
    hours_converted = _ffi.cast('int32', hours)
    mins_converted = _ffi.cast('int32', mins)
    result = _lib.pg_interval_make(years_converted, months_converted, weeks_converted, days_converted, hours_converted, mins_converted, secs)
    _check_error()
    return result if result != _ffi.NULL else None


def pg_interval_mul(span: 'const Interval *', factor: float) -> 'Interval *':
    span_converted = _ffi.cast('const Interval *', span)
    result = _lib.pg_interval_mul(span_converted, factor)
    _check_error()
    return result if result != _ffi.NULL else None


def pg_interval_out(span: 'const Interval *') -> str:
    span_converted = _ffi.cast('const Interval *', span)
    result = _lib.pg_interval_out(span_converted)
    _check_error()
    result = _ffi.string(result).decode('utf-8')
    return result if result != _ffi.NULL else None


def pg_interval_to_char(it: 'Interval *', fmt: str) -> str:
    it_converted = _ffi.cast('Interval *', it)
    fmt_converted = cstring2text(fmt)
    result = _lib.pg_interval_to_char(it_converted, fmt_converted)
    _check_error()
    result = text2cstring(result)
    return result if result != _ffi.NULL else None


def pg_interval_pl(span1: 'const Interval *', span2: 'const Interval *') -> 'Interval *':
    span1_converted = _ffi.cast('const Interval *', span1)
    span2_converted = _ffi.cast('const Interval *', span2)
    result = _lib.pg_interval_pl(span1_converted, span2_converted)
    _check_error()
    return result if result != _ffi.NULL else None


def pg_time_in(string: str, typmod: int) -> 'TimeADT':
    string_converted = string.encode('utf-8')
    typmod_converted = _ffi.cast('int32', typmod)
    result = _lib.pg_time_in(string_converted, typmod_converted)
    _check_error()
    return result if result != _ffi.NULL else None


def pg_time_out(time: 'TimeADT') -> str:
    time_converted = _ffi.cast('TimeADT', time)
    result = _lib.pg_time_out(time_converted)
    _check_error()
    result = _ffi.string(result).decode('utf-8')
    return result if result != _ffi.NULL else None


def pg_timestamp_in(string: str, typmod: int) -> 'Timestamp':
    string_converted = string.encode('utf-8')
    typmod_converted = _ffi.cast('int32', typmod)
    result = _lib.pg_timestamp_in(string_converted, typmod_converted)
    _check_error()
    return result if result != _ffi.NULL else None


def pg_timestamp_mi(dt1: int, dt2: int) -> 'Interval *':
    dt1_converted = _ffi.cast('TimestampTz', dt1)
    dt2_converted = _ffi.cast('TimestampTz', dt2)
    result = _lib.pg_timestamp_mi(dt1_converted, dt2_converted)
    _check_error()
    return result if result != _ffi.NULL else None


def pg_timestamp_mi_interval(timestamp: int, span: 'const Interval *') -> 'TimestampTz':
    timestamp_converted = _ffi.cast('TimestampTz', timestamp)
    span_converted = _ffi.cast('const Interval *', span)
    result = _lib.pg_timestamp_mi_interval(timestamp_converted, span_converted)
    _check_error()
    return result if result != _ffi.NULL else None


def pg_timestamp_out(dt: int) -> str:
    dt_converted = _ffi.cast('Timestamp', dt)
    result = _lib.pg_timestamp_out(dt_converted)
    _check_error()
    result = _ffi.string(result).decode('utf-8')
    return result if result != _ffi.NULL else None


def pg_timestamp_pl_interval(timestamp: int, span: 'const Interval *') -> 'TimestampTz':
    timestamp_converted = _ffi.cast('TimestampTz', timestamp)
    span_converted = _ffi.cast('const Interval *', span)
    result = _lib.pg_timestamp_pl_interval(timestamp_converted, span_converted)
    _check_error()
    return result if result != _ffi.NULL else None


def pg_timestamp_to_char(dt: int, fmt: str) -> str:
    dt_converted = _ffi.cast('Timestamp', dt)
    fmt_converted = cstring2text(fmt)
    result = _lib.pg_timestamp_to_char(dt_converted, fmt_converted)
    _check_error()
    result = text2cstring(result)
    return result if result != _ffi.NULL else None


def pg_timestamptz_in(string: str, typmod: int) -> 'TimestampTz':
    string_converted = string.encode('utf-8')
    typmod_converted = _ffi.cast('int32', typmod)
    result = _lib.pg_timestamptz_in(string_converted, typmod_converted)
    _check_error()
    return result if result != _ffi.NULL else None


def pg_timestamptz_out(dt: int) -> str:
    dt_converted = _ffi.cast('TimestampTz', dt)
    result = _lib.pg_timestamptz_out(dt_converted)
    _check_error()
    result = _ffi.string(result).decode('utf-8')
    return result if result != _ffi.NULL else None


def pg_timestamptz_to_char(dt: int, fmt: str) -> str:
    dt_converted = _ffi.cast('TimestampTz', dt)
    fmt_converted = cstring2text(fmt)
    result = _lib.pg_timestamptz_to_char(dt_converted, fmt_converted)
    _check_error()
    result = text2cstring(result)
    return result if result != _ffi.NULL else None


def pg_to_date(date_txt: str, fmt: str) -> 'DateADT':
    date_txt_converted = cstring2text(date_txt)
    fmt_converted = cstring2text(fmt)
    result = _lib.pg_to_date(date_txt_converted, fmt_converted)
    _check_error()
    return result if result != _ffi.NULL else None


def pg_to_timestamp(date_txt: str, fmt: str) -> 'TimestampTz':
    date_txt_converted = cstring2text(date_txt)
    fmt_converted = cstring2text(fmt)
    result = _lib.pg_to_timestamp(date_txt_converted, fmt_converted)
    _check_error()
    return result if result != _ffi.NULL else None


def text2cstring(textptr: 'text *') -> str:
    result = _lib.text2cstring(textptr)
    result = _ffi.string(result).decode('utf-8')
    return result


def geography_from_hexewkb(wkt: str) -> 'GSERIALIZED *':
    wkt_converted = wkt.encode('utf-8')
    result = _lib.geography_from_hexewkb(wkt_converted)
    _check_error()
    return result if result != _ffi.NULL else None


def geography_from_text(wkt: str, srid: int) -> 'GSERIALIZED *':
    wkt_converted = wkt.encode('utf-8')
    result = _lib.geography_from_text(wkt_converted, srid)
    _check_error()
    return result if result != _ffi.NULL else None


def geometry_from_hexewkb(wkt: str) -> 'GSERIALIZED *':
    wkt_converted = wkt.encode('utf-8')
    result = _lib.geometry_from_hexewkb(wkt_converted)
    _check_error()
    return result if result != _ffi.NULL else None


def geometry_from_text(wkt: str, srid: int) -> 'GSERIALIZED *':
    wkt_converted = wkt.encode('utf-8')
    result = _lib.geometry_from_text(wkt_converted, srid)
    _check_error()
    return result if result != _ffi.NULL else None


def gserialized_as_ewkb(gs: 'const GSERIALIZED *', type: str) -> 'bytea *':
    gs_converted = _ffi.cast('const GSERIALIZED *', gs)
    type_converted = type.encode('utf-8')
    result = _lib.gserialized_as_ewkb(gs_converted, type_converted)
    _check_error()
    return result if result != _ffi.NULL else None


def gserialized_as_ewkt(gs: 'const GSERIALIZED *', precision: int) -> str:
    gs_converted = _ffi.cast('const GSERIALIZED *', gs)
    result = _lib.gserialized_as_ewkt(gs_converted, precision)
    _check_error()
    result = _ffi.string(result).decode('utf-8')
    return result if result != _ffi.NULL else None


def gserialized_as_geojson(gs: 'const GSERIALIZED *', option: int, precision: int, srs: "Optional[str]") -> str:
    gs_converted = _ffi.cast('const GSERIALIZED *', gs)
    srs_converted = srs.encode('utf-8') if srs is not None else _ffi.NULL
    result = _lib.gserialized_as_geojson(gs_converted, option, precision, srs_converted)
    _check_error()
    result = _ffi.string(result).decode('utf-8')
    return result if result != _ffi.NULL else None


def gserialized_as_hexewkb(gs: 'const GSERIALIZED *', type: str) -> str:
    gs_converted = _ffi.cast('const GSERIALIZED *', gs)
    type_converted = type.encode('utf-8')
    result = _lib.gserialized_as_hexewkb(gs_converted, type_converted)
    _check_error()
    result = _ffi.string(result).decode('utf-8')
    return result if result != _ffi.NULL else None


def gserialized_as_text(gs: 'const GSERIALIZED *', precision: int) -> str:
    gs_converted = _ffi.cast('const GSERIALIZED *', gs)
    result = _lib.gserialized_as_text(gs_converted, precision)
    _check_error()
    result = _ffi.string(result).decode('utf-8')
    return result if result != _ffi.NULL else None


def gserialized_from_ewkb(bytea_wkb: 'const bytea *', srid: int) -> 'GSERIALIZED *':
    bytea_wkb_converted = _ffi.cast('const bytea *', bytea_wkb)
    srid_converted = _ffi.cast('int32', srid)
    result = _lib.gserialized_from_ewkb(bytea_wkb_converted, srid_converted)
    _check_error()
    return result if result != _ffi.NULL else None


def gserialized_from_geojson(geojson: str) -> 'GSERIALIZED *':
    geojson_converted = geojson.encode('utf-8')
    result = _lib.gserialized_from_geojson(geojson_converted)
    _check_error()
    return result if result != _ffi.NULL else None


def gserialized_out(gs: 'const GSERIALIZED *') -> str:
    gs_converted = _ffi.cast('const GSERIALIZED *', gs)
    result = _lib.gserialized_out(gs_converted)
    _check_error()
    result = _ffi.string(result).decode('utf-8')
    return result if result != _ffi.NULL else None


def pgis_geography_in(input: str, geom_typmod: int) -> 'GSERIALIZED *':
    input_converted = input.encode('utf-8')
    geom_typmod_converted = _ffi.cast('int32', geom_typmod)
    result = _lib.pgis_geography_in(input_converted, geom_typmod_converted)
    _check_error()
    return result if result != _ffi.NULL else None


def pgis_geometry_in(input: str, geom_typmod: int) -> 'GSERIALIZED *':
    input_converted = input.encode('utf-8')
    geom_typmod_converted = _ffi.cast('int32', geom_typmod)
    result = _lib.pgis_geometry_in(input_converted, geom_typmod_converted)
    _check_error()
    return result if result != _ffi.NULL else None


def pgis_gserialized_same(gs1: 'const GSERIALIZED *', gs2: 'const GSERIALIZED *') -> 'bool':
    gs1_converted = _ffi.cast('const GSERIALIZED *', gs1)
    gs2_converted = _ffi.cast('const GSERIALIZED *', gs2)
    result = _lib.pgis_gserialized_same(gs1_converted, gs2_converted)
    _check_error()
    return result if result != _ffi.NULL else None


def bigintset_in(string: str) -> 'Set *':
    string_converted = string.encode('utf-8')
    result = _lib.bigintset_in(string_converted)
    _check_error()
    return result if result != _ffi.NULL else None


def bigintset_out(set: 'const Set *') -> str:
    set_converted = _ffi.cast('const Set *', set)
    result = _lib.bigintset_out(set_converted)
    _check_error()
    result = _ffi.string(result).decode('utf-8')
    return result if result != _ffi.NULL else None


def bigintspan_in(string: str) -> 'Span *':
    string_converted = string.encode('utf-8')
    result = _lib.bigintspan_in(string_converted)
    _check_error()
    return result if result != _ffi.NULL else None


def bigintspan_out(s: 'const Span *') -> str:
    s_converted = _ffi.cast('const Span *', s)
    result = _lib.bigintspan_out(s_converted)
    _check_error()
    result = _ffi.string(result).decode('utf-8')
    return result if result != _ffi.NULL else None


def bigintspanset_in(string: str) -> 'SpanSet *':
    string_converted = string.encode('utf-8')
    result = _lib.bigintspanset_in(string_converted)
    _check_error()
    return result if result != _ffi.NULL else None


def bigintspanset_out(ss: 'const SpanSet *') -> str:
    ss_converted = _ffi.cast('const SpanSet *', ss)
    result = _lib.bigintspanset_out(ss_converted)
    _check_error()
    result = _ffi.string(result).decode('utf-8')
    return result if result != _ffi.NULL else None


def floatset_in(string: str) -> 'Set *':
    string_converted = string.encode('utf-8')
    result = _lib.floatset_in(string_converted)
    _check_error()
    return result if result != _ffi.NULL else None


def floatset_out(set: 'const Set *', maxdd: int) -> str:
    set_converted = _ffi.cast('const Set *', set)
    result = _lib.floatset_out(set_converted, maxdd)
    _check_error()
    result = _ffi.string(result).decode('utf-8')
    return result if result != _ffi.NULL else None


def floatspan_in(string: str) -> 'Span *':
    string_converted = string.encode('utf-8')
    result = _lib.floatspan_in(string_converted)
    _check_error()
    return result if result != _ffi.NULL else None


def floatspan_out(s: 'const Span *', maxdd: int) -> str:
    s_converted = _ffi.cast('const Span *', s)
    result = _lib.floatspan_out(s_converted, maxdd)
    _check_error()
    result = _ffi.string(result).decode('utf-8')
    return result if result != _ffi.NULL else None


def floatspanset_in(string: str) -> 'SpanSet *':
    string_converted = string.encode('utf-8')
    result = _lib.floatspanset_in(string_converted)
    _check_error()
    return result if result != _ffi.NULL else None


def floatspanset_out(ss: 'const SpanSet *', maxdd: int) -> str:
    ss_converted = _ffi.cast('const SpanSet *', ss)
    result = _lib.floatspanset_out(ss_converted, maxdd)
    _check_error()
    result = _ffi.string(result).decode('utf-8')
    return result if result != _ffi.NULL else None


def geogset_in(string: str) -> 'Set *':
    string_converted = string.encode('utf-8')
    result = _lib.geogset_in(string_converted)
    _check_error()
    return result if result != _ffi.NULL else None


def geomset_in(string: str) -> 'Set *':
    string_converted = string.encode('utf-8')
    result = _lib.geomset_in(string_converted)
    _check_error()
    return result if result != _ffi.NULL else None


def geoset_as_ewkt(set: 'const Set *', maxdd: int) -> str:
    set_converted = _ffi.cast('const Set *', set)
    result = _lib.geoset_as_ewkt(set_converted, maxdd)
    _check_error()
    result = _ffi.string(result).decode('utf-8')
    return result if result != _ffi.NULL else None


def geoset_as_text(set: 'const Set *', maxdd: int) -> str:
    set_converted = _ffi.cast('const Set *', set)
    result = _lib.geoset_as_text(set_converted, maxdd)
    _check_error()
    result = _ffi.string(result).decode('utf-8')
    return result if result != _ffi.NULL else None


def geoset_out(set: 'const Set *', maxdd: int) -> str:
    set_converted = _ffi.cast('const Set *', set)
    result = _lib.geoset_out(set_converted, maxdd)
    _check_error()
    result = _ffi.string(result).decode('utf-8')
    return result if result != _ffi.NULL else None


def intset_in(string: str) -> 'Set *':
    string_converted = string.encode('utf-8')
    result = _lib.intset_in(string_converted)
    _check_error()
    return result if result != _ffi.NULL else None


def intset_out(set: 'const Set *') -> str:
    set_converted = _ffi.cast('const Set *', set)
    result = _lib.intset_out(set_converted)
    _check_error()
    result = _ffi.string(result).decode('utf-8')
    return result if result != _ffi.NULL else None


def intspan_in(string: str) -> 'Span *':
    string_converted = string.encode('utf-8')
    result = _lib.intspan_in(string_converted)
    _check_error()
    return result if result != _ffi.NULL else None


def intspan_out(s: 'const Span *') -> str:
    s_converted = _ffi.cast('const Span *', s)
    result = _lib.intspan_out(s_converted)
    _check_error()
    result = _ffi.string(result).decode('utf-8')
    return result if result != _ffi.NULL else None


def intspanset_in(string: str) -> 'SpanSet *':
    string_converted = string.encode('utf-8')
    result = _lib.intspanset_in(string_converted)
    _check_error()
    return result if result != _ffi.NULL else None


def intspanset_out(ss: 'const SpanSet *') -> str:
    ss_converted = _ffi.cast('const SpanSet *', ss)
    result = _lib.intspanset_out(ss_converted)
    _check_error()
    result = _ffi.string(result).decode('utf-8')
    return result if result != _ffi.NULL else None


def period_in(string: str) -> 'Span *':
    string_converted = string.encode('utf-8')
    result = _lib.period_in(string_converted)
    _check_error()
    return result if result != _ffi.NULL else None


def period_out(s: 'const Span *') -> str:
    s_converted = _ffi.cast('const Span *', s)
    result = _lib.period_out(s_converted)
    _check_error()
    result = _ffi.string(result).decode('utf-8')
    return result if result != _ffi.NULL else None


def periodset_in(string: str) -> 'SpanSet *':
    string_converted = string.encode('utf-8')
    result = _lib.periodset_in(string_converted)
    _check_error()
    return result if result != _ffi.NULL else None


def periodset_out(ss: 'const SpanSet *') -> str:
    ss_converted = _ffi.cast('const SpanSet *', ss)
    result = _lib.periodset_out(ss_converted)
    _check_error()
    result = _ffi.string(result).decode('utf-8')
    return result if result != _ffi.NULL else None


def set_as_hexwkb(s: 'const Set *', variant: int) -> "Tuple[str, 'size_t *']":
    s_converted = _ffi.cast('const Set *', s)
    variant_converted = _ffi.cast('uint8_t', variant)
    size_out = _ffi.new('size_t *')
    result = _lib.set_as_hexwkb(s_converted, variant_converted, size_out)
    _check_error()
    result = _ffi.string(result).decode('utf-8')
    return result if result != _ffi.NULL else None, size_out[0]


def set_as_wkb(s: 'const Set *', variant: int) -> bytes:
    s_converted = _ffi.cast('const Set *', s)
    variant_converted = _ffi.cast('uint8_t', variant)
    size_out = _ffi.new('size_t *')
    result = _lib.set_as_wkb(s_converted, variant_converted, size_out)
    _check_error()
    result_converted = bytes(result[i] for i in range(size_out[0])) if result != _ffi.NULL else None
    return result_converted


def set_from_hexwkb(hexwkb: str) -> 'Set *':
    hexwkb_converted = hexwkb.encode('utf-8')
    result = _lib.set_from_hexwkb(hexwkb_converted)
    _check_error()
    return result if result != _ffi.NULL else None


def set_from_wkb(wkb: bytes) -> 'Set *':
    wkb_converted = _ffi.new('uint8_t []', wkb)
    result = _lib.set_from_wkb(wkb_converted, len(wkb))
    return result if result != _ffi.NULL else None


def span_as_hexwkb(s: 'const Span *', variant: int) -> "Tuple[str, 'size_t *']":
    s_converted = _ffi.cast('const Span *', s)
    variant_converted = _ffi.cast('uint8_t', variant)
    size_out = _ffi.new('size_t *')
    result = _lib.span_as_hexwkb(s_converted, variant_converted, size_out)
    _check_error()
    result = _ffi.string(result).decode('utf-8')
    return result if result != _ffi.NULL else None, size_out[0]


def span_as_wkb(s: 'const Span *', variant: int) -> bytes:
    s_converted = _ffi.cast('const Span *', s)
    variant_converted = _ffi.cast('uint8_t', variant)
    size_out = _ffi.new('size_t *')
    result = _lib.span_as_wkb(s_converted, variant_converted, size_out)
    _check_error()
    result_converted = bytes(result[i] for i in range(size_out[0])) if result != _ffi.NULL else None
    return result_converted


def span_from_hexwkb(hexwkb: str) -> 'Span *':
    hexwkb_converted = hexwkb.encode('utf-8')
    result = _lib.span_from_hexwkb(hexwkb_converted)
    _check_error()
    return result if result != _ffi.NULL else None


def span_from_wkb(wkb: bytes) -> 'Span *':
    wkb_converted = _ffi.new('uint8_t []', wkb)
    result = _lib.span_from_wkb(wkb_converted, len(wkb))
    return result if result != _ffi.NULL else None


def spanset_as_hexwkb(ss: 'const SpanSet *', variant: int) -> "Tuple[str, 'size_t *']":
    ss_converted = _ffi.cast('const SpanSet *', ss)
    variant_converted = _ffi.cast('uint8_t', variant)
    size_out = _ffi.new('size_t *')
    result = _lib.spanset_as_hexwkb(ss_converted, variant_converted, size_out)
    _check_error()
    result = _ffi.string(result).decode('utf-8')
    return result if result != _ffi.NULL else None, size_out[0]


def spanset_as_wkb(ss: 'const SpanSet *', variant: int) -> bytes:
    ss_converted = _ffi.cast('const SpanSet *', ss)
    variant_converted = _ffi.cast('uint8_t', variant)
    size_out = _ffi.new('size_t *')
    result = _lib.spanset_as_wkb(ss_converted, variant_converted, size_out)
    _check_error()
    result_converted = bytes(result[i] for i in range(size_out[0])) if result != _ffi.NULL else None
    return result_converted


def spanset_from_hexwkb(hexwkb: str) -> 'SpanSet *':
    hexwkb_converted = hexwkb.encode('utf-8')
    result = _lib.spanset_from_hexwkb(hexwkb_converted)
    _check_error()
    return result if result != _ffi.NULL else None


def spanset_from_wkb(wkb: bytes) -> 'SpanSet *':
    wkb_converted = _ffi.new('uint8_t []', wkb)
    result = _lib.spanset_from_wkb(wkb_converted, len(wkb))
    return result if result != _ffi.NULL else None


def textset_in(string: str) -> 'Set *':
    string_converted = string.encode('utf-8')
    result = _lib.textset_in(string_converted)
    _check_error()
    return result if result != _ffi.NULL else None


def textset_out(set: 'const Set *') -> str:
    set_converted = _ffi.cast('const Set *', set)
    result = _lib.textset_out(set_converted)
    _check_error()
    result = _ffi.string(result).decode('utf-8')
    return result if result != _ffi.NULL else None


def timestampset_in(string: str) -> 'Set *':
    string_converted = string.encode('utf-8')
    result = _lib.timestampset_in(string_converted)
    _check_error()
    return result if result != _ffi.NULL else None


def timestampset_out(set: 'const Set *') -> str:
    set_converted = _ffi.cast('const Set *', set)
    result = _lib.timestampset_out(set_converted)
    _check_error()
    result = _ffi.string(result).decode('utf-8')
    return result if result != _ffi.NULL else None


def bigintset_make(values: 'List[const int64]') -> 'Set *':
    values_converted = _ffi.new('const int64 []', values)
    result = _lib.bigintset_make(values_converted, len(values))
    _check_error()
    return result if result != _ffi.NULL else None


def bigintspan_make(lower: int, upper: int, lower_inc: bool, upper_inc: bool) -> 'Span *':
    lower_converted = _ffi.cast('int64', lower)
    upper_converted = _ffi.cast('int64', upper)
    result = _lib.bigintspan_make(lower_converted, upper_converted, lower_inc, upper_inc)
    _check_error()
    return result if result != _ffi.NULL else None


def floatset_make(values: 'List[const double]') -> 'Set *':
    values_converted = _ffi.new('const double []', values)
    result = _lib.floatset_make(values_converted, len(values))
    _check_error()
    return result if result != _ffi.NULL else None


def floatspan_make(lower: float, upper: float, lower_inc: bool, upper_inc: bool) -> 'Span *':
    result = _lib.floatspan_make(lower, upper, lower_inc, upper_inc)
    _check_error()
    return result if result != _ffi.NULL else None


def geoset_make(values: 'const GSERIALIZED **') -> 'Set *':
    values_converted = [_ffi.cast('const GSERIALIZED *', x) for x in values]
    result = _lib.geoset_make(values_converted, len(values))
    _check_error()
    return result if result != _ffi.NULL else None


def intset_make(values: 'List[const int]') -> 'Set *':
    values_converted = _ffi.new('const int []', values)
    result = _lib.intset_make(values_converted, len(values))
    _check_error()
    return result if result != _ffi.NULL else None


def intspan_make(lower: int, upper: int, lower_inc: bool, upper_inc: bool) -> 'Span *':
    result = _lib.intspan_make(lower, upper, lower_inc, upper_inc)
    _check_error()
    return result if result != _ffi.NULL else None


def period_make(lower: int, upper: int, lower_inc: bool, upper_inc: bool) -> 'Span *':
    lower_converted = _ffi.cast('TimestampTz', lower)
    upper_converted = _ffi.cast('TimestampTz', upper)
    result = _lib.period_make(lower_converted, upper_converted, lower_inc, upper_inc)
    _check_error()
    return result if result != _ffi.NULL else None


def set_copy(s: 'const Set *') -> 'Set *':
    s_converted = _ffi.cast('const Set *', s)
    result = _lib.set_copy(s_converted)
    _check_error()
    return result if result != _ffi.NULL else None


def span_copy(s: 'const Span *') -> 'Span *':
    s_converted = _ffi.cast('const Span *', s)
    result = _lib.span_copy(s_converted)
    _check_error()
    return result if result != _ffi.NULL else None


def spanset_copy(ps: 'const SpanSet *') -> 'SpanSet *':
    ps_converted = _ffi.cast('const SpanSet *', ps)
    result = _lib.spanset_copy(ps_converted)
    _check_error()
    return result if result != _ffi.NULL else None


def spanset_make(spans: 'List[Span *]', normalize: bool) -> 'SpanSet *':
    spans_converted = _ffi.new('Span []', spans)
    result = _lib.spanset_make(spans_converted, len(spans), normalize)
    _check_error()
    return result if result != _ffi.NULL else None


def textset_make(values: List[str]) -> 'Set *':
    values_converted = [cstring2text(x) for x in values]
    result = _lib.textset_make(values_converted, len(values))
    _check_error()
    return result if result != _ffi.NULL else None


def timestampset_make(values: List[int]) -> 'Set *':
    values_converted = [_ffi.cast('const TimestampTz', x) for x in values]
    result = _lib.timestampset_make(values_converted, len(values))
    _check_error()
    return result if result != _ffi.NULL else None


def bigint_to_bigintset(i: int) -> 'Set *':
    i_converted = _ffi.cast('int64', i)
    result = _lib.bigint_to_bigintset(i_converted)
    _check_error()
    return result if result != _ffi.NULL else None


def bigint_to_bigintspan(i: int) -> 'Span *':
    result = _lib.bigint_to_bigintspan(i)
    _check_error()
    return result if result != _ffi.NULL else None


def bigint_to_bigintspanset(i: int) -> 'SpanSet *':
    result = _lib.bigint_to_bigintspanset(i)
    _check_error()
    return result if result != _ffi.NULL else None


def float_to_floatset(d: float) -> 'Set *':
    result = _lib.float_to_floatset(d)
    _check_error()
    return result if result != _ffi.NULL else None


def float_to_floatspan(d: float) -> 'Span *':
    result = _lib.float_to_floatspan(d)
    _check_error()
    return result if result != _ffi.NULL else None


def float_to_floatspanset(d: float) -> 'SpanSet *':
    result = _lib.float_to_floatspanset(d)
    _check_error()
    return result if result != _ffi.NULL else None


def geo_to_geoset(gs: 'GSERIALIZED *') -> 'Set *':
    gs_converted = _ffi.cast('GSERIALIZED *', gs)
    result = _lib.geo_to_geoset(gs_converted)
    _check_error()
    return result if result != _ffi.NULL else None


def int_to_intset(i: int) -> 'Set *':
    result = _lib.int_to_intset(i)
    _check_error()
    return result if result != _ffi.NULL else None


def int_to_intspan(i: int) -> 'Span *':
    result = _lib.int_to_intspan(i)
    _check_error()
    return result if result != _ffi.NULL else None


def int_to_intspanset(i: int) -> 'SpanSet *':
    result = _lib.int_to_intspanset(i)
    _check_error()
    return result if result != _ffi.NULL else None


def set_to_spanset(s: 'const Set *') -> 'SpanSet *':
    s_converted = _ffi.cast('const Set *', s)
    result = _lib.set_to_spanset(s_converted)
    _check_error()
    return result if result != _ffi.NULL else None


def span_to_spanset(s: 'const Span *') -> 'SpanSet *':
    s_converted = _ffi.cast('const Span *', s)
    result = _lib.span_to_spanset(s_converted)
    _check_error()
    return result if result != _ffi.NULL else None


def text_to_textset(txt: str) -> 'Set *':
    txt_converted = cstring2text(txt)
    result = _lib.text_to_textset(txt_converted)
    _check_error()
    return result if result != _ffi.NULL else None


def timestamp_to_period(t: int) -> 'Span *':
    t_converted = _ffi.cast('TimestampTz', t)
    result = _lib.timestamp_to_period(t_converted)
    _check_error()
    return result if result != _ffi.NULL else None


def timestamp_to_periodset(t: int) -> 'SpanSet *':
    t_converted = _ffi.cast('TimestampTz', t)
    result = _lib.timestamp_to_periodset(t_converted)
    _check_error()
    return result if result != _ffi.NULL else None


def timestamp_to_tstzset(t: int) -> 'Set *':
    t_converted = _ffi.cast('TimestampTz', t)
    result = _lib.timestamp_to_tstzset(t_converted)
    _check_error()
    return result if result != _ffi.NULL else None


def bigintset_end_value(s: 'const Set *') -> 'int64':
    s_converted = _ffi.cast('const Set *', s)
    result = _lib.bigintset_end_value(s_converted)
    _check_error()
    return result if result != _ffi.NULL else None


def bigintset_start_value(s: 'const Set *') -> 'int64':
    s_converted = _ffi.cast('const Set *', s)
    result = _lib.bigintset_start_value(s_converted)
    _check_error()
    return result if result != _ffi.NULL else None


def bigintset_value_n(s: 'const Set *', n: int) -> 'int64':
    s_converted = _ffi.cast('const Set *', s)
    out_result = _ffi.new('int64 *')
    result = _lib.bigintset_value_n(s_converted, n, out_result)
    _check_error()
    if result:
        return out_result[0] if out_result[0] != _ffi.NULL else None
    return None


def bigintset_values(s: 'const Set *') -> 'int64 *':
    s_converted = _ffi.cast('const Set *', s)
    result = _lib.bigintset_values(s_converted)
    _check_error()
    return result if result != _ffi.NULL else None


def bigintspan_lower(s: 'const Span *') -> 'int':
    s_converted = _ffi.cast('const Span *', s)
    result = _lib.bigintspan_lower(s_converted)
    _check_error()
    return result if result != _ffi.NULL else None


def bigintspan_upper(s: 'const Span *') -> 'int':
    s_converted = _ffi.cast('const Span *', s)
    result = _lib.bigintspan_upper(s_converted)
    _check_error()
    return result if result != _ffi.NULL else None


def bigintspanset_lower(ss: 'const SpanSet *') -> 'int':
    ss_converted = _ffi.cast('const SpanSet *', ss)
    result = _lib.bigintspanset_lower(ss_converted)
    _check_error()
    return result if result != _ffi.NULL else None


def bigintspanset_upper(ss: 'const SpanSet *') -> 'int':
    ss_converted = _ffi.cast('const SpanSet *', ss)
    result = _lib.bigintspanset_upper(ss_converted)
    _check_error()
    return result if result != _ffi.NULL else None


def floatset_end_value(s: 'const Set *') -> 'double':
    s_converted = _ffi.cast('const Set *', s)
    result = _lib.floatset_end_value(s_converted)
    _check_error()
    return result if result != _ffi.NULL else None


def floatset_start_value(s: 'const Set *') -> 'double':
    s_converted = _ffi.cast('const Set *', s)
    result = _lib.floatset_start_value(s_converted)
    _check_error()
    return result if result != _ffi.NULL else None


def floatset_value_n(s: 'const Set *', n: int) -> 'double':
    s_converted = _ffi.cast('const Set *', s)
    out_result = _ffi.new('double *')
    result = _lib.floatset_value_n(s_converted, n, out_result)
    _check_error()
    if result:
        return out_result[0] if out_result[0] != _ffi.NULL else None
    return None


def floatset_values(s: 'const Set *') -> 'double *':
    s_converted = _ffi.cast('const Set *', s)
    result = _lib.floatset_values(s_converted)
    _check_error()
    return result if result != _ffi.NULL else None


def floatspan_lower(s: 'const Span *') -> 'double':
    s_converted = _ffi.cast('const Span *', s)
    result = _lib.floatspan_lower(s_converted)
    _check_error()
    return result if result != _ffi.NULL else None


def floatspan_upper(s: 'const Span *') -> 'double':
    s_converted = _ffi.cast('const Span *', s)
    result = _lib.floatspan_upper(s_converted)
    _check_error()
    return result if result != _ffi.NULL else None


def floatspanset_lower(ss: 'const SpanSet *') -> 'double':
    ss_converted = _ffi.cast('const SpanSet *', ss)
    result = _lib.floatspanset_lower(ss_converted)
    _check_error()
    return result if result != _ffi.NULL else None


def floatspanset_upper(ss: 'const SpanSet *') -> 'double':
    ss_converted = _ffi.cast('const SpanSet *', ss)
    result = _lib.floatspanset_upper(ss_converted)
    _check_error()
    return result if result != _ffi.NULL else None


def geoset_end_value(s: 'const Set *') -> 'GSERIALIZED *':
    s_converted = _ffi.cast('const Set *', s)
    result = _lib.geoset_end_value(s_converted)
    _check_error()
    return result if result != _ffi.NULL else None


def geoset_srid(set: 'const Set *') -> 'int':
    set_converted = _ffi.cast('const Set *', set)
    result = _lib.geoset_srid(set_converted)
    _check_error()
    return result if result != _ffi.NULL else None


def geoset_start_value(s: 'const Set *') -> 'GSERIALIZED *':
    s_converted = _ffi.cast('const Set *', s)
    result = _lib.geoset_start_value(s_converted)
    _check_error()
    return result if result != _ffi.NULL else None


def geoset_value_n(s: 'const Set *', n: int) -> 'GSERIALIZED **':
    s_converted = _ffi.cast('const Set *', s)
    out_result = _ffi.new('GSERIALIZED **')
    result = _lib.geoset_value_n(s_converted, n, out_result)
    _check_error()
    if result:
        return out_result if out_result != _ffi.NULL else None
    return None


def geoset_values(s: 'const Set *') -> 'GSERIALIZED **':
    s_converted = _ffi.cast('const Set *', s)
    result = _lib.geoset_values(s_converted)
    _check_error()
    return result if result != _ffi.NULL else None


def intset_end_value(s: 'const Set *') -> 'int':
    s_converted = _ffi.cast('const Set *', s)
    result = _lib.intset_end_value(s_converted)
    _check_error()
    return result if result != _ffi.NULL else None


def intset_start_value(s: 'const Set *') -> 'int':
    s_converted = _ffi.cast('const Set *', s)
    result = _lib.intset_start_value(s_converted)
    _check_error()
    return result if result != _ffi.NULL else None


def intset_value_n(s: 'const Set *', n: int) -> 'int':
    s_converted = _ffi.cast('const Set *', s)
    out_result = _ffi.new('int *')
    result = _lib.intset_value_n(s_converted, n, out_result)
    _check_error()
    if result:
        return out_result[0] if out_result[0] != _ffi.NULL else None
    return None


def intset_values(s: 'const Set *') -> 'int *':
    s_converted = _ffi.cast('const Set *', s)
    result = _lib.intset_values(s_converted)
    _check_error()
    return result if result != _ffi.NULL else None


def intspan_lower(s: 'const Span *') -> 'int':
    s_converted = _ffi.cast('const Span *', s)
    result = _lib.intspan_lower(s_converted)
    _check_error()
    return result if result != _ffi.NULL else None


def intspan_upper(s: 'const Span *') -> 'int':
    s_converted = _ffi.cast('const Span *', s)
    result = _lib.intspan_upper(s_converted)
    _check_error()
    return result if result != _ffi.NULL else None


def intspanset_lower(ss: 'const SpanSet *') -> 'int':
    ss_converted = _ffi.cast('const SpanSet *', ss)
    result = _lib.intspanset_lower(ss_converted)
    _check_error()
    return result if result != _ffi.NULL else None


def intspanset_upper(ss: 'const SpanSet *') -> 'int':
    ss_converted = _ffi.cast('const SpanSet *', ss)
    result = _lib.intspanset_upper(ss_converted)
    _check_error()
    return result if result != _ffi.NULL else None


def period_duration(s: 'const Span *') -> 'Interval *':
    s_converted = _ffi.cast('const Span *', s)
    result = _lib.period_duration(s_converted)
    _check_error()
    return result if result != _ffi.NULL else None


def period_lower(p: 'const Span *') -> 'TimestampTz':
    p_converted = _ffi.cast('const Span *', p)
    result = _lib.period_lower(p_converted)
    _check_error()
    return result if result != _ffi.NULL else None


def period_upper(p: 'const Span *') -> 'TimestampTz':
    p_converted = _ffi.cast('const Span *', p)
    result = _lib.period_upper(p_converted)
    _check_error()
    return result if result != _ffi.NULL else None


def periodset_duration(ps: 'const SpanSet *', boundspan: bool) -> 'Interval *':
    ps_converted = _ffi.cast('const SpanSet *', ps)
    result = _lib.periodset_duration(ps_converted, boundspan)
    _check_error()
    return result if result != _ffi.NULL else None


def periodset_end_timestamp(ps: 'const SpanSet *') -> 'TimestampTz':
    ps_converted = _ffi.cast('const SpanSet *', ps)
    result = _lib.periodset_end_timestamp(ps_converted)
    _check_error()
    return result if result != _ffi.NULL else None


def periodset_lower(ps: 'const SpanSet *') -> 'TimestampTz':
    ps_converted = _ffi.cast('const SpanSet *', ps)
    result = _lib.periodset_lower(ps_converted)
    _check_error()
    return result if result != _ffi.NULL else None


def periodset_num_timestamps(ps: 'const SpanSet *') -> 'int':
    ps_converted = _ffi.cast('const SpanSet *', ps)
    result = _lib.periodset_num_timestamps(ps_converted)
    _check_error()
    return result if result != _ffi.NULL else None


def periodset_start_timestamp(ps: 'const SpanSet *') -> 'TimestampTz':
    ps_converted = _ffi.cast('const SpanSet *', ps)
    result = _lib.periodset_start_timestamp(ps_converted)
    _check_error()
    return result if result != _ffi.NULL else None


def periodset_timestamp_n(ps: 'const SpanSet *', n: int) -> int:
    ps_converted = _ffi.cast('const SpanSet *', ps)
    out_result = _ffi.new('TimestampTz *')
    result = _lib.periodset_timestamp_n(ps_converted, n, out_result)
    _check_error()
    if result:
        return out_result[0] if out_result[0] != _ffi.NULL else None
    return None


def periodset_timestamps(ps: 'const SpanSet *') -> "Tuple['TimestampTz *', 'int']":
    ps_converted = _ffi.cast('const SpanSet *', ps)
    count = _ffi.new('int *')
    result = _lib.periodset_timestamps(ps_converted, count)
    _check_error()
    return result if result != _ffi.NULL else None, count[0]


def periodset_upper(ps: 'const SpanSet *') -> 'TimestampTz':
    ps_converted = _ffi.cast('const SpanSet *', ps)
    result = _lib.periodset_upper(ps_converted)
    _check_error()
    return result if result != _ffi.NULL else None


def set_hash(s: 'const Set *') -> 'uint32':
    s_converted = _ffi.cast('const Set *', s)
    result = _lib.set_hash(s_converted)
    _check_error()
    return result if result != _ffi.NULL else None


def set_hash_extended(s: 'const Set *', seed: int) -> 'uint64':
    s_converted = _ffi.cast('const Set *', s)
    seed_converted = _ffi.cast('uint64', seed)
    result = _lib.set_hash_extended(s_converted, seed_converted)
    _check_error()
    return result if result != _ffi.NULL else None


def set_num_values(s: 'const Set *') -> 'int':
    s_converted = _ffi.cast('const Set *', s)
    result = _lib.set_num_values(s_converted)
    _check_error()
    return result if result != _ffi.NULL else None


def set_span(s: 'const Set *') -> 'Span *':
    s_converted = _ffi.cast('const Set *', s)
    result = _lib.set_span(s_converted)
    _check_error()
    return result if result != _ffi.NULL else None


def span_hash(s: 'const Span *') -> 'uint32':
    s_converted = _ffi.cast('const Span *', s)
    result = _lib.span_hash(s_converted)
    _check_error()
    return result if result != _ffi.NULL else None


def span_hash_extended(s: 'const Span *', seed: int) -> 'uint64':
    s_converted = _ffi.cast('const Span *', s)
    seed_converted = _ffi.cast('uint64', seed)
    result = _lib.span_hash_extended(s_converted, seed_converted)
    _check_error()
    return result if result != _ffi.NULL else None


def span_lower_inc(s: 'const Span *') -> 'bool':
    s_converted = _ffi.cast('const Span *', s)
    result = _lib.span_lower_inc(s_converted)
    _check_error()
    return result if result != _ffi.NULL else None


def span_upper_inc(s: 'const Span *') -> 'bool':
    s_converted = _ffi.cast('const Span *', s)
    result = _lib.span_upper_inc(s_converted)
    _check_error()
    return result if result != _ffi.NULL else None


def span_width(s: 'const Span *') -> 'double':
    s_converted = _ffi.cast('const Span *', s)
    result = _lib.span_width(s_converted)
    _check_error()
    return result if result != _ffi.NULL else None


def spanset_end_span(ss: 'const SpanSet *') -> 'Span *':
    ss_converted = _ffi.cast('const SpanSet *', ss)
    result = _lib.spanset_end_span(ss_converted)
    _check_error()
    return result if result != _ffi.NULL else None


def spanset_hash(ps: 'const SpanSet *') -> 'uint32':
    ps_converted = _ffi.cast('const SpanSet *', ps)
    result = _lib.spanset_hash(ps_converted)
    _check_error()
    return result if result != _ffi.NULL else None


def spanset_hash_extended(ps: 'const SpanSet *', seed: int) -> 'uint64':
    ps_converted = _ffi.cast('const SpanSet *', ps)
    seed_converted = _ffi.cast('uint64', seed)
    result = _lib.spanset_hash_extended(ps_converted, seed_converted)
    _check_error()
    return result if result != _ffi.NULL else None


def spanset_lower_inc(ss: 'const SpanSet *') -> 'bool':
    ss_converted = _ffi.cast('const SpanSet *', ss)
    result = _lib.spanset_lower_inc(ss_converted)
    _check_error()
    return result if result != _ffi.NULL else None


def spanset_num_spans(ss: 'const SpanSet *') -> 'int':
    ss_converted = _ffi.cast('const SpanSet *', ss)
    result = _lib.spanset_num_spans(ss_converted)
    _check_error()
    return result if result != _ffi.NULL else None


def spanset_span(ss: 'const SpanSet *') -> 'Span *':
    ss_converted = _ffi.cast('const SpanSet *', ss)
    result = _lib.spanset_span(ss_converted)
    _check_error()
    return result if result != _ffi.NULL else None


def spanset_span_n(ss: 'const SpanSet *', i: int) -> 'Span *':
    ss_converted = _ffi.cast('const SpanSet *', ss)
    result = _lib.spanset_span_n(ss_converted, i)
    _check_error()
    return result if result != _ffi.NULL else None


def spanset_spans(ss: 'const SpanSet *') -> 'const Span **':
    ss_converted = _ffi.cast('const SpanSet *', ss)
    result = _lib.spanset_spans(ss_converted)
    _check_error()
    return result if result != _ffi.NULL else None


def spanset_start_span(ss: 'const SpanSet *') -> 'Span *':
    ss_converted = _ffi.cast('const SpanSet *', ss)
    result = _lib.spanset_start_span(ss_converted)
    _check_error()
    return result if result != _ffi.NULL else None


def spanset_upper_inc(ss: 'const SpanSet *') -> 'bool':
    ss_converted = _ffi.cast('const SpanSet *', ss)
    result = _lib.spanset_upper_inc(ss_converted)
    _check_error()
    return result if result != _ffi.NULL else None


def spanset_width(ss: 'const SpanSet *') -> 'double':
    ss_converted = _ffi.cast('const SpanSet *', ss)
    result = _lib.spanset_width(ss_converted)
    _check_error()
    return result if result != _ffi.NULL else None


def spatialset_stbox(s: 'const Set *') -> 'STBox *':
    s_converted = _ffi.cast('const Set *', s)
    result = _lib.spatialset_stbox(s_converted)
    _check_error()
    return result if result != _ffi.NULL else None


def textset_end_value(s: 'const Set *') -> str:
    s_converted = _ffi.cast('const Set *', s)
    result = _lib.textset_end_value(s_converted)
    _check_error()
    result = text2cstring(result)
    return result if result != _ffi.NULL else None


def textset_start_value(s: 'const Set *') -> str:
    s_converted = _ffi.cast('const Set *', s)
    result = _lib.textset_start_value(s_converted)
    _check_error()
    result = text2cstring(result)
    return result if result != _ffi.NULL else None


def textset_value_n(s: 'const Set *', n: int) -> 'text **':
    s_converted = _ffi.cast('const Set *', s)
    out_result = _ffi.new('text **')
    result = _lib.textset_value_n(s_converted, n, out_result)
    _check_error()
    if result:
        return out_result if out_result != _ffi.NULL else None
    return None


def textset_values(s: 'const Set *') -> 'text **':
    s_converted = _ffi.cast('const Set *', s)
    result = _lib.textset_values(s_converted)
    _check_error()
    return result if result != _ffi.NULL else None


def timestampset_end_timestamp(ts: 'const Set *') -> 'TimestampTz':
    ts_converted = _ffi.cast('const Set *', ts)
    result = _lib.timestampset_end_timestamp(ts_converted)
    _check_error()
    return result if result != _ffi.NULL else None


def timestampset_start_timestamp(ts: 'const Set *') -> 'TimestampTz':
    ts_converted = _ffi.cast('const Set *', ts)
    result = _lib.timestampset_start_timestamp(ts_converted)
    _check_error()
    return result if result != _ffi.NULL else None


def timestampset_timestamp_n(ts: 'const Set *', n: int) -> int:
    ts_converted = _ffi.cast('const Set *', ts)
    out_result = _ffi.new('TimestampTz *')
    result = _lib.timestampset_timestamp_n(ts_converted, n, out_result)
    _check_error()
    if result:
        return out_result[0] if out_result[0] != _ffi.NULL else None
    return None


def timestampset_values(ts: 'const Set *') -> 'TimestampTz *':
    ts_converted = _ffi.cast('const Set *', ts)
    result = _lib.timestampset_values(ts_converted)
    _check_error()
    return result if result != _ffi.NULL else None


def bigintset_shift_scale(s: 'const Set *', shift: int, width: int, hasshift: bool, haswidth: bool) -> 'Set *':
    s_converted = _ffi.cast('const Set *', s)
    shift_converted = _ffi.cast('int64', shift)
    width_converted = _ffi.cast('int64', width)
    result = _lib.bigintset_shift_scale(s_converted, shift_converted, width_converted, hasshift, haswidth)
    _check_error()
    return result if result != _ffi.NULL else None


def floatset_round(s: 'const Set *', maxdd: int) -> 'Set *':
    s_converted = _ffi.cast('const Set *', s)
    result = _lib.floatset_round(s_converted, maxdd)
    _check_error()
    return result if result != _ffi.NULL else None


def floatset_shift_scale(s: 'const Set *', shift: float, width: float, hasshift: bool, haswidth: bool) -> 'Set *':
    s_converted = _ffi.cast('const Set *', s)
    result = _lib.floatset_shift_scale(s_converted, shift, width, hasshift, haswidth)
    _check_error()
    return result if result != _ffi.NULL else None


def floatspan_intspan(s: 'const Span *') -> 'Span *':
    s_converted = _ffi.cast('const Span *', s)
    result = _lib.floatspan_intspan(s_converted)
    _check_error()
    return result if result != _ffi.NULL else None


def floatspan_round(s: 'const Span *', maxdd: int) -> 'Span *':
    s_converted = _ffi.cast('const Span *', s)
    result = _lib.floatspan_round(s_converted, maxdd)
    _check_error()
    return result if result != _ffi.NULL else None


def floatspanset_intspanset(ss: 'const SpanSet *') -> 'SpanSet *':
    ss_converted = _ffi.cast('const SpanSet *', ss)
    result = _lib.floatspanset_intspanset(ss_converted)
    _check_error()
    return result if result != _ffi.NULL else None


def floatspanset_round(ss: 'const SpanSet *', maxdd: int) -> 'SpanSet *':
    ss_converted = _ffi.cast('const SpanSet *', ss)
    result = _lib.floatspanset_round(ss_converted, maxdd)
    _check_error()
    return result if result != _ffi.NULL else None


def geoset_round(s: 'const Set *', maxdd: int) -> 'Set *':
    s_converted = _ffi.cast('const Set *', s)
    result = _lib.geoset_round(s_converted, maxdd)
    _check_error()
    return result if result != _ffi.NULL else None


def intset_shift_scale(s: 'const Set *', shift: int, width: int, hasshift: bool, haswidth: bool) -> 'Set *':
    s_converted = _ffi.cast('const Set *', s)
    result = _lib.intset_shift_scale(s_converted, shift, width, hasshift, haswidth)
    _check_error()
    return result if result != _ffi.NULL else None


def intspan_floatspan(s: 'const Span *') -> 'Span *':
    s_converted = _ffi.cast('const Span *', s)
    result = _lib.intspan_floatspan(s_converted)
    _check_error()
    return result if result != _ffi.NULL else None


def intspanset_floatspanset(ss: 'const SpanSet *') -> 'SpanSet *':
    ss_converted = _ffi.cast('const SpanSet *', ss)
    result = _lib.intspanset_floatspanset(ss_converted)
    _check_error()
    return result if result != _ffi.NULL else None


def numset_shift_scale(s: 'const Set *', shift: 'Datum', width: 'Datum', hasshift: bool, haswidth: bool) -> 'Set *':
    s_converted = _ffi.cast('const Set *', s)
    shift_converted = _ffi.cast('Datum', shift)
    width_converted = _ffi.cast('Datum', width)
    result = _lib.numset_shift_scale(s_converted, shift_converted, width_converted, hasshift, haswidth)
    _check_error()
    return result if result != _ffi.NULL else None


def numspan_shift_scale(s: 'const Span *', shift: 'Datum', width: 'Datum', hasshift: bool, haswidth: bool) -> 'Span *':
    s_converted = _ffi.cast('const Span *', s)
    shift_converted = _ffi.cast('Datum', shift)
    width_converted = _ffi.cast('Datum', width)
    result = _lib.numspan_shift_scale(s_converted, shift_converted, width_converted, hasshift, haswidth)
    _check_error()
    return result if result != _ffi.NULL else None


def numspanset_shift_scale(ss: 'const SpanSet *', shift: 'Datum', width: 'Datum', hasshift: bool, haswidth: bool) -> 'SpanSet *':
    ss_converted = _ffi.cast('const SpanSet *', ss)
    shift_converted = _ffi.cast('Datum', shift)
    width_converted = _ffi.cast('Datum', width)
    result = _lib.numspanset_shift_scale(ss_converted, shift_converted, width_converted, hasshift, haswidth)
    _check_error()
    return result if result != _ffi.NULL else None


def period_shift_scale(p: 'const Span *', shift: "Optional['const Interval *']", duration: "Optional['const Interval *']") -> 'Span *':
    p_converted = _ffi.cast('const Span *', p)
    shift_converted = _ffi.cast('const Interval *', shift) if shift is not None else _ffi.NULL
    duration_converted = _ffi.cast('const Interval *', duration) if duration is not None else _ffi.NULL
    result = _lib.period_shift_scale(p_converted, shift_converted, duration_converted)
    _check_error()
    return result if result != _ffi.NULL else None


def period_tprecision(s: 'const Span *', duration: 'const Interval *', torigin: int) -> 'Span *':
    s_converted = _ffi.cast('const Span *', s)
    duration_converted = _ffi.cast('const Interval *', duration)
    torigin_converted = _ffi.cast('TimestampTz', torigin)
    result = _lib.period_tprecision(s_converted, duration_converted, torigin_converted)
    _check_error()
    return result if result != _ffi.NULL else None


def periodset_shift_scale(ss: 'const SpanSet *', shift: "Optional['const Interval *']", duration: "Optional['const Interval *']") -> 'SpanSet *':
    ss_converted = _ffi.cast('const SpanSet *', ss)
    shift_converted = _ffi.cast('const Interval *', shift) if shift is not None else _ffi.NULL
    duration_converted = _ffi.cast('const Interval *', duration) if duration is not None else _ffi.NULL
    result = _lib.periodset_shift_scale(ss_converted, shift_converted, duration_converted)
    _check_error()
    return result if result != _ffi.NULL else None


def periodset_tprecision(ss: 'const SpanSet *', duration: 'const Interval *', torigin: int) -> 'SpanSet *':
    ss_converted = _ffi.cast('const SpanSet *', ss)
    duration_converted = _ffi.cast('const Interval *', duration)
    torigin_converted = _ffi.cast('TimestampTz', torigin)
    result = _lib.periodset_tprecision(ss_converted, duration_converted, torigin_converted)
    _check_error()
    return result if result != _ffi.NULL else None


def timestamp_tprecision(t: int, duration: 'const Interval *', torigin: int) -> 'TimestampTz':
    t_converted = _ffi.cast('TimestampTz', t)
    duration_converted = _ffi.cast('const Interval *', duration)
    torigin_converted = _ffi.cast('TimestampTz', torigin)
    result = _lib.timestamp_tprecision(t_converted, duration_converted, torigin_converted)
    _check_error()
    return result if result != _ffi.NULL else None


def timestampset_shift_scale(ts: 'const Set *', shift: "Optional['const Interval *']", duration: "Optional['const Interval *']") -> 'Set *':
    ts_converted = _ffi.cast('const Set *', ts)
    shift_converted = _ffi.cast('const Interval *', shift) if shift is not None else _ffi.NULL
    duration_converted = _ffi.cast('const Interval *', duration) if duration is not None else _ffi.NULL
    result = _lib.timestampset_shift_scale(ts_converted, shift_converted, duration_converted)
    _check_error()
    return result if result != _ffi.NULL else None


def adjacent_bigintspan_bigint(s: 'const Span *', i: int) -> 'bool':
    s_converted = _ffi.cast('const Span *', s)
    i_converted = _ffi.cast('int64', i)
    result = _lib.adjacent_bigintspan_bigint(s_converted, i_converted)
    _check_error()
    return result if result != _ffi.NULL else None


def adjacent_bigintspanset_bigint(ss: 'const SpanSet *', i: int) -> 'bool':
    ss_converted = _ffi.cast('const SpanSet *', ss)
    i_converted = _ffi.cast('int64', i)
    result = _lib.adjacent_bigintspanset_bigint(ss_converted, i_converted)
    _check_error()
    return result if result != _ffi.NULL else None


def adjacent_floatspan_float(s: 'const Span *', d: float) -> 'bool':
    s_converted = _ffi.cast('const Span *', s)
    result = _lib.adjacent_floatspan_float(s_converted, d)
    _check_error()
    return result if result != _ffi.NULL else None


def adjacent_floatspanset_float(ss: 'const SpanSet *', d: float) -> 'bool':
    ss_converted = _ffi.cast('const SpanSet *', ss)
    result = _lib.adjacent_floatspanset_float(ss_converted, d)
    _check_error()
    return result if result != _ffi.NULL else None


def adjacent_intspan_int(s: 'const Span *', i: int) -> 'bool':
    s_converted = _ffi.cast('const Span *', s)
    result = _lib.adjacent_intspan_int(s_converted, i)
    _check_error()
    return result if result != _ffi.NULL else None


def adjacent_intspanset_int(ss: 'const SpanSet *', i: int) -> 'bool':
    ss_converted = _ffi.cast('const SpanSet *', ss)
    result = _lib.adjacent_intspanset_int(ss_converted, i)
    _check_error()
    return result if result != _ffi.NULL else None


def adjacent_period_timestamp(p: 'const Span *', t: int) -> 'bool':
    p_converted = _ffi.cast('const Span *', p)
    t_converted = _ffi.cast('TimestampTz', t)
    result = _lib.adjacent_period_timestamp(p_converted, t_converted)
    _check_error()
    return result if result != _ffi.NULL else None


def adjacent_periodset_timestamp(ps: 'const SpanSet *', t: int) -> 'bool':
    ps_converted = _ffi.cast('const SpanSet *', ps)
    t_converted = _ffi.cast('TimestampTz', t)
    result = _lib.adjacent_periodset_timestamp(ps_converted, t_converted)
    _check_error()
    return result if result != _ffi.NULL else None


def adjacent_span_span(s1: 'const Span *', s2: 'const Span *') -> 'bool':
    s1_converted = _ffi.cast('const Span *', s1)
    s2_converted = _ffi.cast('const Span *', s2)
    result = _lib.adjacent_span_span(s1_converted, s2_converted)
    _check_error()
    return result if result != _ffi.NULL else None


def adjacent_spanset_span(ss: 'const SpanSet *', s: 'const Span *') -> 'bool':
    ss_converted = _ffi.cast('const SpanSet *', ss)
    s_converted = _ffi.cast('const Span *', s)
    result = _lib.adjacent_spanset_span(ss_converted, s_converted)
    _check_error()
    return result if result != _ffi.NULL else None


def adjacent_spanset_spanset(ss1: 'const SpanSet *', ss2: 'const SpanSet *') -> 'bool':
    ss1_converted = _ffi.cast('const SpanSet *', ss1)
    ss2_converted = _ffi.cast('const SpanSet *', ss2)
    result = _lib.adjacent_spanset_spanset(ss1_converted, ss2_converted)
    _check_error()
    return result if result != _ffi.NULL else None


def contained_bigint_bigintset(i: int, s: 'const Set *') -> 'bool':
    i_converted = _ffi.cast('int64', i)
    s_converted = _ffi.cast('const Set *', s)
    result = _lib.contained_bigint_bigintset(i_converted, s_converted)
    _check_error()
    return result if result != _ffi.NULL else None


def contained_bigint_bigintspan(i: int, s: 'const Span *') -> 'bool':
    i_converted = _ffi.cast('int64', i)
    s_converted = _ffi.cast('const Span *', s)
    result = _lib.contained_bigint_bigintspan(i_converted, s_converted)
    _check_error()
    return result if result != _ffi.NULL else None


def contained_bigint_bigintspanset(i: int, ss: 'const SpanSet *') -> 'bool':
    i_converted = _ffi.cast('int64', i)
    ss_converted = _ffi.cast('const SpanSet *', ss)
    result = _lib.contained_bigint_bigintspanset(i_converted, ss_converted)
    _check_error()
    return result if result != _ffi.NULL else None


def contained_float_floatset(d: float, s: 'const Set *') -> 'bool':
    s_converted = _ffi.cast('const Set *', s)
    result = _lib.contained_float_floatset(d, s_converted)
    _check_error()
    return result if result != _ffi.NULL else None


def contained_float_floatspan(d: float, s: 'const Span *') -> 'bool':
    s_converted = _ffi.cast('const Span *', s)
    result = _lib.contained_float_floatspan(d, s_converted)
    _check_error()
    return result if result != _ffi.NULL else None


def contained_float_floatspanset(d: float, ss: 'const SpanSet *') -> 'bool':
    ss_converted = _ffi.cast('const SpanSet *', ss)
    result = _lib.contained_float_floatspanset(d, ss_converted)
    _check_error()
    return result if result != _ffi.NULL else None


def contained_int_intset(i: int, s: 'const Set *') -> 'bool':
    s_converted = _ffi.cast('const Set *', s)
    result = _lib.contained_int_intset(i, s_converted)
    _check_error()
    return result if result != _ffi.NULL else None


def contained_int_intspan(i: int, s: 'const Span *') -> 'bool':
    s_converted = _ffi.cast('const Span *', s)
    result = _lib.contained_int_intspan(i, s_converted)
    _check_error()
    return result if result != _ffi.NULL else None


def contained_int_intspanset(i: int, ss: 'const SpanSet *') -> 'bool':
    ss_converted = _ffi.cast('const SpanSet *', ss)
    result = _lib.contained_int_intspanset(i, ss_converted)
    _check_error()
    return result if result != _ffi.NULL else None


def contained_set_set(s1: 'const Set *', s2: 'const Set *') -> 'bool':
    s1_converted = _ffi.cast('const Set *', s1)
    s2_converted = _ffi.cast('const Set *', s2)
    result = _lib.contained_set_set(s1_converted, s2_converted)
    _check_error()
    return result if result != _ffi.NULL else None


def contained_span_span(s1: 'const Span *', s2: 'const Span *') -> 'bool':
    s1_converted = _ffi.cast('const Span *', s1)
    s2_converted = _ffi.cast('const Span *', s2)
    result = _lib.contained_span_span(s1_converted, s2_converted)
    _check_error()
    return result if result != _ffi.NULL else None


def contained_span_spanset(s: 'const Span *', ss: 'const SpanSet *') -> 'bool':
    s_converted = _ffi.cast('const Span *', s)
    ss_converted = _ffi.cast('const SpanSet *', ss)
    result = _lib.contained_span_spanset(s_converted, ss_converted)
    _check_error()
    return result if result != _ffi.NULL else None


def contained_spanset_span(ss: 'const SpanSet *', s: 'const Span *') -> 'bool':
    ss_converted = _ffi.cast('const SpanSet *', ss)
    s_converted = _ffi.cast('const Span *', s)
    result = _lib.contained_spanset_span(ss_converted, s_converted)
    _check_error()
    return result if result != _ffi.NULL else None


def contained_spanset_spanset(ss1: 'const SpanSet *', ss2: 'const SpanSet *') -> 'bool':
    ss1_converted = _ffi.cast('const SpanSet *', ss1)
    ss2_converted = _ffi.cast('const SpanSet *', ss2)
    result = _lib.contained_spanset_spanset(ss1_converted, ss2_converted)
    _check_error()
    return result if result != _ffi.NULL else None


def contained_text_textset(txt: str, s: 'const Set *') -> 'bool':
    txt_converted = cstring2text(txt)
    s_converted = _ffi.cast('const Set *', s)
    result = _lib.contained_text_textset(txt_converted, s_converted)
    _check_error()
    return result if result != _ffi.NULL else None


def contained_timestamp_period(t: int, p: 'const Span *') -> 'bool':
    t_converted = _ffi.cast('TimestampTz', t)
    p_converted = _ffi.cast('const Span *', p)
    result = _lib.contained_timestamp_period(t_converted, p_converted)
    _check_error()
    return result if result != _ffi.NULL else None


def contained_timestamp_periodset(t: int, ss: 'const SpanSet *') -> 'bool':
    t_converted = _ffi.cast('TimestampTz', t)
    ss_converted = _ffi.cast('const SpanSet *', ss)
    result = _lib.contained_timestamp_periodset(t_converted, ss_converted)
    _check_error()
    return result if result != _ffi.NULL else None


def contained_timestamp_timestampset(t: int, ts: 'const Set *') -> 'bool':
    t_converted = _ffi.cast('TimestampTz', t)
    ts_converted = _ffi.cast('const Set *', ts)
    result = _lib.contained_timestamp_timestampset(t_converted, ts_converted)
    _check_error()
    return result if result != _ffi.NULL else None


def contains_bigintset_bigint(s: 'const Set *', i: int) -> 'bool':
    s_converted = _ffi.cast('const Set *', s)
    i_converted = _ffi.cast('int64', i)
    result = _lib.contains_bigintset_bigint(s_converted, i_converted)
    _check_error()
    return result if result != _ffi.NULL else None


def contains_bigintspan_bigint(s: 'const Span *', i: int) -> 'bool':
    s_converted = _ffi.cast('const Span *', s)
    i_converted = _ffi.cast('int64', i)
    result = _lib.contains_bigintspan_bigint(s_converted, i_converted)
    _check_error()
    return result if result != _ffi.NULL else None


def contains_bigintspanset_bigint(ss: 'const SpanSet *', i: int) -> 'bool':
    ss_converted = _ffi.cast('const SpanSet *', ss)
    i_converted = _ffi.cast('int64', i)
    result = _lib.contains_bigintspanset_bigint(ss_converted, i_converted)
    _check_error()
    return result if result != _ffi.NULL else None


def contains_floatset_float(s: 'const Set *', d: float) -> 'bool':
    s_converted = _ffi.cast('const Set *', s)
    result = _lib.contains_floatset_float(s_converted, d)
    _check_error()
    return result if result != _ffi.NULL else None


def contains_floatspan_float(s: 'const Span *', d: float) -> 'bool':
    s_converted = _ffi.cast('const Span *', s)
    result = _lib.contains_floatspan_float(s_converted, d)
    _check_error()
    return result if result != _ffi.NULL else None


def contains_floatspanset_float(ss: 'const SpanSet *', d: float) -> 'bool':
    ss_converted = _ffi.cast('const SpanSet *', ss)
    result = _lib.contains_floatspanset_float(ss_converted, d)
    _check_error()
    return result if result != _ffi.NULL else None


def contains_intset_int(s: 'const Set *', i: int) -> 'bool':
    s_converted = _ffi.cast('const Set *', s)
    result = _lib.contains_intset_int(s_converted, i)
    _check_error()
    return result if result != _ffi.NULL else None


def contains_intspan_int(s: 'const Span *', i: int) -> 'bool':
    s_converted = _ffi.cast('const Span *', s)
    result = _lib.contains_intspan_int(s_converted, i)
    _check_error()
    return result if result != _ffi.NULL else None


def contains_intspanset_int(ss: 'const SpanSet *', i: int) -> 'bool':
    ss_converted = _ffi.cast('const SpanSet *', ss)
    result = _lib.contains_intspanset_int(ss_converted, i)
    _check_error()
    return result if result != _ffi.NULL else None


def contains_period_timestamp(p: 'const Span *', t: int) -> 'bool':
    p_converted = _ffi.cast('const Span *', p)
    t_converted = _ffi.cast('TimestampTz', t)
    result = _lib.contains_period_timestamp(p_converted, t_converted)
    _check_error()
    return result if result != _ffi.NULL else None


def contains_periodset_timestamp(ps: 'const SpanSet *', t: int) -> 'bool':
    ps_converted = _ffi.cast('const SpanSet *', ps)
    t_converted = _ffi.cast('TimestampTz', t)
    result = _lib.contains_periodset_timestamp(ps_converted, t_converted)
    _check_error()
    return result if result != _ffi.NULL else None


def contains_set_set(s1: 'const Set *', s2: 'const Set *') -> 'bool':
    s1_converted = _ffi.cast('const Set *', s1)
    s2_converted = _ffi.cast('const Set *', s2)
    result = _lib.contains_set_set(s1_converted, s2_converted)
    _check_error()
    return result if result != _ffi.NULL else None


def contains_span_span(s1: 'const Span *', s2: 'const Span *') -> 'bool':
    s1_converted = _ffi.cast('const Span *', s1)
    s2_converted = _ffi.cast('const Span *', s2)
    result = _lib.contains_span_span(s1_converted, s2_converted)
    _check_error()
    return result if result != _ffi.NULL else None


def contains_span_spanset(s: 'const Span *', ss: 'const SpanSet *') -> 'bool':
    s_converted = _ffi.cast('const Span *', s)
    ss_converted = _ffi.cast('const SpanSet *', ss)
    result = _lib.contains_span_spanset(s_converted, ss_converted)
    _check_error()
    return result if result != _ffi.NULL else None


def contains_spanset_span(ss: 'const SpanSet *', s: 'const Span *') -> 'bool':
    ss_converted = _ffi.cast('const SpanSet *', ss)
    s_converted = _ffi.cast('const Span *', s)
    result = _lib.contains_spanset_span(ss_converted, s_converted)
    _check_error()
    return result if result != _ffi.NULL else None


def contains_spanset_spanset(ss1: 'const SpanSet *', ss2: 'const SpanSet *') -> 'bool':
    ss1_converted = _ffi.cast('const SpanSet *', ss1)
    ss2_converted = _ffi.cast('const SpanSet *', ss2)
    result = _lib.contains_spanset_spanset(ss1_converted, ss2_converted)
    _check_error()
    return result if result != _ffi.NULL else None


def contains_textset_text(s: 'const Set *', t: str) -> 'bool':
    s_converted = _ffi.cast('const Set *', s)
    t_converted = cstring2text(t)
    result = _lib.contains_textset_text(s_converted, t_converted)
    _check_error()
    return result if result != _ffi.NULL else None


def contains_timestampset_timestamp(s: 'const Set *', t: int) -> 'bool':
    s_converted = _ffi.cast('const Set *', s)
    t_converted = _ffi.cast('TimestampTz', t)
    result = _lib.contains_timestampset_timestamp(s_converted, t_converted)
    _check_error()
    return result if result != _ffi.NULL else None


def overlaps_set_set(s1: 'const Set *', s2: 'const Set *') -> 'bool':
    s1_converted = _ffi.cast('const Set *', s1)
    s2_converted = _ffi.cast('const Set *', s2)
    result = _lib.overlaps_set_set(s1_converted, s2_converted)
    _check_error()
    return result if result != _ffi.NULL else None


def overlaps_span_span(s1: 'const Span *', s2: 'const Span *') -> 'bool':
    s1_converted = _ffi.cast('const Span *', s1)
    s2_converted = _ffi.cast('const Span *', s2)
    result = _lib.overlaps_span_span(s1_converted, s2_converted)
    _check_error()
    return result if result != _ffi.NULL else None


def overlaps_spanset_span(ss: 'const SpanSet *', s: 'const Span *') -> 'bool':
    ss_converted = _ffi.cast('const SpanSet *', ss)
    s_converted = _ffi.cast('const Span *', s)
    result = _lib.overlaps_spanset_span(ss_converted, s_converted)
    _check_error()
    return result if result != _ffi.NULL else None


def overlaps_spanset_spanset(ss1: 'const SpanSet *', ss2: 'const SpanSet *') -> 'bool':
    ss1_converted = _ffi.cast('const SpanSet *', ss1)
    ss2_converted = _ffi.cast('const SpanSet *', ss2)
    result = _lib.overlaps_spanset_spanset(ss1_converted, ss2_converted)
    _check_error()
    return result if result != _ffi.NULL else None


def after_timestamp_timestampset(t: int, ts: 'const Set *') -> 'bool':
    t_converted = _ffi.cast('TimestampTz', t)
    ts_converted = _ffi.cast('const Set *', ts)
    result = _lib.after_timestamp_timestampset(t_converted, ts_converted)
    _check_error()
    return result if result != _ffi.NULL else None


def before_periodset_timestamp(ps: 'const SpanSet *', t: int) -> 'bool':
    ps_converted = _ffi.cast('const SpanSet *', ps)
    t_converted = _ffi.cast('TimestampTz', t)
    result = _lib.before_periodset_timestamp(ps_converted, t_converted)
    _check_error()
    return result if result != _ffi.NULL else None


def before_timestamp_timestampset(t: int, ts: 'const Set *') -> 'bool':
    t_converted = _ffi.cast('TimestampTz', t)
    ts_converted = _ffi.cast('const Set *', ts)
    result = _lib.before_timestamp_timestampset(t_converted, ts_converted)
    _check_error()
    return result if result != _ffi.NULL else None


def left_float_floatspan(d: float, s: 'const Span *') -> 'bool':
    s_converted = _ffi.cast('const Span *', s)
    result = _lib.left_float_floatspan(d, s_converted)
    _check_error()
    return result if result != _ffi.NULL else None


def left_floatspan_float(s: 'const Span *', d: float) -> 'bool':
    s_converted = _ffi.cast('const Span *', s)
    result = _lib.left_floatspan_float(s_converted, d)
    _check_error()
    return result if result != _ffi.NULL else None


def left_int_intspan(i: int, s: 'const Span *') -> 'bool':
    s_converted = _ffi.cast('const Span *', s)
    result = _lib.left_int_intspan(i, s_converted)
    _check_error()
    return result if result != _ffi.NULL else None


def left_intspan_int(s: 'const Span *', i: int) -> 'bool':
    s_converted = _ffi.cast('const Span *', s)
    result = _lib.left_intspan_int(s_converted, i)
    _check_error()
    return result if result != _ffi.NULL else None


def left_set_set(s1: 'const Set *', s2: 'const Set *') -> 'bool':
    s1_converted = _ffi.cast('const Set *', s1)
    s2_converted = _ffi.cast('const Set *', s2)
    result = _lib.left_set_set(s1_converted, s2_converted)
    _check_error()
    return result if result != _ffi.NULL else None


def left_span_span(s1: 'const Span *', s2: 'const Span *') -> 'bool':
    s1_converted = _ffi.cast('const Span *', s1)
    s2_converted = _ffi.cast('const Span *', s2)
    result = _lib.left_span_span(s1_converted, s2_converted)
    _check_error()
    return result if result != _ffi.NULL else None


def left_span_spanset(s: 'const Span *', ss: 'const SpanSet *') -> 'bool':
    s_converted = _ffi.cast('const Span *', s)
    ss_converted = _ffi.cast('const SpanSet *', ss)
    result = _lib.left_span_spanset(s_converted, ss_converted)
    _check_error()
    return result if result != _ffi.NULL else None


def left_spanset_span(ss: 'const SpanSet *', s: 'const Span *') -> 'bool':
    ss_converted = _ffi.cast('const SpanSet *', ss)
    s_converted = _ffi.cast('const Span *', s)
    result = _lib.left_spanset_span(ss_converted, s_converted)
    _check_error()
    return result if result != _ffi.NULL else None


def left_spanset_spanset(ss1: 'const SpanSet *', ss2: 'const SpanSet *') -> 'bool':
    ss1_converted = _ffi.cast('const SpanSet *', ss1)
    ss2_converted = _ffi.cast('const SpanSet *', ss2)
    result = _lib.left_spanset_spanset(ss1_converted, ss2_converted)
    _check_error()
    return result if result != _ffi.NULL else None


def overafter_period_timestamp(p: 'const Span *', t: int) -> 'bool':
    p_converted = _ffi.cast('const Span *', p)
    t_converted = _ffi.cast('TimestampTz', t)
    result = _lib.overafter_period_timestamp(p_converted, t_converted)
    _check_error()
    return result if result != _ffi.NULL else None


def overafter_periodset_timestamp(ps: 'const SpanSet *', t: int) -> 'bool':
    ps_converted = _ffi.cast('const SpanSet *', ps)
    t_converted = _ffi.cast('TimestampTz', t)
    result = _lib.overafter_periodset_timestamp(ps_converted, t_converted)
    _check_error()
    return result if result != _ffi.NULL else None


def overafter_timestamp_period(t: int, p: 'const Span *') -> 'bool':
    t_converted = _ffi.cast('TimestampTz', t)
    p_converted = _ffi.cast('const Span *', p)
    result = _lib.overafter_timestamp_period(t_converted, p_converted)
    _check_error()
    return result if result != _ffi.NULL else None


def overafter_timestamp_periodset(t: int, ps: 'const SpanSet *') -> 'bool':
    t_converted = _ffi.cast('TimestampTz', t)
    ps_converted = _ffi.cast('const SpanSet *', ps)
    result = _lib.overafter_timestamp_periodset(t_converted, ps_converted)
    _check_error()
    return result if result != _ffi.NULL else None


def overafter_timestamp_timestampset(t: int, ts: 'const Set *') -> 'bool':
    t_converted = _ffi.cast('TimestampTz', t)
    ts_converted = _ffi.cast('const Set *', ts)
    result = _lib.overafter_timestamp_timestampset(t_converted, ts_converted)
    _check_error()
    return result if result != _ffi.NULL else None


def overbefore_period_timestamp(p: 'const Span *', t: int) -> 'bool':
    p_converted = _ffi.cast('const Span *', p)
    t_converted = _ffi.cast('TimestampTz', t)
    result = _lib.overbefore_period_timestamp(p_converted, t_converted)
    _check_error()
    return result if result != _ffi.NULL else None


def overbefore_periodset_timestamp(ps: 'const SpanSet *', t: int) -> 'bool':
    ps_converted = _ffi.cast('const SpanSet *', ps)
    t_converted = _ffi.cast('TimestampTz', t)
    result = _lib.overbefore_periodset_timestamp(ps_converted, t_converted)
    _check_error()
    return result if result != _ffi.NULL else None


def overbefore_timestamp_period(t: int, p: 'const Span *') -> 'bool':
    t_converted = _ffi.cast('TimestampTz', t)
    p_converted = _ffi.cast('const Span *', p)
    result = _lib.overbefore_timestamp_period(t_converted, p_converted)
    _check_error()
    return result if result != _ffi.NULL else None


def overbefore_timestamp_periodset(t: int, ps: 'const SpanSet *') -> 'bool':
    t_converted = _ffi.cast('TimestampTz', t)
    ps_converted = _ffi.cast('const SpanSet *', ps)
    result = _lib.overbefore_timestamp_periodset(t_converted, ps_converted)
    _check_error()
    return result if result != _ffi.NULL else None


def overbefore_timestamp_timestampset(t: int, ts: 'const Set *') -> 'bool':
    t_converted = _ffi.cast('TimestampTz', t)
    ts_converted = _ffi.cast('const Set *', ts)
    result = _lib.overbefore_timestamp_timestampset(t_converted, ts_converted)
    _check_error()
    return result if result != _ffi.NULL else None


def overleft_float_floatspan(d: float, s: 'const Span *') -> 'bool':
    s_converted = _ffi.cast('const Span *', s)
    result = _lib.overleft_float_floatspan(d, s_converted)
    _check_error()
    return result if result != _ffi.NULL else None


def overleft_floatspan_float(s: 'const Span *', d: float) -> 'bool':
    s_converted = _ffi.cast('const Span *', s)
    result = _lib.overleft_floatspan_float(s_converted, d)
    _check_error()
    return result if result != _ffi.NULL else None


def overleft_int_intspan(i: int, s: 'const Span *') -> 'bool':
    s_converted = _ffi.cast('const Span *', s)
    result = _lib.overleft_int_intspan(i, s_converted)
    _check_error()
    return result if result != _ffi.NULL else None


def overleft_intspan_int(s: 'const Span *', i: int) -> 'bool':
    s_converted = _ffi.cast('const Span *', s)
    result = _lib.overleft_intspan_int(s_converted, i)
    _check_error()
    return result if result != _ffi.NULL else None


def overleft_set_set(s1: 'const Set *', s2: 'const Set *') -> 'bool':
    s1_converted = _ffi.cast('const Set *', s1)
    s2_converted = _ffi.cast('const Set *', s2)
    result = _lib.overleft_set_set(s1_converted, s2_converted)
    _check_error()
    return result if result != _ffi.NULL else None


def overleft_span_span(s1: 'const Span *', s2: 'const Span *') -> 'bool':
    s1_converted = _ffi.cast('const Span *', s1)
    s2_converted = _ffi.cast('const Span *', s2)
    result = _lib.overleft_span_span(s1_converted, s2_converted)
    _check_error()
    return result if result != _ffi.NULL else None


def overleft_span_spanset(s: 'const Span *', ss: 'const SpanSet *') -> 'bool':
    s_converted = _ffi.cast('const Span *', s)
    ss_converted = _ffi.cast('const SpanSet *', ss)
    result = _lib.overleft_span_spanset(s_converted, ss_converted)
    _check_error()
    return result if result != _ffi.NULL else None


def overleft_spanset_span(ss: 'const SpanSet *', s: 'const Span *') -> 'bool':
    ss_converted = _ffi.cast('const SpanSet *', ss)
    s_converted = _ffi.cast('const Span *', s)
    result = _lib.overleft_spanset_span(ss_converted, s_converted)
    _check_error()
    return result if result != _ffi.NULL else None


def overleft_spanset_spanset(ss1: 'const SpanSet *', ss2: 'const SpanSet *') -> 'bool':
    ss1_converted = _ffi.cast('const SpanSet *', ss1)
    ss2_converted = _ffi.cast('const SpanSet *', ss2)
    result = _lib.overleft_spanset_spanset(ss1_converted, ss2_converted)
    _check_error()
    return result if result != _ffi.NULL else None


def overright_float_floatspan(d: float, s: 'const Span *') -> 'bool':
    s_converted = _ffi.cast('const Span *', s)
    result = _lib.overright_float_floatspan(d, s_converted)
    _check_error()
    return result if result != _ffi.NULL else None


def overright_floatspan_float(s: 'const Span *', d: float) -> 'bool':
    s_converted = _ffi.cast('const Span *', s)
    result = _lib.overright_floatspan_float(s_converted, d)
    _check_error()
    return result if result != _ffi.NULL else None


def overright_int_intspan(i: int, s: 'const Span *') -> 'bool':
    s_converted = _ffi.cast('const Span *', s)
    result = _lib.overright_int_intspan(i, s_converted)
    _check_error()
    return result if result != _ffi.NULL else None


def overright_intspan_int(s: 'const Span *', i: int) -> 'bool':
    s_converted = _ffi.cast('const Span *', s)
    result = _lib.overright_intspan_int(s_converted, i)
    _check_error()
    return result if result != _ffi.NULL else None


def overright_set_set(s1: 'const Set *', s2: 'const Set *') -> 'bool':
    s1_converted = _ffi.cast('const Set *', s1)
    s2_converted = _ffi.cast('const Set *', s2)
    result = _lib.overright_set_set(s1_converted, s2_converted)
    _check_error()
    return result if result != _ffi.NULL else None


def overright_span_span(s1: 'const Span *', s2: 'const Span *') -> 'bool':
    s1_converted = _ffi.cast('const Span *', s1)
    s2_converted = _ffi.cast('const Span *', s2)
    result = _lib.overright_span_span(s1_converted, s2_converted)
    _check_error()
    return result if result != _ffi.NULL else None


def overright_span_spanset(s: 'const Span *', ss: 'const SpanSet *') -> 'bool':
    s_converted = _ffi.cast('const Span *', s)
    ss_converted = _ffi.cast('const SpanSet *', ss)
    result = _lib.overright_span_spanset(s_converted, ss_converted)
    _check_error()
    return result if result != _ffi.NULL else None


def overright_spanset_span(ss: 'const SpanSet *', s: 'const Span *') -> 'bool':
    ss_converted = _ffi.cast('const SpanSet *', ss)
    s_converted = _ffi.cast('const Span *', s)
    result = _lib.overright_spanset_span(ss_converted, s_converted)
    _check_error()
    return result if result != _ffi.NULL else None


def overright_spanset_spanset(ss1: 'const SpanSet *', ss2: 'const SpanSet *') -> 'bool':
    ss1_converted = _ffi.cast('const SpanSet *', ss1)
    ss2_converted = _ffi.cast('const SpanSet *', ss2)
    result = _lib.overright_spanset_spanset(ss1_converted, ss2_converted)
    _check_error()
    return result if result != _ffi.NULL else None


def right_float_floatspan(d: float, s: 'const Span *') -> 'bool':
    s_converted = _ffi.cast('const Span *', s)
    result = _lib.right_float_floatspan(d, s_converted)
    _check_error()
    return result if result != _ffi.NULL else None


def right_floatspan_float(s: 'const Span *', d: float) -> 'bool':
    s_converted = _ffi.cast('const Span *', s)
    result = _lib.right_floatspan_float(s_converted, d)
    _check_error()
    return result if result != _ffi.NULL else None


def right_int_intspan(i: int, s: 'const Span *') -> 'bool':
    s_converted = _ffi.cast('const Span *', s)
    result = _lib.right_int_intspan(i, s_converted)
    _check_error()
    return result if result != _ffi.NULL else None


def right_intspan_int(s: 'const Span *', i: int) -> 'bool':
    s_converted = _ffi.cast('const Span *', s)
    result = _lib.right_intspan_int(s_converted, i)
    _check_error()
    return result if result != _ffi.NULL else None


def right_set_set(s1: 'const Set *', s2: 'const Set *') -> 'bool':
    s1_converted = _ffi.cast('const Set *', s1)
    s2_converted = _ffi.cast('const Set *', s2)
    result = _lib.right_set_set(s1_converted, s2_converted)
    _check_error()
    return result if result != _ffi.NULL else None


def right_span_span(s1: 'const Span *', s2: 'const Span *') -> 'bool':
    s1_converted = _ffi.cast('const Span *', s1)
    s2_converted = _ffi.cast('const Span *', s2)
    result = _lib.right_span_span(s1_converted, s2_converted)
    _check_error()
    return result if result != _ffi.NULL else None


def right_span_spanset(s: 'const Span *', ss: 'const SpanSet *') -> 'bool':
    s_converted = _ffi.cast('const Span *', s)
    ss_converted = _ffi.cast('const SpanSet *', ss)
    result = _lib.right_span_spanset(s_converted, ss_converted)
    _check_error()
    return result if result != _ffi.NULL else None


def right_spanset_span(ss: 'const SpanSet *', s: 'const Span *') -> 'bool':
    ss_converted = _ffi.cast('const SpanSet *', ss)
    s_converted = _ffi.cast('const Span *', s)
    result = _lib.right_spanset_span(ss_converted, s_converted)
    _check_error()
    return result if result != _ffi.NULL else None


def right_spanset_spanset(ss1: 'const SpanSet *', ss2: 'const SpanSet *') -> 'bool':
    ss1_converted = _ffi.cast('const SpanSet *', ss1)
    ss2_converted = _ffi.cast('const SpanSet *', ss2)
    result = _lib.right_spanset_spanset(ss1_converted, ss2_converted)
    _check_error()
    return result if result != _ffi.NULL else None


def intersection_bigintset_bigint(s: 'const Set *', i: int) -> 'int64':
    s_converted = _ffi.cast('const Set *', s)
    i_converted = _ffi.cast('int64', i)
    out_result = _ffi.new('int64 *')
    result = _lib.intersection_bigintset_bigint(s_converted, i_converted, out_result)
    _check_error()
    if result:
        return out_result[0] if out_result[0] != _ffi.NULL else None
    return None


def intersection_bigintspan_bigint(s: 'const Span *', i: int) -> 'int64':
    s_converted = _ffi.cast('const Span *', s)
    i_converted = _ffi.cast('int64', i)
    out_result = _ffi.new('int64 *')
    result = _lib.intersection_bigintspan_bigint(s_converted, i_converted, out_result)
    _check_error()
    if result:
        return out_result[0] if out_result[0] != _ffi.NULL else None
    return None


def intersection_bigintspanset_bigint(ss: 'const SpanSet *', i: int) -> 'int64':
    ss_converted = _ffi.cast('const SpanSet *', ss)
    i_converted = _ffi.cast('int64', i)
    out_result = _ffi.new('int64 *')
    result = _lib.intersection_bigintspanset_bigint(ss_converted, i_converted, out_result)
    _check_error()
    if result:
        return out_result[0] if out_result[0] != _ffi.NULL else None
    return None


def intersection_floatset_float(s: 'const Set *', d: float) -> 'double':
    s_converted = _ffi.cast('const Set *', s)
    out_result = _ffi.new('double *')
    result = _lib.intersection_floatset_float(s_converted, d, out_result)
    _check_error()
    if result:
        return out_result[0] if out_result[0] != _ffi.NULL else None
    return None


def intersection_floatspan_float(s: 'const Span *', d: float) -> 'double':
    s_converted = _ffi.cast('const Span *', s)
    out_result = _ffi.new('double *')
    result = _lib.intersection_floatspan_float(s_converted, d, out_result)
    _check_error()
    if result:
        return out_result[0] if out_result[0] != _ffi.NULL else None
    return None


def intersection_floatspanset_float(ss: 'const SpanSet *', d: float) -> 'double':
    ss_converted = _ffi.cast('const SpanSet *', ss)
    out_result = _ffi.new('double *')
    result = _lib.intersection_floatspanset_float(ss_converted, d, out_result)
    _check_error()
    if result:
        return out_result[0] if out_result[0] != _ffi.NULL else None
    return None


def intersection_geoset_geo(s: 'const Set *', gs: 'const GSERIALIZED *') -> 'GSERIALIZED **':
    s_converted = _ffi.cast('const Set *', s)
    gs_converted = _ffi.cast('const GSERIALIZED *', gs)
    out_result = _ffi.new('GSERIALIZED **')
    result = _lib.intersection_geoset_geo(s_converted, gs_converted, out_result)
    _check_error()
    if result:
        return out_result if out_result != _ffi.NULL else None
    return None


def intersection_intset_int(s: 'const Set *', i: int) -> 'int':
    s_converted = _ffi.cast('const Set *', s)
    out_result = _ffi.new('int *')
    result = _lib.intersection_intset_int(s_converted, i, out_result)
    _check_error()
    if result:
        return out_result[0] if out_result[0] != _ffi.NULL else None
    return None


def intersection_intspan_int(s: 'const Span *', i: int) -> 'int':
    s_converted = _ffi.cast('const Span *', s)
    out_result = _ffi.new('int *')
    result = _lib.intersection_intspan_int(s_converted, i, out_result)
    _check_error()
    if result:
        return out_result[0] if out_result[0] != _ffi.NULL else None
    return None


def intersection_intspanset_int(ss: 'const SpanSet *', i: int) -> 'int':
    ss_converted = _ffi.cast('const SpanSet *', ss)
    out_result = _ffi.new('int *')
    result = _lib.intersection_intspanset_int(ss_converted, i, out_result)
    _check_error()
    if result:
        return out_result[0] if out_result[0] != _ffi.NULL else None
    return None


def intersection_period_timestamp(s: 'const Span *', t: int) -> int:
    s_converted = _ffi.cast('const Span *', s)
    t_converted = _ffi.cast('TimestampTz', t)
    out_result = _ffi.new('TimestampTz *')
    result = _lib.intersection_period_timestamp(s_converted, t_converted, out_result)
    _check_error()
    if result:
        return out_result[0] if out_result[0] != _ffi.NULL else None
    return None


def intersection_periodset_timestamp(ss: 'const SpanSet *', t: int) -> int:
    ss_converted = _ffi.cast('const SpanSet *', ss)
    t_converted = _ffi.cast('TimestampTz', t)
    out_result = _ffi.new('TimestampTz *')
    result = _lib.intersection_periodset_timestamp(ss_converted, t_converted, out_result)
    _check_error()
    if result:
        return out_result[0] if out_result[0] != _ffi.NULL else None
    return None


def intersection_set_set(s1: 'const Set *', s2: 'const Set *') -> 'Set *':
    s1_converted = _ffi.cast('const Set *', s1)
    s2_converted = _ffi.cast('const Set *', s2)
    result = _lib.intersection_set_set(s1_converted, s2_converted)
    _check_error()
    return result if result != _ffi.NULL else None


def intersection_span_span(s1: 'const Span *', s2: 'const Span *') -> 'Span *':
    s1_converted = _ffi.cast('const Span *', s1)
    s2_converted = _ffi.cast('const Span *', s2)
    result = _lib.intersection_span_span(s1_converted, s2_converted)
    _check_error()
    return result if result != _ffi.NULL else None


def intersection_spanset_span(ss: 'const SpanSet *', s: 'const Span *') -> 'SpanSet *':
    ss_converted = _ffi.cast('const SpanSet *', ss)
    s_converted = _ffi.cast('const Span *', s)
    result = _lib.intersection_spanset_span(ss_converted, s_converted)
    _check_error()
    return result if result != _ffi.NULL else None


def intersection_spanset_spanset(ss1: 'const SpanSet *', ss2: 'const SpanSet *') -> 'SpanSet *':
    ss1_converted = _ffi.cast('const SpanSet *', ss1)
    ss2_converted = _ffi.cast('const SpanSet *', ss2)
    result = _lib.intersection_spanset_spanset(ss1_converted, ss2_converted)
    _check_error()
    return result if result != _ffi.NULL else None


def intersection_textset_text(s: 'const Set *', txt: str) -> 'text **':
    s_converted = _ffi.cast('const Set *', s)
    txt_converted = cstring2text(txt)
    out_result = _ffi.new('text **')
    result = _lib.intersection_textset_text(s_converted, txt_converted, out_result)
    _check_error()
    if result:
        return out_result if out_result != _ffi.NULL else None
    return None


def intersection_timestampset_timestamp(s: 'const Set *', t: int) -> int:
    s_converted = _ffi.cast('const Set *', s)
    t_converted = _ffi.cast('TimestampTz', t)
    out_result = _ffi.new('TimestampTz *')
    result = _lib.intersection_timestampset_timestamp(s_converted, t_converted, out_result)
    _check_error()
    if result:
        return out_result[0] if out_result[0] != _ffi.NULL else None
    return None


def minus_bigint_bigintset(i: int, s: 'const Set *') -> 'int64':
    i_converted = _ffi.cast('int64', i)
    s_converted = _ffi.cast('const Set *', s)
    out_result = _ffi.new('int64 *')
    result = _lib.minus_bigint_bigintset(i_converted, s_converted, out_result)
    _check_error()
    if result:
        return out_result[0] if out_result[0] != _ffi.NULL else None
    return None


def minus_bigint_bigintspan(i: int, s: 'const Span *') -> 'int64':
    i_converted = _ffi.cast('int64', i)
    s_converted = _ffi.cast('const Span *', s)
    out_result = _ffi.new('int64 *')
    result = _lib.minus_bigint_bigintspan(i_converted, s_converted, out_result)
    _check_error()
    if result:
        return out_result[0] if out_result[0] != _ffi.NULL else None
    return None


def minus_bigint_bigintspanset(i: int, ss: 'const SpanSet *') -> 'int64':
    i_converted = _ffi.cast('int64', i)
    ss_converted = _ffi.cast('const SpanSet *', ss)
    out_result = _ffi.new('int64 *')
    result = _lib.minus_bigint_bigintspanset(i_converted, ss_converted, out_result)
    _check_error()
    if result:
        return out_result[0] if out_result[0] != _ffi.NULL else None
    return None


def minus_bigintset_bigint(s: 'const Set *', i: int) -> 'Set *':
    s_converted = _ffi.cast('const Set *', s)
    i_converted = _ffi.cast('int64', i)
    result = _lib.minus_bigintset_bigint(s_converted, i_converted)
    _check_error()
    return result if result != _ffi.NULL else None


def minus_bigintspan_bigint(s: 'const Span *', i: int) -> 'SpanSet *':
    s_converted = _ffi.cast('const Span *', s)
    i_converted = _ffi.cast('int64', i)
    result = _lib.minus_bigintspan_bigint(s_converted, i_converted)
    _check_error()
    return result if result != _ffi.NULL else None


def minus_bigintspanset_bigint(ss: 'const SpanSet *', i: int) -> 'SpanSet *':
    ss_converted = _ffi.cast('const SpanSet *', ss)
    i_converted = _ffi.cast('int64', i)
    result = _lib.minus_bigintspanset_bigint(ss_converted, i_converted)
    _check_error()
    return result if result != _ffi.NULL else None


def minus_float_floatset(d: float, s: 'const Set *') -> 'double':
    s_converted = _ffi.cast('const Set *', s)
    out_result = _ffi.new('double *')
    result = _lib.minus_float_floatset(d, s_converted, out_result)
    _check_error()
    if result:
        return out_result[0] if out_result[0] != _ffi.NULL else None
    return None


def minus_float_floatspan(d: float, s: 'const Span *') -> 'double':
    s_converted = _ffi.cast('const Span *', s)
    out_result = _ffi.new('double *')
    result = _lib.minus_float_floatspan(d, s_converted, out_result)
    _check_error()
    if result:
        return out_result[0] if out_result[0] != _ffi.NULL else None
    return None


def minus_float_floatspanset(d: float, ss: 'const SpanSet *') -> 'double':
    ss_converted = _ffi.cast('const SpanSet *', ss)
    out_result = _ffi.new('double *')
    result = _lib.minus_float_floatspanset(d, ss_converted, out_result)
    _check_error()
    if result:
        return out_result[0] if out_result[0] != _ffi.NULL else None
    return None


def minus_floatset_float(s: 'const Set *', d: float) -> 'Set *':
    s_converted = _ffi.cast('const Set *', s)
    result = _lib.minus_floatset_float(s_converted, d)
    _check_error()
    return result if result != _ffi.NULL else None


def minus_floatspan_float(s: 'const Span *', d: float) -> 'SpanSet *':
    s_converted = _ffi.cast('const Span *', s)
    result = _lib.minus_floatspan_float(s_converted, d)
    _check_error()
    return result if result != _ffi.NULL else None


def minus_floatspanset_float(ss: 'const SpanSet *', d: float) -> 'SpanSet *':
    ss_converted = _ffi.cast('const SpanSet *', ss)
    result = _lib.minus_floatspanset_float(ss_converted, d)
    _check_error()
    return result if result != _ffi.NULL else None


def minus_geo_geoset(gs: 'const GSERIALIZED *', s: 'const Set *') -> 'GSERIALIZED **':
    gs_converted = _ffi.cast('const GSERIALIZED *', gs)
    s_converted = _ffi.cast('const Set *', s)
    out_result = _ffi.new('GSERIALIZED **')
    result = _lib.minus_geo_geoset(gs_converted, s_converted, out_result)
    _check_error()
    if result:
        return out_result if out_result != _ffi.NULL else None
    return None


def minus_geoset_geo(s: 'const Set *', gs: 'const GSERIALIZED *') -> 'Set *':
    s_converted = _ffi.cast('const Set *', s)
    gs_converted = _ffi.cast('const GSERIALIZED *', gs)
    result = _lib.minus_geoset_geo(s_converted, gs_converted)
    _check_error()
    return result if result != _ffi.NULL else None


def minus_int_intset(i: int, s: 'const Set *') -> 'int':
    s_converted = _ffi.cast('const Set *', s)
    out_result = _ffi.new('int *')
    result = _lib.minus_int_intset(i, s_converted, out_result)
    _check_error()
    if result:
        return out_result[0] if out_result[0] != _ffi.NULL else None
    return None


def minus_int_intspan(i: int, s: 'const Span *') -> 'int':
    s_converted = _ffi.cast('const Span *', s)
    out_result = _ffi.new('int *')
    result = _lib.minus_int_intspan(i, s_converted, out_result)
    _check_error()
    if result:
        return out_result[0] if out_result[0] != _ffi.NULL else None
    return None


def minus_int_intspanset(i: int, ss: 'const SpanSet *') -> 'int':
    ss_converted = _ffi.cast('const SpanSet *', ss)
    out_result = _ffi.new('int *')
    result = _lib.minus_int_intspanset(i, ss_converted, out_result)
    _check_error()
    if result:
        return out_result[0] if out_result[0] != _ffi.NULL else None
    return None


def minus_intset_int(s: 'const Set *', i: int) -> 'Set *':
    s_converted = _ffi.cast('const Set *', s)
    result = _lib.minus_intset_int(s_converted, i)
    _check_error()
    return result if result != _ffi.NULL else None


def minus_intspan_int(s: 'const Span *', i: int) -> 'SpanSet *':
    s_converted = _ffi.cast('const Span *', s)
    result = _lib.minus_intspan_int(s_converted, i)
    _check_error()
    return result if result != _ffi.NULL else None


def minus_intspanset_int(ss: 'const SpanSet *', i: int) -> 'SpanSet *':
    ss_converted = _ffi.cast('const SpanSet *', ss)
    result = _lib.minus_intspanset_int(ss_converted, i)
    _check_error()
    return result if result != _ffi.NULL else None


def minus_period_timestamp(s: 'const Span *', t: int) -> 'SpanSet *':
    s_converted = _ffi.cast('const Span *', s)
    t_converted = _ffi.cast('TimestampTz', t)
    result = _lib.minus_period_timestamp(s_converted, t_converted)
    _check_error()
    return result if result != _ffi.NULL else None


def minus_periodset_timestamp(ss: 'const SpanSet *', t: int) -> 'SpanSet *':
    ss_converted = _ffi.cast('const SpanSet *', ss)
    t_converted = _ffi.cast('TimestampTz', t)
    result = _lib.minus_periodset_timestamp(ss_converted, t_converted)
    _check_error()
    return result if result != _ffi.NULL else None


def minus_set_set(s1: 'const Set *', s2: 'const Set *') -> 'Set *':
    s1_converted = _ffi.cast('const Set *', s1)
    s2_converted = _ffi.cast('const Set *', s2)
    result = _lib.minus_set_set(s1_converted, s2_converted)
    _check_error()
    return result if result != _ffi.NULL else None


def minus_span_span(s1: 'const Span *', s2: 'const Span *') -> 'SpanSet *':
    s1_converted = _ffi.cast('const Span *', s1)
    s2_converted = _ffi.cast('const Span *', s2)
    result = _lib.minus_span_span(s1_converted, s2_converted)
    _check_error()
    return result if result != _ffi.NULL else None


def minus_span_spanset(s: 'const Span *', ss: 'const SpanSet *') -> 'SpanSet *':
    s_converted = _ffi.cast('const Span *', s)
    ss_converted = _ffi.cast('const SpanSet *', ss)
    result = _lib.minus_span_spanset(s_converted, ss_converted)
    _check_error()
    return result if result != _ffi.NULL else None


def minus_spanset_span(ss: 'const SpanSet *', s: 'const Span *') -> 'SpanSet *':
    ss_converted = _ffi.cast('const SpanSet *', ss)
    s_converted = _ffi.cast('const Span *', s)
    result = _lib.minus_spanset_span(ss_converted, s_converted)
    _check_error()
    return result if result != _ffi.NULL else None


def minus_spanset_spanset(ss1: 'const SpanSet *', ss2: 'const SpanSet *') -> 'SpanSet *':
    ss1_converted = _ffi.cast('const SpanSet *', ss1)
    ss2_converted = _ffi.cast('const SpanSet *', ss2)
    result = _lib.minus_spanset_spanset(ss1_converted, ss2_converted)
    _check_error()
    return result if result != _ffi.NULL else None


def minus_text_textset(txt: str, s: 'const Set *') -> 'text **':
    txt_converted = cstring2text(txt)
    s_converted = _ffi.cast('const Set *', s)
    out_result = _ffi.new('text **')
    result = _lib.minus_text_textset(txt_converted, s_converted, out_result)
    _check_error()
    if result:
        return out_result if out_result != _ffi.NULL else None
    return None


def minus_textset_text(s: 'const Set *', txt: str) -> 'Set *':
    s_converted = _ffi.cast('const Set *', s)
    txt_converted = cstring2text(txt)
    result = _lib.minus_textset_text(s_converted, txt_converted)
    _check_error()
    return result if result != _ffi.NULL else None


def minus_timestamp_period(t: int, s: 'const Span *') -> int:
    t_converted = _ffi.cast('TimestampTz', t)
    s_converted = _ffi.cast('const Span *', s)
    out_result = _ffi.new('TimestampTz *')
    result = _lib.minus_timestamp_period(t_converted, s_converted, out_result)
    _check_error()
    if result:
        return out_result[0] if out_result[0] != _ffi.NULL else None
    return None


def minus_timestamp_periodset(t: int, ss: 'const SpanSet *') -> int:
    t_converted = _ffi.cast('TimestampTz', t)
    ss_converted = _ffi.cast('const SpanSet *', ss)
    out_result = _ffi.new('TimestampTz *')
    result = _lib.minus_timestamp_periodset(t_converted, ss_converted, out_result)
    _check_error()
    if result:
        return out_result[0] if out_result[0] != _ffi.NULL else None
    return None


def minus_timestamp_timestampset(t: int, s: 'const Set *') -> int:
    t_converted = _ffi.cast('TimestampTz', t)
    s_converted = _ffi.cast('const Set *', s)
    out_result = _ffi.new('TimestampTz *')
    result = _lib.minus_timestamp_timestampset(t_converted, s_converted, out_result)
    _check_error()
    if result:
        return out_result[0] if out_result[0] != _ffi.NULL else None
    return None


def minus_timestampset_timestamp(s: 'const Set *', t: int) -> 'Set *':
    s_converted = _ffi.cast('const Set *', s)
    t_converted = _ffi.cast('TimestampTz', t)
    result = _lib.minus_timestampset_timestamp(s_converted, t_converted)
    _check_error()
    return result if result != _ffi.NULL else None


def union_bigintset_bigint(s: 'const Set *', i: int) -> 'Set *':
    s_converted = _ffi.cast('const Set *', s)
    i_converted = _ffi.cast('int64', i)
    result = _lib.union_bigintset_bigint(s_converted, i_converted)
    _check_error()
    return result if result != _ffi.NULL else None


def union_bigintspan_bigint(s: 'const Span *', i: int) -> 'SpanSet *':
    s_converted = _ffi.cast('const Span *', s)
    i_converted = _ffi.cast('int64', i)
    result = _lib.union_bigintspan_bigint(s_converted, i_converted)
    _check_error()
    return result if result != _ffi.NULL else None


def union_bigintspanset_bigint(ss: 'const SpanSet *', i: int) -> 'SpanSet *':
    ss_converted = _ffi.cast('const SpanSet *', ss)
    i_converted = _ffi.cast('int64', i)
    result = _lib.union_bigintspanset_bigint(ss_converted, i_converted)
    _check_error()
    return result if result != _ffi.NULL else None


def union_floatset_float(s: 'const Set *', d: float) -> 'Set *':
    s_converted = _ffi.cast('const Set *', s)
    result = _lib.union_floatset_float(s_converted, d)
    _check_error()
    return result if result != _ffi.NULL else None


def union_floatspan_float(s: 'const Span *', d: float) -> 'SpanSet *':
    s_converted = _ffi.cast('const Span *', s)
    result = _lib.union_floatspan_float(s_converted, d)
    _check_error()
    return result if result != _ffi.NULL else None


def union_floatspanset_float(ss: 'const SpanSet *', d: float) -> 'SpanSet *':
    ss_converted = _ffi.cast('const SpanSet *', ss)
    result = _lib.union_floatspanset_float(ss_converted, d)
    _check_error()
    return result if result != _ffi.NULL else None


def union_geoset_geo(s: 'const Set *', gs: 'const GSERIALIZED *') -> 'Set *':
    s_converted = _ffi.cast('const Set *', s)
    gs_converted = _ffi.cast('const GSERIALIZED *', gs)
    result = _lib.union_geoset_geo(s_converted, gs_converted)
    _check_error()
    return result if result != _ffi.NULL else None


def union_intset_int(s: 'const Set *', i: int) -> 'Set *':
    s_converted = _ffi.cast('const Set *', s)
    result = _lib.union_intset_int(s_converted, i)
    _check_error()
    return result if result != _ffi.NULL else None


def union_intspan_int(s: 'const Span *', i: int) -> 'SpanSet *':
    s_converted = _ffi.cast('const Span *', s)
    result = _lib.union_intspan_int(s_converted, i)
    _check_error()
    return result if result != _ffi.NULL else None


def union_intspanset_int(ss: 'const SpanSet *', i: int) -> 'SpanSet *':
    ss_converted = _ffi.cast('const SpanSet *', ss)
    result = _lib.union_intspanset_int(ss_converted, i)
    _check_error()
    return result if result != _ffi.NULL else None


def union_period_timestamp(s: 'const Span *', t: int) -> 'SpanSet *':
    s_converted = _ffi.cast('const Span *', s)
    t_converted = _ffi.cast('TimestampTz', t)
    result = _lib.union_period_timestamp(s_converted, t_converted)
    _check_error()
    return result if result != _ffi.NULL else None


def union_periodset_timestamp(ss: 'SpanSet *', t: int) -> 'SpanSet *':
    ss_converted = _ffi.cast('SpanSet *', ss)
    t_converted = _ffi.cast('TimestampTz', t)
    result = _lib.union_periodset_timestamp(ss_converted, t_converted)
    _check_error()
    return result if result != _ffi.NULL else None


def union_set_set(s1: 'const Set *', s2: 'const Set *') -> 'Set *':
    s1_converted = _ffi.cast('const Set *', s1)
    s2_converted = _ffi.cast('const Set *', s2)
    result = _lib.union_set_set(s1_converted, s2_converted)
    _check_error()
    return result if result != _ffi.NULL else None


def union_span_span(s1: 'const Span *', s2: 'const Span *') -> 'SpanSet *':
    s1_converted = _ffi.cast('const Span *', s1)
    s2_converted = _ffi.cast('const Span *', s2)
    result = _lib.union_span_span(s1_converted, s2_converted)
    _check_error()
    return result if result != _ffi.NULL else None


def union_spanset_span(ss: 'const SpanSet *', s: 'const Span *') -> 'SpanSet *':
    ss_converted = _ffi.cast('const SpanSet *', ss)
    s_converted = _ffi.cast('const Span *', s)
    result = _lib.union_spanset_span(ss_converted, s_converted)
    _check_error()
    return result if result != _ffi.NULL else None


def union_spanset_spanset(ss1: 'const SpanSet *', ss2: 'const SpanSet *') -> 'SpanSet *':
    ss1_converted = _ffi.cast('const SpanSet *', ss1)
    ss2_converted = _ffi.cast('const SpanSet *', ss2)
    result = _lib.union_spanset_spanset(ss1_converted, ss2_converted)
    _check_error()
    return result if result != _ffi.NULL else None


def union_textset_text(s: 'const Set *', txt: str) -> 'Set *':
    s_converted = _ffi.cast('const Set *', s)
    txt_converted = cstring2text(txt)
    result = _lib.union_textset_text(s_converted, txt_converted)
    _check_error()
    return result if result != _ffi.NULL else None


def union_timestampset_timestamp(s: 'const Set *', t: int) -> 'Set *':
    s_converted = _ffi.cast('const Set *', s)
    t_converted = _ffi.cast('const TimestampTz', t)
    result = _lib.union_timestampset_timestamp(s_converted, t_converted)
    _check_error()
    return result if result != _ffi.NULL else None


def distance_bigintset_bigint(s: 'const Set *', i: int) -> 'double':
    s_converted = _ffi.cast('const Set *', s)
    i_converted = _ffi.cast('int64', i)
    result = _lib.distance_bigintset_bigint(s_converted, i_converted)
    _check_error()
    return result if result != _ffi.NULL else None


def distance_bigintspan_bigint(s: 'const Span *', i: int) -> 'double':
    s_converted = _ffi.cast('const Span *', s)
    i_converted = _ffi.cast('int64', i)
    result = _lib.distance_bigintspan_bigint(s_converted, i_converted)
    _check_error()
    return result if result != _ffi.NULL else None


def distance_bigintspanset_bigint(ss: 'const SpanSet *', i: int) -> 'double':
    ss_converted = _ffi.cast('const SpanSet *', ss)
    i_converted = _ffi.cast('int64', i)
    result = _lib.distance_bigintspanset_bigint(ss_converted, i_converted)
    _check_error()
    return result if result != _ffi.NULL else None


def distance_floatset_float(s: 'const Set *', d: float) -> 'double':
    s_converted = _ffi.cast('const Set *', s)
    result = _lib.distance_floatset_float(s_converted, d)
    _check_error()
    return result if result != _ffi.NULL else None


def distance_floatspan_float(s: 'const Span *', d: float) -> 'double':
    s_converted = _ffi.cast('const Span *', s)
    result = _lib.distance_floatspan_float(s_converted, d)
    _check_error()
    return result if result != _ffi.NULL else None


def distance_floatspanset_float(ss: 'const SpanSet *', d: float) -> 'double':
    ss_converted = _ffi.cast('const SpanSet *', ss)
    result = _lib.distance_floatspanset_float(ss_converted, d)
    _check_error()
    return result if result != _ffi.NULL else None


def distance_intset_int(s: 'const Set *', i: int) -> 'double':
    s_converted = _ffi.cast('const Set *', s)
    result = _lib.distance_intset_int(s_converted, i)
    _check_error()
    return result if result != _ffi.NULL else None


def distance_intspan_int(s: 'const Span *', i: int) -> 'double':
    s_converted = _ffi.cast('const Span *', s)
    result = _lib.distance_intspan_int(s_converted, i)
    _check_error()
    return result if result != _ffi.NULL else None


def distance_intspanset_int(ss: 'const SpanSet *', i: int) -> 'double':
    ss_converted = _ffi.cast('const SpanSet *', ss)
    result = _lib.distance_intspanset_int(ss_converted, i)
    _check_error()
    return result if result != _ffi.NULL else None


def distance_period_timestamp(s: 'const Span *', t: int) -> 'double':
    s_converted = _ffi.cast('const Span *', s)
    t_converted = _ffi.cast('TimestampTz', t)
    result = _lib.distance_period_timestamp(s_converted, t_converted)
    _check_error()
    return result if result != _ffi.NULL else None


def distance_periodset_timestamp(ss: 'const SpanSet *', t: int) -> 'double':
    ss_converted = _ffi.cast('const SpanSet *', ss)
    t_converted = _ffi.cast('TimestampTz', t)
    result = _lib.distance_periodset_timestamp(ss_converted, t_converted)
    _check_error()
    return result if result != _ffi.NULL else None


def distance_set_set(s1: 'const Set *', s2: 'const Set *') -> 'double':
    s1_converted = _ffi.cast('const Set *', s1)
    s2_converted = _ffi.cast('const Set *', s2)
    result = _lib.distance_set_set(s1_converted, s2_converted)
    _check_error()
    return result if result != _ffi.NULL else None


def distance_span_span(s1: 'const Span *', s2: 'const Span *') -> 'double':
    s1_converted = _ffi.cast('const Span *', s1)
    s2_converted = _ffi.cast('const Span *', s2)
    result = _lib.distance_span_span(s1_converted, s2_converted)
    _check_error()
    return result if result != _ffi.NULL else None


def distance_spanset_span(ss: 'const SpanSet *', s: 'const Span *') -> 'double':
    ss_converted = _ffi.cast('const SpanSet *', ss)
    s_converted = _ffi.cast('const Span *', s)
    result = _lib.distance_spanset_span(ss_converted, s_converted)
    _check_error()
    return result if result != _ffi.NULL else None


def distance_spanset_spanset(ss1: 'const SpanSet *', ss2: 'const SpanSet *') -> 'double':
    ss1_converted = _ffi.cast('const SpanSet *', ss1)
    ss2_converted = _ffi.cast('const SpanSet *', ss2)
    result = _lib.distance_spanset_spanset(ss1_converted, ss2_converted)
    _check_error()
    return result if result != _ffi.NULL else None


def distance_timestampset_timestamp(s: 'const Set *', t: int) -> 'double':
    s_converted = _ffi.cast('const Set *', s)
    t_converted = _ffi.cast('TimestampTz', t)
    result = _lib.distance_timestampset_timestamp(s_converted, t_converted)
    _check_error()
    return result if result != _ffi.NULL else None


def bigint_extent_transfn(s: 'Span *', i: int) -> 'Span *':
    s_converted = _ffi.cast('Span *', s)
    i_converted = _ffi.cast('int64', i)
    result = _lib.bigint_extent_transfn(s_converted, i_converted)
    _check_error()
    return result if result != _ffi.NULL else None


def bigint_union_transfn(state: 'Set *', i: int) -> 'Set *':
    state_converted = _ffi.cast('Set *', state)
    i_converted = _ffi.cast('int64', i)
    result = _lib.bigint_union_transfn(state_converted, i_converted)
    _check_error()
    return result if result != _ffi.NULL else None


def float_extent_transfn(s: 'Span *', d: float) -> 'Span *':
    s_converted = _ffi.cast('Span *', s)
    result = _lib.float_extent_transfn(s_converted, d)
    _check_error()
    return result if result != _ffi.NULL else None


def float_union_transfn(state: 'Set *', d: float) -> 'Set *':
    state_converted = _ffi.cast('Set *', state)
    result = _lib.float_union_transfn(state_converted, d)
    _check_error()
    return result if result != _ffi.NULL else None


def int_extent_transfn(s: 'Span *', i: int) -> 'Span *':
    s_converted = _ffi.cast('Span *', s)
    result = _lib.int_extent_transfn(s_converted, i)
    _check_error()
    return result if result != _ffi.NULL else None


def int_union_transfn(state: 'Set *', i: int) -> 'Set *':
    state_converted = _ffi.cast('Set *', state)
    result = _lib.int_union_transfn(state_converted, i)
    _check_error()
    return result if result != _ffi.NULL else None


def period_tcount_transfn(state: "Optional['SkipList *']", p: 'const Span *') -> 'SkipList *':
    state_converted = _ffi.cast('SkipList *', state) if state is not None else _ffi.NULL
    p_converted = _ffi.cast('const Span *', p)
    result = _lib.period_tcount_transfn(state_converted, p_converted)
    _check_error()
    return result if result != _ffi.NULL else None


def periodset_tcount_transfn(state: "Optional['SkipList *']", ps: 'const SpanSet *') -> 'SkipList *':
    state_converted = _ffi.cast('SkipList *', state) if state is not None else _ffi.NULL
    ps_converted = _ffi.cast('const SpanSet *', ps)
    result = _lib.periodset_tcount_transfn(state_converted, ps_converted)
    _check_error()
    return result if result != _ffi.NULL else None


def set_extent_transfn(span: 'Span *', set: 'const Set *') -> 'Span *':
    span_converted = _ffi.cast('Span *', span)
    set_converted = _ffi.cast('const Set *', set)
    result = _lib.set_extent_transfn(span_converted, set_converted)
    _check_error()
    return result if result != _ffi.NULL else None


def set_union_finalfn(state: 'Set *') -> 'Set *':
    state_converted = _ffi.cast('Set *', state)
    result = _lib.set_union_finalfn(state_converted)
    _check_error()
    return result if result != _ffi.NULL else None


def set_union_transfn(state: 'Set *', set: 'Set *') -> 'Set *':
    state_converted = _ffi.cast('Set *', state)
    set_converted = _ffi.cast('Set *', set)
    result = _lib.set_union_transfn(state_converted, set_converted)
    _check_error()
    return result if result != _ffi.NULL else None


def span_extent_transfn(s1: 'Span *', s2: 'const Span *') -> 'Span *':
    s1_converted = _ffi.cast('Span *', s1)
    s2_converted = _ffi.cast('const Span *', s2)
    result = _lib.span_extent_transfn(s1_converted, s2_converted)
    _check_error()
    return result if result != _ffi.NULL else None


def span_union_transfn(state: 'SpanSet *', span: 'const Span *') -> 'SpanSet *':
    state_converted = _ffi.cast('SpanSet *', state)
    span_converted = _ffi.cast('const Span *', span)
    result = _lib.span_union_transfn(state_converted, span_converted)
    _check_error()
    return result if result != _ffi.NULL else None


def spanset_extent_transfn(s: 'Span *', ss: 'const SpanSet *') -> 'Span *':
    s_converted = _ffi.cast('Span *', s)
    ss_converted = _ffi.cast('const SpanSet *', ss)
    result = _lib.spanset_extent_transfn(s_converted, ss_converted)
    _check_error()
    return result if result != _ffi.NULL else None


def spanset_union_finalfn(state: 'SpanSet *') -> 'SpanSet *':
    state_converted = _ffi.cast('SpanSet *', state)
    result = _lib.spanset_union_finalfn(state_converted)
    _check_error()
    return result if result != _ffi.NULL else None


def spanset_union_transfn(state: 'SpanSet *', ss: 'const SpanSet *') -> 'SpanSet *':
    state_converted = _ffi.cast('SpanSet *', state)
    ss_converted = _ffi.cast('const SpanSet *', ss)
    result = _lib.spanset_union_transfn(state_converted, ss_converted)
    _check_error()
    return result if result != _ffi.NULL else None


def text_union_transfn(state: 'Set *', txt: str) -> 'Set *':
    state_converted = _ffi.cast('Set *', state)
    txt_converted = cstring2text(txt)
    result = _lib.text_union_transfn(state_converted, txt_converted)
    _check_error()
    return result if result != _ffi.NULL else None


def timestamp_extent_transfn(p: "Optional['Span *']", t: int) -> 'Span *':
    p_converted = _ffi.cast('Span *', p) if p is not None else _ffi.NULL
    t_converted = _ffi.cast('TimestampTz', t)
    result = _lib.timestamp_extent_transfn(p_converted, t_converted)
    _check_error()
    return result if result != _ffi.NULL else None


def timestamp_tcount_transfn(state: "Optional['SkipList *']", t: int) -> 'SkipList *':
    state_converted = _ffi.cast('SkipList *', state) if state is not None else _ffi.NULL
    t_converted = _ffi.cast('TimestampTz', t)
    result = _lib.timestamp_tcount_transfn(state_converted, t_converted)
    _check_error()
    return result if result != _ffi.NULL else None


def timestamp_union_transfn(state: 'Set *', t: int) -> 'Set *':
    state_converted = _ffi.cast('Set *', state)
    t_converted = _ffi.cast('TimestampTz', t)
    result = _lib.timestamp_union_transfn(state_converted, t_converted)
    _check_error()
    return result if result != _ffi.NULL else None


def timestampset_tcount_transfn(state: "Optional['SkipList *']", ts: 'const Set *') -> 'SkipList *':
    state_converted = _ffi.cast('SkipList *', state) if state is not None else _ffi.NULL
    ts_converted = _ffi.cast('const Set *', ts)
    result = _lib.timestampset_tcount_transfn(state_converted, ts_converted)
    _check_error()
    return result if result != _ffi.NULL else None


def set_cmp(s1: 'const Set *', s2: 'const Set *') -> 'int':
    s1_converted = _ffi.cast('const Set *', s1)
    s2_converted = _ffi.cast('const Set *', s2)
    result = _lib.set_cmp(s1_converted, s2_converted)
    _check_error()
    return result if result != _ffi.NULL else None


def set_eq(s1: 'const Set *', s2: 'const Set *') -> 'bool':
    s1_converted = _ffi.cast('const Set *', s1)
    s2_converted = _ffi.cast('const Set *', s2)
    result = _lib.set_eq(s1_converted, s2_converted)
    _check_error()
    return result if result != _ffi.NULL else None


def set_ge(s1: 'const Set *', s2: 'const Set *') -> 'bool':
    s1_converted = _ffi.cast('const Set *', s1)
    s2_converted = _ffi.cast('const Set *', s2)
    result = _lib.set_ge(s1_converted, s2_converted)
    _check_error()
    return result if result != _ffi.NULL else None


def set_gt(s1: 'const Set *', s2: 'const Set *') -> 'bool':
    s1_converted = _ffi.cast('const Set *', s1)
    s2_converted = _ffi.cast('const Set *', s2)
    result = _lib.set_gt(s1_converted, s2_converted)
    _check_error()
    return result if result != _ffi.NULL else None


def set_le(s1: 'const Set *', s2: 'const Set *') -> 'bool':
    s1_converted = _ffi.cast('const Set *', s1)
    s2_converted = _ffi.cast('const Set *', s2)
    result = _lib.set_le(s1_converted, s2_converted)
    _check_error()
    return result if result != _ffi.NULL else None


def set_lt(s1: 'const Set *', s2: 'const Set *') -> 'bool':
    s1_converted = _ffi.cast('const Set *', s1)
    s2_converted = _ffi.cast('const Set *', s2)
    result = _lib.set_lt(s1_converted, s2_converted)
    _check_error()
    return result if result != _ffi.NULL else None


def set_ne(s1: 'const Set *', s2: 'const Set *') -> 'bool':
    s1_converted = _ffi.cast('const Set *', s1)
    s2_converted = _ffi.cast('const Set *', s2)
    result = _lib.set_ne(s1_converted, s2_converted)
    _check_error()
    return result if result != _ffi.NULL else None


def span_cmp(s1: 'const Span *', s2: 'const Span *') -> 'int':
    s1_converted = _ffi.cast('const Span *', s1)
    s2_converted = _ffi.cast('const Span *', s2)
    result = _lib.span_cmp(s1_converted, s2_converted)
    _check_error()
    return result if result != _ffi.NULL else None


def span_eq(s1: 'const Span *', s2: 'const Span *') -> 'bool':
    s1_converted = _ffi.cast('const Span *', s1)
    s2_converted = _ffi.cast('const Span *', s2)
    result = _lib.span_eq(s1_converted, s2_converted)
    _check_error()
    return result if result != _ffi.NULL else None


def span_ge(s1: 'const Span *', s2: 'const Span *') -> 'bool':
    s1_converted = _ffi.cast('const Span *', s1)
    s2_converted = _ffi.cast('const Span *', s2)
    result = _lib.span_ge(s1_converted, s2_converted)
    _check_error()
    return result if result != _ffi.NULL else None


def span_gt(s1: 'const Span *', s2: 'const Span *') -> 'bool':
    s1_converted = _ffi.cast('const Span *', s1)
    s2_converted = _ffi.cast('const Span *', s2)
    result = _lib.span_gt(s1_converted, s2_converted)
    _check_error()
    return result if result != _ffi.NULL else None


def span_le(s1: 'const Span *', s2: 'const Span *') -> 'bool':
    s1_converted = _ffi.cast('const Span *', s1)
    s2_converted = _ffi.cast('const Span *', s2)
    result = _lib.span_le(s1_converted, s2_converted)
    _check_error()
    return result if result != _ffi.NULL else None


def span_lt(s1: 'const Span *', s2: 'const Span *') -> 'bool':
    s1_converted = _ffi.cast('const Span *', s1)
    s2_converted = _ffi.cast('const Span *', s2)
    result = _lib.span_lt(s1_converted, s2_converted)
    _check_error()
    return result if result != _ffi.NULL else None


def span_ne(s1: 'const Span *', s2: 'const Span *') -> 'bool':
    s1_converted = _ffi.cast('const Span *', s1)
    s2_converted = _ffi.cast('const Span *', s2)
    result = _lib.span_ne(s1_converted, s2_converted)
    _check_error()
    return result if result != _ffi.NULL else None


def spanset_cmp(ss1: 'const SpanSet *', ss2: 'const SpanSet *') -> 'int':
    ss1_converted = _ffi.cast('const SpanSet *', ss1)
    ss2_converted = _ffi.cast('const SpanSet *', ss2)
    result = _lib.spanset_cmp(ss1_converted, ss2_converted)
    _check_error()
    return result if result != _ffi.NULL else None


def spanset_eq(ss1: 'const SpanSet *', ss2: 'const SpanSet *') -> 'bool':
    ss1_converted = _ffi.cast('const SpanSet *', ss1)
    ss2_converted = _ffi.cast('const SpanSet *', ss2)
    result = _lib.spanset_eq(ss1_converted, ss2_converted)
    _check_error()
    return result if result != _ffi.NULL else None


def spanset_ge(ss1: 'const SpanSet *', ss2: 'const SpanSet *') -> 'bool':
    ss1_converted = _ffi.cast('const SpanSet *', ss1)
    ss2_converted = _ffi.cast('const SpanSet *', ss2)
    result = _lib.spanset_ge(ss1_converted, ss2_converted)
    _check_error()
    return result if result != _ffi.NULL else None


def spanset_gt(ss1: 'const SpanSet *', ss2: 'const SpanSet *') -> 'bool':
    ss1_converted = _ffi.cast('const SpanSet *', ss1)
    ss2_converted = _ffi.cast('const SpanSet *', ss2)
    result = _lib.spanset_gt(ss1_converted, ss2_converted)
    _check_error()
    return result if result != _ffi.NULL else None


def spanset_le(ss1: 'const SpanSet *', ss2: 'const SpanSet *') -> 'bool':
    ss1_converted = _ffi.cast('const SpanSet *', ss1)
    ss2_converted = _ffi.cast('const SpanSet *', ss2)
    result = _lib.spanset_le(ss1_converted, ss2_converted)
    _check_error()
    return result if result != _ffi.NULL else None


def spanset_lt(ss1: 'const SpanSet *', ss2: 'const SpanSet *') -> 'bool':
    ss1_converted = _ffi.cast('const SpanSet *', ss1)
    ss2_converted = _ffi.cast('const SpanSet *', ss2)
    result = _lib.spanset_lt(ss1_converted, ss2_converted)
    _check_error()
    return result if result != _ffi.NULL else None


def spanset_ne(ss1: 'const SpanSet *', ss2: 'const SpanSet *') -> 'bool':
    ss1_converted = _ffi.cast('const SpanSet *', ss1)
    ss2_converted = _ffi.cast('const SpanSet *', ss2)
    result = _lib.spanset_ne(ss1_converted, ss2_converted)
    _check_error()
    return result if result != _ffi.NULL else None


def tbox_in(string: str) -> 'TBox *':
    string_converted = string.encode('utf-8')
    result = _lib.tbox_in(string_converted)
    _check_error()
    return result if result != _ffi.NULL else None


def tbox_out(box: 'const TBox *', maxdd: int) -> str:
    box_converted = _ffi.cast('const TBox *', box)
    result = _lib.tbox_out(box_converted, maxdd)
    _check_error()
    result = _ffi.string(result).decode('utf-8')
    return result if result != _ffi.NULL else None


def tbox_from_wkb(wkb: bytes) -> 'TBOX *':
    wkb_converted = _ffi.new('uint8_t []', wkb)
    result = _lib.tbox_from_wkb(wkb_converted, len(wkb))
    return result if result != _ffi.NULL else None


def tbox_from_hexwkb(hexwkb: str) -> 'TBox *':
    hexwkb_converted = hexwkb.encode('utf-8')
    result = _lib.tbox_from_hexwkb(hexwkb_converted)
    _check_error()
    return result if result != _ffi.NULL else None


def stbox_from_wkb(wkb: bytes) -> 'STBOX *':
    wkb_converted = _ffi.new('uint8_t []', wkb)
    result = _lib.stbox_from_wkb(wkb_converted, len(wkb))
    return result if result != _ffi.NULL else None


def stbox_from_hexwkb(hexwkb: str) -> 'STBox *':
    hexwkb_converted = hexwkb.encode('utf-8')
    result = _lib.stbox_from_hexwkb(hexwkb_converted)
    _check_error()
    return result if result != _ffi.NULL else None


def tbox_as_wkb(box: 'const TBox *', variant: int) -> bytes:
    box_converted = _ffi.cast('const TBox *', box)
    variant_converted = _ffi.cast('uint8_t', variant)
    size_out = _ffi.new('size_t *')
    result = _lib.tbox_as_wkb(box_converted, variant_converted, size_out)
    _check_error()
    result_converted = bytes(result[i] for i in range(size_out[0])) if result != _ffi.NULL else None
    return result_converted


def tbox_as_hexwkb(box: 'const TBox *', variant: int) -> "Tuple[str, 'size_t *']":
    box_converted = _ffi.cast('const TBox *', box)
    variant_converted = _ffi.cast('uint8_t', variant)
    size = _ffi.new('size_t *')
    result = _lib.tbox_as_hexwkb(box_converted, variant_converted, size)
    _check_error()
    result = _ffi.string(result).decode('utf-8')
    return result if result != _ffi.NULL else None, size[0]


def stbox_as_wkb(box: 'const STBox *', variant: int) -> bytes:
    box_converted = _ffi.cast('const STBox *', box)
    variant_converted = _ffi.cast('uint8_t', variant)
    size_out = _ffi.new('size_t *')
    result = _lib.stbox_as_wkb(box_converted, variant_converted, size_out)
    _check_error()
    result_converted = bytes(result[i] for i in range(size_out[0])) if result != _ffi.NULL else None
    return result_converted


def stbox_as_hexwkb(box: 'const STBox *', variant: int) -> "Tuple[str, 'size_t *']":
    box_converted = _ffi.cast('const STBox *', box)
    variant_converted = _ffi.cast('uint8_t', variant)
    size = _ffi.new('size_t *')
    result = _lib.stbox_as_hexwkb(box_converted, variant_converted, size)
    _check_error()
    result = _ffi.string(result).decode('utf-8')
    return result if result != _ffi.NULL else None, size[0]


def stbox_in(string: str) -> 'STBox *':
    string_converted = string.encode('utf-8')
    result = _lib.stbox_in(string_converted)
    _check_error()
    return result if result != _ffi.NULL else None


def stbox_out(box: 'const STBox *', maxdd: int) -> str:
    box_converted = _ffi.cast('const STBox *', box)
    result = _lib.stbox_out(box_converted, maxdd)
    _check_error()
    result = _ffi.string(result).decode('utf-8')
    return result if result != _ffi.NULL else None


def stbox_make(hasx: bool, hasz: bool, geodetic: bool, srid: int, xmin: float, xmax: float, ymin: float, ymax: float, zmin: float, zmax: float, p: "Optional['const Span *']") -> 'STBox *':
    srid_converted = _ffi.cast('int32', srid)
    p_converted = _ffi.cast('const Span *', p) if p is not None else _ffi.NULL
    result = _lib.stbox_make(hasx, hasz, geodetic, srid_converted, xmin, xmax, ymin, ymax, zmin, zmax, p_converted)
    _check_error()
    return result if result != _ffi.NULL else None


def stbox_copy(box: 'const STBox *') -> 'STBox *':
    box_converted = _ffi.cast('const STBox *', box)
    result = _lib.stbox_copy(box_converted)
    _check_error()
    return result if result != _ffi.NULL else None


def tbox_make(s: "Optional['const Span *']", p: "Optional['const Span *']") -> 'TBox *':
    s_converted = _ffi.cast('const Span *', s) if s is not None else _ffi.NULL
    p_converted = _ffi.cast('const Span *', p) if p is not None else _ffi.NULL
    result = _lib.tbox_make(s_converted, p_converted)
    _check_error()
    return result if result != _ffi.NULL else None


def tbox_copy(box: 'const TBox *') -> 'TBox *':
    box_converted = _ffi.cast('const TBox *', box)
    result = _lib.tbox_copy(box_converted)
    _check_error()
    return result if result != _ffi.NULL else None


def int_to_tbox(i: int) -> 'TBox *':
    result = _lib.int_to_tbox(i)
    _check_error()
    return result if result != _ffi.NULL else None


def float_to_tbox(d: float) -> 'TBox *':
    result = _lib.float_to_tbox(d)
    _check_error()
    return result if result != _ffi.NULL else None


def timestamp_to_tbox(t: int) -> 'TBox *':
    t_converted = _ffi.cast('TimestampTz', t)
    result = _lib.timestamp_to_tbox(t_converted)
    _check_error()
    return result if result != _ffi.NULL else None


def timestampset_to_tbox(ss: 'const Set *') -> 'TBox *':
    ss_converted = _ffi.cast('const Set *', ss)
    result = _lib.timestampset_to_tbox(ss_converted)
    _check_error()
    return result if result != _ffi.NULL else None


def period_to_tbox(p: 'const Span *') -> 'TBox *':
    p_converted = _ffi.cast('const Span *', p)
    result = _lib.period_to_tbox(p_converted)
    _check_error()
    return result if result != _ffi.NULL else None


def periodset_to_tbox(ps: 'const SpanSet *') -> 'TBox *':
    ps_converted = _ffi.cast('const SpanSet *', ps)
    result = _lib.periodset_to_tbox(ps_converted)
    _check_error()
    return result if result != _ffi.NULL else None


def int_timestamp_to_tbox(i: int, t: int) -> 'TBox *':
    t_converted = _ffi.cast('TimestampTz', t)
    result = _lib.int_timestamp_to_tbox(i, t_converted)
    _check_error()
    return result if result != _ffi.NULL else None


def float_period_to_tbox(d: float, p: 'const Span *') -> 'TBox *':
    p_converted = _ffi.cast('const Span *', p)
    result = _lib.float_period_to_tbox(d, p_converted)
    _check_error()
    return result if result != _ffi.NULL else None


def float_timestamp_to_tbox(d: float, t: int) -> 'TBox *':
    t_converted = _ffi.cast('TimestampTz', t)
    result = _lib.float_timestamp_to_tbox(d, t_converted)
    _check_error()
    return result if result != _ffi.NULL else None


def geo_period_to_stbox(gs: 'const GSERIALIZED *', p: 'const Span *') -> 'STBox *':
    gs_converted = _ffi.cast('const GSERIALIZED *', gs)
    p_converted = _ffi.cast('const Span *', p)
    result = _lib.geo_period_to_stbox(gs_converted, p_converted)
    _check_error()
    return result if result != _ffi.NULL else None


def geo_timestamp_to_stbox(gs: 'const GSERIALIZED *', t: int) -> 'STBox *':
    gs_converted = _ffi.cast('const GSERIALIZED *', gs)
    t_converted = _ffi.cast('TimestampTz', t)
    result = _lib.geo_timestamp_to_stbox(gs_converted, t_converted)
    _check_error()
    return result if result != _ffi.NULL else None


def geo_to_stbox(gs: 'const GSERIALIZED *') -> 'STBox *':
    gs_converted = _ffi.cast('const GSERIALIZED *', gs)
    result = _lib.geo_to_stbox(gs_converted)
    _check_error()
    return result if result != _ffi.NULL else None


def int_period_to_tbox(i: int, p: 'const Span *') -> 'TBox *':
    p_converted = _ffi.cast('const Span *', p)
    result = _lib.int_period_to_tbox(i, p_converted)
    _check_error()
    return result if result != _ffi.NULL else None


def numspan_to_tbox(s: 'const Span *') -> 'TBox *':
    s_converted = _ffi.cast('const Span *', s)
    result = _lib.numspan_to_tbox(s_converted)
    _check_error()
    return result if result != _ffi.NULL else None


def span_timestamp_to_tbox(span: 'const Span *', t: int) -> 'TBox *':
    span_converted = _ffi.cast('const Span *', span)
    t_converted = _ffi.cast('TimestampTz', t)
    result = _lib.span_timestamp_to_tbox(span_converted, t_converted)
    _check_error()
    return result if result != _ffi.NULL else None


def span_period_to_tbox(span: 'const Span *', p: 'const Span *') -> 'TBox *':
    span_converted = _ffi.cast('const Span *', span)
    p_converted = _ffi.cast('const Span *', p)
    result = _lib.span_period_to_tbox(span_converted, p_converted)
    _check_error()
    return result if result != _ffi.NULL else None


def tbox_to_floatspan(box: 'const TBox *') -> 'Span *':
    box_converted = _ffi.cast('const TBox *', box)
    result = _lib.tbox_to_floatspan(box_converted)
    _check_error()
    return result if result != _ffi.NULL else None


def tbox_to_period(box: 'const TBox *') -> 'Span *':
    box_converted = _ffi.cast('const TBox *', box)
    result = _lib.tbox_to_period(box_converted)
    _check_error()
    return result if result != _ffi.NULL else None


def stbox_to_period(box: 'const STBox *') -> 'Span *':
    box_converted = _ffi.cast('const STBox *', box)
    result = _lib.stbox_to_period(box_converted)
    _check_error()
    return result if result != _ffi.NULL else None


def tnumber_to_tbox(temp: 'const Temporal *') -> 'TBox *':
    temp_converted = _ffi.cast('const Temporal *', temp)
    result = _lib.tnumber_to_tbox(temp_converted)
    _check_error()
    return result if result != _ffi.NULL else None


def stbox_to_geo(box: 'const STBox *') -> 'GSERIALIZED *':
    box_converted = _ffi.cast('const STBox *', box)
    result = _lib.stbox_to_geo(box_converted)
    _check_error()
    return result if result != _ffi.NULL else None


def tpoint_to_stbox(temp: 'const Temporal *') -> 'STBox *':
    temp_converted = _ffi.cast('const Temporal *', temp)
    result = _lib.tpoint_to_stbox(temp_converted)
    _check_error()
    return result if result != _ffi.NULL else None


def timestamp_to_stbox(t: int) -> 'STBox *':
    t_converted = _ffi.cast('TimestampTz', t)
    result = _lib.timestamp_to_stbox(t_converted)
    _check_error()
    return result if result != _ffi.NULL else None


def timestampset_to_stbox(ts: 'const Set *') -> 'STBox *':
    ts_converted = _ffi.cast('const Set *', ts)
    result = _lib.timestampset_to_stbox(ts_converted)
    _check_error()
    return result if result != _ffi.NULL else None


def period_to_stbox(p: 'const Span *') -> 'STBox *':
    p_converted = _ffi.cast('const Span *', p)
    result = _lib.period_to_stbox(p_converted)
    _check_error()
    return result if result != _ffi.NULL else None


def periodset_to_stbox(ps: 'const SpanSet *') -> 'STBox *':
    ps_converted = _ffi.cast('const SpanSet *', ps)
    result = _lib.periodset_to_stbox(ps_converted)
    _check_error()
    return result if result != _ffi.NULL else None


def tbox_hasx(box: 'const TBox *') -> 'bool':
    box_converted = _ffi.cast('const TBox *', box)
    result = _lib.tbox_hasx(box_converted)
    _check_error()
    return result if result != _ffi.NULL else None


def tbox_hast(box: 'const TBox *') -> 'bool':
    box_converted = _ffi.cast('const TBox *', box)
    result = _lib.tbox_hast(box_converted)
    _check_error()
    return result if result != _ffi.NULL else None


def tbox_xmin(box: 'const TBox *') -> 'double':
    box_converted = _ffi.cast('const TBox *', box)
    out_result = _ffi.new('double *')
    result = _lib.tbox_xmin(box_converted, out_result)
    _check_error()
    if result:
        return out_result[0] if out_result[0] != _ffi.NULL else None
    return None


def tbox_xmin_inc(box: 'const TBox *') -> 'bool':
    box_converted = _ffi.cast('const TBox *', box)
    out_result = _ffi.new('bool *')
    result = _lib.tbox_xmin_inc(box_converted, out_result)
    _check_error()
    if result:
        return out_result[0] if out_result[0] != _ffi.NULL else None
    return None


def tbox_xmax(box: 'const TBox *') -> 'double':
    box_converted = _ffi.cast('const TBox *', box)
    out_result = _ffi.new('double *')
    result = _lib.tbox_xmax(box_converted, out_result)
    _check_error()
    if result:
        return out_result[0] if out_result[0] != _ffi.NULL else None
    return None


def tbox_xmax_inc(box: 'const TBox *') -> 'bool':
    box_converted = _ffi.cast('const TBox *', box)
    out_result = _ffi.new('bool *')
    result = _lib.tbox_xmax_inc(box_converted, out_result)
    _check_error()
    if result:
        return out_result[0] if out_result[0] != _ffi.NULL else None
    return None


def tbox_tmin(box: 'const TBox *') -> int:
    box_converted = _ffi.cast('const TBox *', box)
    out_result = _ffi.new('TimestampTz *')
    result = _lib.tbox_tmin(box_converted, out_result)
    _check_error()
    if result:
        return out_result[0] if out_result[0] != _ffi.NULL else None
    return None


def tbox_tmin_inc(box: 'const TBox *') -> 'bool':
    box_converted = _ffi.cast('const TBox *', box)
    out_result = _ffi.new('bool *')
    result = _lib.tbox_tmin_inc(box_converted, out_result)
    _check_error()
    if result:
        return out_result[0] if out_result[0] != _ffi.NULL else None
    return None


def tbox_tmax(box: 'const TBox *') -> int:
    box_converted = _ffi.cast('const TBox *', box)
    out_result = _ffi.new('TimestampTz *')
    result = _lib.tbox_tmax(box_converted, out_result)
    _check_error()
    if result:
        return out_result[0] if out_result[0] != _ffi.NULL else None
    return None


def tbox_tmax_inc(box: 'const TBox *') -> 'bool':
    box_converted = _ffi.cast('const TBox *', box)
    out_result = _ffi.new('bool *')
    result = _lib.tbox_tmax_inc(box_converted, out_result)
    _check_error()
    if result:
        return out_result[0] if out_result[0] != _ffi.NULL else None
    return None


def stbox_hasx(box: 'const STBox *') -> 'bool':
    box_converted = _ffi.cast('const STBox *', box)
    result = _lib.stbox_hasx(box_converted)
    _check_error()
    return result if result != _ffi.NULL else None


def stbox_hasz(box: 'const STBox *') -> 'bool':
    box_converted = _ffi.cast('const STBox *', box)
    result = _lib.stbox_hasz(box_converted)
    _check_error()
    return result if result != _ffi.NULL else None


def stbox_hast(box: 'const STBox *') -> 'bool':
    box_converted = _ffi.cast('const STBox *', box)
    result = _lib.stbox_hast(box_converted)
    _check_error()
    return result if result != _ffi.NULL else None


def stbox_isgeodetic(box: 'const STBox *') -> 'bool':
    box_converted = _ffi.cast('const STBox *', box)
    result = _lib.stbox_isgeodetic(box_converted)
    _check_error()
    return result if result != _ffi.NULL else None


def stbox_xmin(box: 'const STBox *') -> 'double':
    box_converted = _ffi.cast('const STBox *', box)
    out_result = _ffi.new('double *')
    result = _lib.stbox_xmin(box_converted, out_result)
    _check_error()
    if result:
        return out_result[0] if out_result[0] != _ffi.NULL else None
    return None


def stbox_xmax(box: 'const STBox *') -> 'double':
    box_converted = _ffi.cast('const STBox *', box)
    out_result = _ffi.new('double *')
    result = _lib.stbox_xmax(box_converted, out_result)
    _check_error()
    if result:
        return out_result[0] if out_result[0] != _ffi.NULL else None
    return None


def stbox_ymin(box: 'const STBox *') -> 'double':
    box_converted = _ffi.cast('const STBox *', box)
    out_result = _ffi.new('double *')
    result = _lib.stbox_ymin(box_converted, out_result)
    _check_error()
    if result:
        return out_result[0] if out_result[0] != _ffi.NULL else None
    return None


def stbox_ymax(box: 'const STBox *') -> 'double':
    box_converted = _ffi.cast('const STBox *', box)
    out_result = _ffi.new('double *')
    result = _lib.stbox_ymax(box_converted, out_result)
    _check_error()
    if result:
        return out_result[0] if out_result[0] != _ffi.NULL else None
    return None


def stbox_zmin(box: 'const STBox *') -> 'double':
    box_converted = _ffi.cast('const STBox *', box)
    out_result = _ffi.new('double *')
    result = _lib.stbox_zmin(box_converted, out_result)
    _check_error()
    if result:
        return out_result[0] if out_result[0] != _ffi.NULL else None
    return None


def stbox_zmax(box: 'const STBox *') -> 'double':
    box_converted = _ffi.cast('const STBox *', box)
    out_result = _ffi.new('double *')
    result = _lib.stbox_zmax(box_converted, out_result)
    _check_error()
    if result:
        return out_result[0] if out_result[0] != _ffi.NULL else None
    return None


def stbox_tmin(box: 'const STBox *') -> int:
    box_converted = _ffi.cast('const STBox *', box)
    out_result = _ffi.new('TimestampTz *')
    result = _lib.stbox_tmin(box_converted, out_result)
    _check_error()
    if result:
        return out_result[0] if out_result[0] != _ffi.NULL else None
    return None


def stbox_tmin_inc(box: 'const STBox *') -> 'bool':
    box_converted = _ffi.cast('const STBox *', box)
    out_result = _ffi.new('bool *')
    result = _lib.stbox_tmin_inc(box_converted, out_result)
    _check_error()
    if result:
        return out_result[0] if out_result[0] != _ffi.NULL else None
    return None


def stbox_tmax(box: 'const STBox *') -> int:
    box_converted = _ffi.cast('const STBox *', box)
    out_result = _ffi.new('TimestampTz *')
    result = _lib.stbox_tmax(box_converted, out_result)
    _check_error()
    if result:
        return out_result[0] if out_result[0] != _ffi.NULL else None
    return None


def stbox_tmax_inc(box: 'const STBox *') -> 'bool':
    box_converted = _ffi.cast('const STBox *', box)
    out_result = _ffi.new('bool *')
    result = _lib.stbox_tmax_inc(box_converted, out_result)
    _check_error()
    if result:
        return out_result[0] if out_result[0] != _ffi.NULL else None
    return None


def stbox_srid(box: 'const STBox *') -> 'int32':
    box_converted = _ffi.cast('const STBox *', box)
    result = _lib.stbox_srid(box_converted)
    _check_error()
    return result if result != _ffi.NULL else None


def stbox_expand_space(box: 'const STBox *', d: float) -> 'STBox *':
    box_converted = _ffi.cast('const STBox *', box)
    result = _lib.stbox_expand_space(box_converted, d)
    _check_error()
    return result if result != _ffi.NULL else None


def stbox_expand_time(box: 'const STBox *', interval: 'const Interval *') -> 'STBox *':
    box_converted = _ffi.cast('const STBox *', box)
    interval_converted = _ffi.cast('const Interval *', interval)
    result = _lib.stbox_expand_time(box_converted, interval_converted)
    _check_error()
    return result if result != _ffi.NULL else None


def stbox_get_space(box: 'const STBox *') -> 'STBox *':
    box_converted = _ffi.cast('const STBox *', box)
    result = _lib.stbox_get_space(box_converted)
    _check_error()
    return result if result != _ffi.NULL else None


def stbox_round(box: 'const STBox *', maxdd: int) -> 'STBox *':
    box_converted = _ffi.cast('const STBox *', box)
    result = _lib.stbox_round(box_converted, maxdd)
    _check_error()
    return result if result != _ffi.NULL else None


def stbox_set_srid(box: 'const STBox *', srid: int) -> 'STBox *':
    box_converted = _ffi.cast('const STBox *', box)
    srid_converted = _ffi.cast('int32', srid)
    result = _lib.stbox_set_srid(box_converted, srid_converted)
    _check_error()
    return result if result != _ffi.NULL else None


<<<<<<< HEAD
def stbox_shift_tscale(box: 'const STBox *', shift: 'const Interval *', duration: 'const Interval *') -> 'STBox *':
    box_converted = _ffi.cast('const STBox *', box)
    shift_converted = _ffi.cast('const Interval *', shift)
    duration_converted = _ffi.cast('const Interval *', duration)
    result = _lib.stbox_shift_tscale(box_converted, shift_converted, duration_converted)
=======
def stbox_shift_scale_time(box: 'const STBox *', shift: "Optional['const Interval *']", duration: "Optional['const Interval *']") -> 'STBox *':
    box_converted = _ffi.cast('const STBox *', box)
    shift_converted = _ffi.cast('const Interval *', shift) if shift is not None else _ffi.NULL
    duration_converted = _ffi.cast('const Interval *', duration) if duration is not None else _ffi.NULL
    result = _lib.stbox_shift_scale_time(box_converted, shift_converted, duration_converted)
>>>>>>> eb156849
    _check_error()
    return result if result != _ffi.NULL else None


def tbox_expand_value(box: 'const TBox *', d: 'const double') -> 'TBox *':
    box_converted = _ffi.cast('const TBox *', box)
    d_converted = _ffi.cast('const double', d)
    result = _lib.tbox_expand_value(box_converted, d_converted)
    _check_error()
    return result if result != _ffi.NULL else None


def tbox_expand_time(box: 'const TBox *', interval: 'const Interval *') -> 'TBox *':
    box_converted = _ffi.cast('const TBox *', box)
    interval_converted = _ffi.cast('const Interval *', interval)
    result = _lib.tbox_expand_time(box_converted, interval_converted)
    _check_error()
    return result if result != _ffi.NULL else None


def tbox_round(box: 'const TBox *', maxdd: int) -> 'TBox *':
    box_converted = _ffi.cast('const TBox *', box)
    result = _lib.tbox_round(box_converted, maxdd)
    _check_error()
    return result if result != _ffi.NULL else None


<<<<<<< HEAD
def tbox_shift_tscale(box: 'const TBox *', shift: 'const Interval *', duration: 'const Interval *') -> 'TBox *':
    box_converted = _ffi.cast('const TBox *', box)
    shift_converted = _ffi.cast('const Interval *', shift)
    duration_converted = _ffi.cast('const Interval *', duration)
    result = _lib.tbox_shift_tscale(box_converted, shift_converted, duration_converted)
=======
def tbox_shift_scale_int(box: 'const TBox *', shift: int, width: int, hasshift: bool, haswidth: bool) -> 'TBox *':
    box_converted = _ffi.cast('const TBox *', box)
    result = _lib.tbox_shift_scale_int(box_converted, shift, width, hasshift, haswidth)
    _check_error()
    return result if result != _ffi.NULL else None


def tbox_shift_scale_float(box: 'const TBox *', shift: float, width: float, hasshift: bool, haswidth: bool) -> 'TBox *':
    box_converted = _ffi.cast('const TBox *', box)
    result = _lib.tbox_shift_scale_float(box_converted, shift, width, hasshift, haswidth)
    _check_error()
    return result if result != _ffi.NULL else None


def tbox_shift_scale_time(box: 'const TBox *', shift: "Optional['const Interval *']", duration: "Optional['const Interval *']") -> 'TBox *':
    box_converted = _ffi.cast('const TBox *', box)
    shift_converted = _ffi.cast('const Interval *', shift) if shift is not None else _ffi.NULL
    duration_converted = _ffi.cast('const Interval *', duration) if duration is not None else _ffi.NULL
    result = _lib.tbox_shift_scale_time(box_converted, shift_converted, duration_converted)
>>>>>>> eb156849
    _check_error()
    return result if result != _ffi.NULL else None


def contains_tbox_tbox(box1: 'const TBox *', box2: 'const TBox *') -> 'bool':
    box1_converted = _ffi.cast('const TBox *', box1)
    box2_converted = _ffi.cast('const TBox *', box2)
    result = _lib.contains_tbox_tbox(box1_converted, box2_converted)
    _check_error()
    return result if result != _ffi.NULL else None


def contained_tbox_tbox(box1: 'const TBox *', box2: 'const TBox *') -> 'bool':
    box1_converted = _ffi.cast('const TBox *', box1)
    box2_converted = _ffi.cast('const TBox *', box2)
    result = _lib.contained_tbox_tbox(box1_converted, box2_converted)
    _check_error()
    return result if result != _ffi.NULL else None


def overlaps_tbox_tbox(box1: 'const TBox *', box2: 'const TBox *') -> 'bool':
    box1_converted = _ffi.cast('const TBox *', box1)
    box2_converted = _ffi.cast('const TBox *', box2)
    result = _lib.overlaps_tbox_tbox(box1_converted, box2_converted)
    _check_error()
    return result if result != _ffi.NULL else None


def same_tbox_tbox(box1: 'const TBox *', box2: 'const TBox *') -> 'bool':
    box1_converted = _ffi.cast('const TBox *', box1)
    box2_converted = _ffi.cast('const TBox *', box2)
    result = _lib.same_tbox_tbox(box1_converted, box2_converted)
    _check_error()
    return result if result != _ffi.NULL else None


def adjacent_tbox_tbox(box1: 'const TBox *', box2: 'const TBox *') -> 'bool':
    box1_converted = _ffi.cast('const TBox *', box1)
    box2_converted = _ffi.cast('const TBox *', box2)
    result = _lib.adjacent_tbox_tbox(box1_converted, box2_converted)
    _check_error()
    return result if result != _ffi.NULL else None


def contains_stbox_stbox(box1: 'const STBox *', box2: 'const STBox *') -> 'bool':
    box1_converted = _ffi.cast('const STBox *', box1)
    box2_converted = _ffi.cast('const STBox *', box2)
    result = _lib.contains_stbox_stbox(box1_converted, box2_converted)
    _check_error()
    return result if result != _ffi.NULL else None


def contained_stbox_stbox(box1: 'const STBox *', box2: 'const STBox *') -> 'bool':
    box1_converted = _ffi.cast('const STBox *', box1)
    box2_converted = _ffi.cast('const STBox *', box2)
    result = _lib.contained_stbox_stbox(box1_converted, box2_converted)
    _check_error()
    return result if result != _ffi.NULL else None


def overlaps_stbox_stbox(box1: 'const STBox *', box2: 'const STBox *') -> 'bool':
    box1_converted = _ffi.cast('const STBox *', box1)
    box2_converted = _ffi.cast('const STBox *', box2)
    result = _lib.overlaps_stbox_stbox(box1_converted, box2_converted)
    _check_error()
    return result if result != _ffi.NULL else None


def same_stbox_stbox(box1: 'const STBox *', box2: 'const STBox *') -> 'bool':
    box1_converted = _ffi.cast('const STBox *', box1)
    box2_converted = _ffi.cast('const STBox *', box2)
    result = _lib.same_stbox_stbox(box1_converted, box2_converted)
    _check_error()
    return result if result != _ffi.NULL else None


def adjacent_stbox_stbox(box1: 'const STBox *', box2: 'const STBox *') -> 'bool':
    box1_converted = _ffi.cast('const STBox *', box1)
    box2_converted = _ffi.cast('const STBox *', box2)
    result = _lib.adjacent_stbox_stbox(box1_converted, box2_converted)
    _check_error()
    return result if result != _ffi.NULL else None


def left_tbox_tbox(box1: 'const TBox *', box2: 'const TBox *') -> 'bool':
    box1_converted = _ffi.cast('const TBox *', box1)
    box2_converted = _ffi.cast('const TBox *', box2)
    result = _lib.left_tbox_tbox(box1_converted, box2_converted)
    _check_error()
    return result if result != _ffi.NULL else None


def overleft_tbox_tbox(box1: 'const TBox *', box2: 'const TBox *') -> 'bool':
    box1_converted = _ffi.cast('const TBox *', box1)
    box2_converted = _ffi.cast('const TBox *', box2)
    result = _lib.overleft_tbox_tbox(box1_converted, box2_converted)
    _check_error()
    return result if result != _ffi.NULL else None


def right_tbox_tbox(box1: 'const TBox *', box2: 'const TBox *') -> 'bool':
    box1_converted = _ffi.cast('const TBox *', box1)
    box2_converted = _ffi.cast('const TBox *', box2)
    result = _lib.right_tbox_tbox(box1_converted, box2_converted)
    _check_error()
    return result if result != _ffi.NULL else None


def overright_tbox_tbox(box1: 'const TBox *', box2: 'const TBox *') -> 'bool':
    box1_converted = _ffi.cast('const TBox *', box1)
    box2_converted = _ffi.cast('const TBox *', box2)
    result = _lib.overright_tbox_tbox(box1_converted, box2_converted)
    _check_error()
    return result if result != _ffi.NULL else None


def before_tbox_tbox(box1: 'const TBox *', box2: 'const TBox *') -> 'bool':
    box1_converted = _ffi.cast('const TBox *', box1)
    box2_converted = _ffi.cast('const TBox *', box2)
    result = _lib.before_tbox_tbox(box1_converted, box2_converted)
    _check_error()
    return result if result != _ffi.NULL else None


def overbefore_tbox_tbox(box1: 'const TBox *', box2: 'const TBox *') -> 'bool':
    box1_converted = _ffi.cast('const TBox *', box1)
    box2_converted = _ffi.cast('const TBox *', box2)
    result = _lib.overbefore_tbox_tbox(box1_converted, box2_converted)
    _check_error()
    return result if result != _ffi.NULL else None


def after_tbox_tbox(box1: 'const TBox *', box2: 'const TBox *') -> 'bool':
    box1_converted = _ffi.cast('const TBox *', box1)
    box2_converted = _ffi.cast('const TBox *', box2)
    result = _lib.after_tbox_tbox(box1_converted, box2_converted)
    _check_error()
    return result if result != _ffi.NULL else None


def overafter_tbox_tbox(box1: 'const TBox *', box2: 'const TBox *') -> 'bool':
    box1_converted = _ffi.cast('const TBox *', box1)
    box2_converted = _ffi.cast('const TBox *', box2)
    result = _lib.overafter_tbox_tbox(box1_converted, box2_converted)
    _check_error()
    return result if result != _ffi.NULL else None


def left_stbox_stbox(box1: 'const STBox *', box2: 'const STBox *') -> 'bool':
    box1_converted = _ffi.cast('const STBox *', box1)
    box2_converted = _ffi.cast('const STBox *', box2)
    result = _lib.left_stbox_stbox(box1_converted, box2_converted)
    _check_error()
    return result if result != _ffi.NULL else None


def overleft_stbox_stbox(box1: 'const STBox *', box2: 'const STBox *') -> 'bool':
    box1_converted = _ffi.cast('const STBox *', box1)
    box2_converted = _ffi.cast('const STBox *', box2)
    result = _lib.overleft_stbox_stbox(box1_converted, box2_converted)
    _check_error()
    return result if result != _ffi.NULL else None


def right_stbox_stbox(box1: 'const STBox *', box2: 'const STBox *') -> 'bool':
    box1_converted = _ffi.cast('const STBox *', box1)
    box2_converted = _ffi.cast('const STBox *', box2)
    result = _lib.right_stbox_stbox(box1_converted, box2_converted)
    _check_error()
    return result if result != _ffi.NULL else None


def overright_stbox_stbox(box1: 'const STBox *', box2: 'const STBox *') -> 'bool':
    box1_converted = _ffi.cast('const STBox *', box1)
    box2_converted = _ffi.cast('const STBox *', box2)
    result = _lib.overright_stbox_stbox(box1_converted, box2_converted)
    _check_error()
    return result if result != _ffi.NULL else None


def below_stbox_stbox(box1: 'const STBox *', box2: 'const STBox *') -> 'bool':
    box1_converted = _ffi.cast('const STBox *', box1)
    box2_converted = _ffi.cast('const STBox *', box2)
    result = _lib.below_stbox_stbox(box1_converted, box2_converted)
    _check_error()
    return result if result != _ffi.NULL else None


def overbelow_stbox_stbox(box1: 'const STBox *', box2: 'const STBox *') -> 'bool':
    box1_converted = _ffi.cast('const STBox *', box1)
    box2_converted = _ffi.cast('const STBox *', box2)
    result = _lib.overbelow_stbox_stbox(box1_converted, box2_converted)
    _check_error()
    return result if result != _ffi.NULL else None


def above_stbox_stbox(box1: 'const STBox *', box2: 'const STBox *') -> 'bool':
    box1_converted = _ffi.cast('const STBox *', box1)
    box2_converted = _ffi.cast('const STBox *', box2)
    result = _lib.above_stbox_stbox(box1_converted, box2_converted)
    _check_error()
    return result if result != _ffi.NULL else None


def overabove_stbox_stbox(box1: 'const STBox *', box2: 'const STBox *') -> 'bool':
    box1_converted = _ffi.cast('const STBox *', box1)
    box2_converted = _ffi.cast('const STBox *', box2)
    result = _lib.overabove_stbox_stbox(box1_converted, box2_converted)
    _check_error()
    return result if result != _ffi.NULL else None


def front_stbox_stbox(box1: 'const STBox *', box2: 'const STBox *') -> 'bool':
    box1_converted = _ffi.cast('const STBox *', box1)
    box2_converted = _ffi.cast('const STBox *', box2)
    result = _lib.front_stbox_stbox(box1_converted, box2_converted)
    _check_error()
    return result if result != _ffi.NULL else None


def overfront_stbox_stbox(box1: 'const STBox *', box2: 'const STBox *') -> 'bool':
    box1_converted = _ffi.cast('const STBox *', box1)
    box2_converted = _ffi.cast('const STBox *', box2)
    result = _lib.overfront_stbox_stbox(box1_converted, box2_converted)
    _check_error()
    return result if result != _ffi.NULL else None


def back_stbox_stbox(box1: 'const STBox *', box2: 'const STBox *') -> 'bool':
    box1_converted = _ffi.cast('const STBox *', box1)
    box2_converted = _ffi.cast('const STBox *', box2)
    result = _lib.back_stbox_stbox(box1_converted, box2_converted)
    _check_error()
    return result if result != _ffi.NULL else None


def overback_stbox_stbox(box1: 'const STBox *', box2: 'const STBox *') -> 'bool':
    box1_converted = _ffi.cast('const STBox *', box1)
    box2_converted = _ffi.cast('const STBox *', box2)
    result = _lib.overback_stbox_stbox(box1_converted, box2_converted)
    _check_error()
    return result if result != _ffi.NULL else None


def before_stbox_stbox(box1: 'const STBox *', box2: 'const STBox *') -> 'bool':
    box1_converted = _ffi.cast('const STBox *', box1)
    box2_converted = _ffi.cast('const STBox *', box2)
    result = _lib.before_stbox_stbox(box1_converted, box2_converted)
    _check_error()
    return result if result != _ffi.NULL else None


def overbefore_stbox_stbox(box1: 'const STBox *', box2: 'const STBox *') -> 'bool':
    box1_converted = _ffi.cast('const STBox *', box1)
    box2_converted = _ffi.cast('const STBox *', box2)
    result = _lib.overbefore_stbox_stbox(box1_converted, box2_converted)
    _check_error()
    return result if result != _ffi.NULL else None


def after_stbox_stbox(box1: 'const STBox *', box2: 'const STBox *') -> 'bool':
    box1_converted = _ffi.cast('const STBox *', box1)
    box2_converted = _ffi.cast('const STBox *', box2)
    result = _lib.after_stbox_stbox(box1_converted, box2_converted)
    _check_error()
    return result if result != _ffi.NULL else None


def overafter_stbox_stbox(box1: 'const STBox *', box2: 'const STBox *') -> 'bool':
    box1_converted = _ffi.cast('const STBox *', box1)
    box2_converted = _ffi.cast('const STBox *', box2)
    result = _lib.overafter_stbox_stbox(box1_converted, box2_converted)
    _check_error()
    return result if result != _ffi.NULL else None


def union_tbox_tbox(box1: 'const TBox *', box2: 'const TBox *', strict: bool) -> 'TBox *':
    box1_converted = _ffi.cast('const TBox *', box1)
    box2_converted = _ffi.cast('const TBox *', box2)
    result = _lib.union_tbox_tbox(box1_converted, box2_converted, strict)
    _check_error()
    return result if result != _ffi.NULL else None


def inter_tbox_tbox(box1: 'const TBox *', box2: 'const TBox *') -> 'TBox *':
    box1_converted = _ffi.cast('const TBox *', box1)
    box2_converted = _ffi.cast('const TBox *', box2)
    out_result = _ffi.new('TBox *')
    result = _lib.inter_tbox_tbox(box1_converted, box2_converted, out_result)
    _check_error()
    if result:
        return out_result if out_result != _ffi.NULL else None
    return None


def intersection_tbox_tbox(box1: 'const TBox *', box2: 'const TBox *') -> 'TBox *':
    box1_converted = _ffi.cast('const TBox *', box1)
    box2_converted = _ffi.cast('const TBox *', box2)
    result = _lib.intersection_tbox_tbox(box1_converted, box2_converted)
    _check_error()
    return result if result != _ffi.NULL else None


def union_stbox_stbox(box1: 'const STBox *', box2: 'const STBox *', strict: bool) -> 'STBox *':
    box1_converted = _ffi.cast('const STBox *', box1)
    box2_converted = _ffi.cast('const STBox *', box2)
    result = _lib.union_stbox_stbox(box1_converted, box2_converted, strict)
    _check_error()
    return result if result != _ffi.NULL else None


def inter_stbox_stbox(box1: 'const STBox *', box2: 'const STBox *') -> 'STBox *':
    box1_converted = _ffi.cast('const STBox *', box1)
    box2_converted = _ffi.cast('const STBox *', box2)
    out_result = _ffi.new('STBox *')
    result = _lib.inter_stbox_stbox(box1_converted, box2_converted, out_result)
    _check_error()
    if result:
        return out_result if out_result != _ffi.NULL else None
    return None


def intersection_stbox_stbox(box1: 'const STBox *', box2: 'const STBox *') -> 'STBox *':
    box1_converted = _ffi.cast('const STBox *', box1)
    box2_converted = _ffi.cast('const STBox *', box2)
    result = _lib.intersection_stbox_stbox(box1_converted, box2_converted)
    _check_error()
    return result if result != _ffi.NULL else None


def stbox_quad_split(box: 'const STBox *') -> "Tuple['STBox *', 'int']":
    box_converted = _ffi.cast('const STBox *', box)
    count = _ffi.new('int *')
    result = _lib.stbox_quad_split(box_converted, count)
    _check_error()
    return result if result != _ffi.NULL else None, count[0]


def tbox_eq(box1: 'const TBox *', box2: 'const TBox *') -> 'bool':
    box1_converted = _ffi.cast('const TBox *', box1)
    box2_converted = _ffi.cast('const TBox *', box2)
    result = _lib.tbox_eq(box1_converted, box2_converted)
    _check_error()
    return result if result != _ffi.NULL else None


def tbox_ne(box1: 'const TBox *', box2: 'const TBox *') -> 'bool':
    box1_converted = _ffi.cast('const TBox *', box1)
    box2_converted = _ffi.cast('const TBox *', box2)
    result = _lib.tbox_ne(box1_converted, box2_converted)
    _check_error()
    return result if result != _ffi.NULL else None


def tbox_cmp(box1: 'const TBox *', box2: 'const TBox *') -> 'int':
    box1_converted = _ffi.cast('const TBox *', box1)
    box2_converted = _ffi.cast('const TBox *', box2)
    result = _lib.tbox_cmp(box1_converted, box2_converted)
    _check_error()
    return result if result != _ffi.NULL else None


def tbox_lt(box1: 'const TBox *', box2: 'const TBox *') -> 'bool':
    box1_converted = _ffi.cast('const TBox *', box1)
    box2_converted = _ffi.cast('const TBox *', box2)
    result = _lib.tbox_lt(box1_converted, box2_converted)
    _check_error()
    return result if result != _ffi.NULL else None


def tbox_le(box1: 'const TBox *', box2: 'const TBox *') -> 'bool':
    box1_converted = _ffi.cast('const TBox *', box1)
    box2_converted = _ffi.cast('const TBox *', box2)
    result = _lib.tbox_le(box1_converted, box2_converted)
    _check_error()
    return result if result != _ffi.NULL else None


def tbox_ge(box1: 'const TBox *', box2: 'const TBox *') -> 'bool':
    box1_converted = _ffi.cast('const TBox *', box1)
    box2_converted = _ffi.cast('const TBox *', box2)
    result = _lib.tbox_ge(box1_converted, box2_converted)
    _check_error()
    return result if result != _ffi.NULL else None


def tbox_gt(box1: 'const TBox *', box2: 'const TBox *') -> 'bool':
    box1_converted = _ffi.cast('const TBox *', box1)
    box2_converted = _ffi.cast('const TBox *', box2)
    result = _lib.tbox_gt(box1_converted, box2_converted)
    _check_error()
    return result if result != _ffi.NULL else None


def stbox_eq(box1: 'const STBox *', box2: 'const STBox *') -> 'bool':
    box1_converted = _ffi.cast('const STBox *', box1)
    box2_converted = _ffi.cast('const STBox *', box2)
    result = _lib.stbox_eq(box1_converted, box2_converted)
    _check_error()
    return result if result != _ffi.NULL else None


def stbox_ne(box1: 'const STBox *', box2: 'const STBox *') -> 'bool':
    box1_converted = _ffi.cast('const STBox *', box1)
    box2_converted = _ffi.cast('const STBox *', box2)
    result = _lib.stbox_ne(box1_converted, box2_converted)
    _check_error()
    return result if result != _ffi.NULL else None


def stbox_cmp(box1: 'const STBox *', box2: 'const STBox *') -> 'int':
    box1_converted = _ffi.cast('const STBox *', box1)
    box2_converted = _ffi.cast('const STBox *', box2)
    result = _lib.stbox_cmp(box1_converted, box2_converted)
    _check_error()
    return result if result != _ffi.NULL else None


def stbox_lt(box1: 'const STBox *', box2: 'const STBox *') -> 'bool':
    box1_converted = _ffi.cast('const STBox *', box1)
    box2_converted = _ffi.cast('const STBox *', box2)
    result = _lib.stbox_lt(box1_converted, box2_converted)
    _check_error()
    return result if result != _ffi.NULL else None


def stbox_le(box1: 'const STBox *', box2: 'const STBox *') -> 'bool':
    box1_converted = _ffi.cast('const STBox *', box1)
    box2_converted = _ffi.cast('const STBox *', box2)
    result = _lib.stbox_le(box1_converted, box2_converted)
    _check_error()
    return result if result != _ffi.NULL else None


def stbox_ge(box1: 'const STBox *', box2: 'const STBox *') -> 'bool':
    box1_converted = _ffi.cast('const STBox *', box1)
    box2_converted = _ffi.cast('const STBox *', box2)
    result = _lib.stbox_ge(box1_converted, box2_converted)
    _check_error()
    return result if result != _ffi.NULL else None


def stbox_gt(box1: 'const STBox *', box2: 'const STBox *') -> 'bool':
    box1_converted = _ffi.cast('const STBox *', box1)
    box2_converted = _ffi.cast('const STBox *', box2)
    result = _lib.stbox_gt(box1_converted, box2_converted)
    _check_error()
    return result if result != _ffi.NULL else None


def tbool_in(string: str) -> 'Temporal *':
    string_converted = string.encode('utf-8')
    result = _lib.tbool_in(string_converted)
    _check_error()
    return result if result != _ffi.NULL else None


def tbool_out(temp: 'const Temporal *') -> str:
    temp_converted = _ffi.cast('const Temporal *', temp)
    result = _lib.tbool_out(temp_converted)
    _check_error()
    result = _ffi.string(result).decode('utf-8')
    return result if result != _ffi.NULL else None


def temporal_as_hexwkb(temp: 'const Temporal *', variant: int) -> "Tuple[str, 'size_t *']":
    temp_converted = _ffi.cast('const Temporal *', temp)
    variant_converted = _ffi.cast('uint8_t', variant)
    size_out = _ffi.new('size_t *')
    result = _lib.temporal_as_hexwkb(temp_converted, variant_converted, size_out)
    _check_error()
    result = _ffi.string(result).decode('utf-8')
    return result if result != _ffi.NULL else None, size_out[0]


def temporal_as_mfjson(temp: 'const Temporal *', with_bbox: bool, flags: int, precision: int, srs: "Optional[str]") -> str:
    temp_converted = _ffi.cast('const Temporal *', temp)
    srs_converted = srs.encode('utf-8') if srs is not None else _ffi.NULL
    result = _lib.temporal_as_mfjson(temp_converted, with_bbox, flags, precision, srs_converted)
    _check_error()
    result = _ffi.string(result).decode('utf-8')
    return result if result != _ffi.NULL else None


def temporal_as_wkb(temp: 'const Temporal *', variant: int) -> bytes:
    temp_converted = _ffi.cast('const Temporal *', temp)
    variant_converted = _ffi.cast('uint8_t', variant)
    size_out = _ffi.new('size_t *')
    result = _lib.temporal_as_wkb(temp_converted, variant_converted, size_out)
    _check_error()
    result_converted = bytes(result[i] for i in range(size_out[0])) if result != _ffi.NULL else None
    return result_converted


def temporal_from_hexwkb(hexwkb: str) -> 'Temporal *':
    hexwkb_converted = hexwkb.encode('utf-8')
    result = _lib.temporal_from_hexwkb(hexwkb_converted)
    _check_error()
    return result if result != _ffi.NULL else None


def temporal_from_mfjson(mfjson: str) -> 'Temporal *':
    mfjson_converted = mfjson.encode('utf-8')
    result = _lib.temporal_from_mfjson(mfjson_converted)
    _check_error()
    return result if result != _ffi.NULL else None


def temporal_from_wkb(wkb: bytes) -> 'Temporal *':
    wkb_converted = _ffi.new('uint8_t []', wkb)
    result = _lib.temporal_from_wkb(wkb_converted, len(wkb))
    return result if result != _ffi.NULL else None


def tfloat_in(string: str) -> 'Temporal *':
    string_converted = string.encode('utf-8')
    result = _lib.tfloat_in(string_converted)
    _check_error()
    return result if result != _ffi.NULL else None


def tfloat_out(temp: 'const Temporal *', maxdd: int) -> str:
    temp_converted = _ffi.cast('const Temporal *', temp)
    result = _lib.tfloat_out(temp_converted, maxdd)
    _check_error()
    result = _ffi.string(result).decode('utf-8')
    return result if result != _ffi.NULL else None


def tgeogpoint_in(string: str) -> 'Temporal *':
    string_converted = string.encode('utf-8')
    result = _lib.tgeogpoint_in(string_converted)
    _check_error()
    return result if result != _ffi.NULL else None


def tgeompoint_in(string: str) -> 'Temporal *':
    string_converted = string.encode('utf-8')
    result = _lib.tgeompoint_in(string_converted)
    _check_error()
    return result if result != _ffi.NULL else None


def tint_in(string: str) -> 'Temporal *':
    string_converted = string.encode('utf-8')
    result = _lib.tint_in(string_converted)
    _check_error()
    return result if result != _ffi.NULL else None


def tint_out(temp: 'const Temporal *') -> str:
    temp_converted = _ffi.cast('const Temporal *', temp)
    result = _lib.tint_out(temp_converted)
    _check_error()
    result = _ffi.string(result).decode('utf-8')
    return result if result != _ffi.NULL else None


def tpoint_as_ewkt(temp: 'const Temporal *', maxdd: int) -> str:
    temp_converted = _ffi.cast('const Temporal *', temp)
    result = _lib.tpoint_as_ewkt(temp_converted, maxdd)
    _check_error()
    result = _ffi.string(result).decode('utf-8')
    return result if result != _ffi.NULL else None


def tpoint_as_text(temp: 'const Temporal *', maxdd: int) -> str:
    temp_converted = _ffi.cast('const Temporal *', temp)
    result = _lib.tpoint_as_text(temp_converted, maxdd)
    _check_error()
    result = _ffi.string(result).decode('utf-8')
    return result if result != _ffi.NULL else None


def tpoint_out(temp: 'const Temporal *', maxdd: int) -> str:
    temp_converted = _ffi.cast('const Temporal *', temp)
    result = _lib.tpoint_out(temp_converted, maxdd)
    _check_error()
    result = _ffi.string(result).decode('utf-8')
    return result if result != _ffi.NULL else None


def ttext_in(string: str) -> 'Temporal *':
    string_converted = string.encode('utf-8')
    result = _lib.ttext_in(string_converted)
    _check_error()
    return result if result != _ffi.NULL else None


def ttext_out(temp: 'const Temporal *') -> str:
    temp_converted = _ffi.cast('const Temporal *', temp)
    result = _lib.ttext_out(temp_converted)
    _check_error()
    result = _ffi.string(result).decode('utf-8')
    return result if result != _ffi.NULL else None


def tbool_from_base_temp(b: bool, temp: 'const Temporal *') -> 'Temporal *':
    temp_converted = _ffi.cast('const Temporal *', temp)
    result = _lib.tbool_from_base_temp(b, temp_converted)
    _check_error()
    return result if result != _ffi.NULL else None


def tboolinst_make(b: bool, t: int) -> 'TInstant *':
    t_converted = _ffi.cast('TimestampTz', t)
    result = _lib.tboolinst_make(b, t_converted)
    _check_error()
    return result if result != _ffi.NULL else None


def tboolseq_from_base_period(b: bool, p: 'const Span *') -> 'TSequence *':
    p_converted = _ffi.cast('const Span *', p)
    result = _lib.tboolseq_from_base_period(b, p_converted)
    _check_error()
    return result if result != _ffi.NULL else None


def tboolseq_from_base_timestampset(b: bool, ts: 'const Set *') -> 'TSequence *':
    ts_converted = _ffi.cast('const Set *', ts)
    result = _lib.tboolseq_from_base_timestampset(b, ts_converted)
    _check_error()
    return result if result != _ffi.NULL else None


def tboolseqset_from_base_periodset(b: bool, ps: 'const SpanSet *') -> 'TSequenceSet *':
    ps_converted = _ffi.cast('const SpanSet *', ps)
    result = _lib.tboolseqset_from_base_periodset(b, ps_converted)
    _check_error()
    return result if result != _ffi.NULL else None


def temporal_copy(temp: 'const Temporal *') -> 'Temporal *':
    temp_converted = _ffi.cast('const Temporal *', temp)
    result = _lib.temporal_copy(temp_converted)
    _check_error()
    return result if result != _ffi.NULL else None


def tfloat_from_base_temp(d: float, temp: 'const Temporal *') -> 'Temporal *':
    temp_converted = _ffi.cast('const Temporal *', temp)
    result = _lib.tfloat_from_base_temp(d, temp_converted)
    _check_error()
    return result if result != _ffi.NULL else None


def tfloatinst_make(d: float, t: int) -> 'TInstant *':
    t_converted = _ffi.cast('TimestampTz', t)
    result = _lib.tfloatinst_make(d, t_converted)
    _check_error()
    return result if result != _ffi.NULL else None


def tfloatseq_from_base_period(d: float, p: 'const Span *', interp: 'interpType') -> 'TSequence *':
    p_converted = _ffi.cast('const Span *', p)
    interp_converted = _ffi.cast('interpType', interp)
    result = _lib.tfloatseq_from_base_period(d, p_converted, interp_converted)
    _check_error()
    return result if result != _ffi.NULL else None


def tfloatseq_from_base_timestampset(d: float, ts: 'const Set *') -> 'TSequence *':
    ts_converted = _ffi.cast('const Set *', ts)
    result = _lib.tfloatseq_from_base_timestampset(d, ts_converted)
    _check_error()
    return result if result != _ffi.NULL else None


def tfloatseqset_from_base_periodset(d: float, ps: 'const SpanSet *', interp: 'interpType') -> 'TSequenceSet *':
    ps_converted = _ffi.cast('const SpanSet *', ps)
    interp_converted = _ffi.cast('interpType', interp)
    result = _lib.tfloatseqset_from_base_periodset(d, ps_converted, interp_converted)
    _check_error()
    return result if result != _ffi.NULL else None


def tint_from_base_temp(i: int, temp: 'const Temporal *') -> 'Temporal *':
    temp_converted = _ffi.cast('const Temporal *', temp)
    result = _lib.tint_from_base_temp(i, temp_converted)
    _check_error()
    return result if result != _ffi.NULL else None


def tintinst_make(i: int, t: int) -> 'TInstant *':
    t_converted = _ffi.cast('TimestampTz', t)
    result = _lib.tintinst_make(i, t_converted)
    _check_error()
    return result if result != _ffi.NULL else None


def tintseq_from_base_period(i: int, p: 'const Span *') -> 'TSequence *':
    p_converted = _ffi.cast('const Span *', p)
    result = _lib.tintseq_from_base_period(i, p_converted)
    _check_error()
    return result if result != _ffi.NULL else None


def tintseq_from_base_timestampset(i: int, ts: 'const Set *') -> 'TSequence *':
    ts_converted = _ffi.cast('const Set *', ts)
    result = _lib.tintseq_from_base_timestampset(i, ts_converted)
    _check_error()
    return result if result != _ffi.NULL else None


def tintseqset_from_base_periodset(i: int, ps: 'const SpanSet *') -> 'TSequenceSet *':
    ps_converted = _ffi.cast('const SpanSet *', ps)
    result = _lib.tintseqset_from_base_periodset(i, ps_converted)
    _check_error()
    return result if result != _ffi.NULL else None


def tpoint_from_base_temp(gs: 'const GSERIALIZED *', temp: 'const Temporal *') -> 'Temporal *':
    gs_converted = _ffi.cast('const GSERIALIZED *', gs)
    temp_converted = _ffi.cast('const Temporal *', temp)
    result = _lib.tpoint_from_base_temp(gs_converted, temp_converted)
    _check_error()
    return result if result != _ffi.NULL else None


def tpointinst_make(gs: 'const GSERIALIZED *', t: int) -> 'TInstant *':
    gs_converted = _ffi.cast('const GSERIALIZED *', gs)
    t_converted = _ffi.cast('TimestampTz', t)
    result = _lib.tpointinst_make(gs_converted, t_converted)
    _check_error()
    return result if result != _ffi.NULL else None


def tpointseq_from_base_period(gs: 'const GSERIALIZED *', p: 'const Span *', interp: 'interpType') -> 'TSequence *':
    gs_converted = _ffi.cast('const GSERIALIZED *', gs)
    p_converted = _ffi.cast('const Span *', p)
    interp_converted = _ffi.cast('interpType', interp)
    result = _lib.tpointseq_from_base_period(gs_converted, p_converted, interp_converted)
    _check_error()
    return result if result != _ffi.NULL else None


def tpointseq_from_base_timestampset(gs: 'const GSERIALIZED *', ts: 'const Set *') -> 'TSequence *':
    gs_converted = _ffi.cast('const GSERIALIZED *', gs)
    ts_converted = _ffi.cast('const Set *', ts)
    result = _lib.tpointseq_from_base_timestampset(gs_converted, ts_converted)
    _check_error()
    return result if result != _ffi.NULL else None


def tpointseqset_from_base_periodset(gs: 'const GSERIALIZED *', ps: 'const SpanSet *', interp: 'interpType') -> 'TSequenceSet *':
    gs_converted = _ffi.cast('const GSERIALIZED *', gs)
    ps_converted = _ffi.cast('const SpanSet *', ps)
    interp_converted = _ffi.cast('interpType', interp)
    result = _lib.tpointseqset_from_base_periodset(gs_converted, ps_converted, interp_converted)
    _check_error()
    return result if result != _ffi.NULL else None


def tsequence_make(instants: 'const TInstant **', count: int, lower_inc: bool, upper_inc: bool, interp: 'interpType', normalize: bool) -> 'TSequence *':
    instants_converted = [_ffi.cast('const TInstant *', x) for x in instants]
    interp_converted = _ffi.cast('interpType', interp)
    result = _lib.tsequence_make(instants_converted, count, lower_inc, upper_inc, interp_converted, normalize)
    _check_error()
    return result if result != _ffi.NULL else None


def tsequenceset_make(sequences: 'const TSequence **', count: int, normalize: bool) -> 'TSequenceSet *':
    sequences_converted = [_ffi.cast('const TSequence *', x) for x in sequences]
    result = _lib.tsequenceset_make(sequences_converted, count, normalize)
    _check_error()
    return result if result != _ffi.NULL else None


def tsequenceset_make_gaps(instants: 'const TInstant **', count: int, interp: 'interpType', maxt: 'Interval *', maxdist: float) -> 'TSequenceSet *':
    instants_converted = [_ffi.cast('const TInstant *', x) for x in instants]
    interp_converted = _ffi.cast('interpType', interp)
    maxt_converted = _ffi.cast('Interval *', maxt)
    result = _lib.tsequenceset_make_gaps(instants_converted, count, interp_converted, maxt_converted, maxdist)
    _check_error()
    return result if result != _ffi.NULL else None


def ttext_from_base_temp(txt: str, temp: 'const Temporal *') -> 'Temporal *':
    txt_converted = cstring2text(txt)
    temp_converted = _ffi.cast('const Temporal *', temp)
    result = _lib.ttext_from_base_temp(txt_converted, temp_converted)
    _check_error()
    return result if result != _ffi.NULL else None


def ttextinst_make(txt: str, t: int) -> 'TInstant *':
    txt_converted = cstring2text(txt)
    t_converted = _ffi.cast('TimestampTz', t)
    result = _lib.ttextinst_make(txt_converted, t_converted)
    _check_error()
    return result if result != _ffi.NULL else None


def ttextseq_from_base_period(txt: str, p: 'const Span *') -> 'TSequence *':
    txt_converted = cstring2text(txt)
    p_converted = _ffi.cast('const Span *', p)
    result = _lib.ttextseq_from_base_period(txt_converted, p_converted)
    _check_error()
    return result if result != _ffi.NULL else None


def ttextseq_from_base_timestampset(txt: str, ts: 'const Set *') -> 'TSequence *':
    txt_converted = cstring2text(txt)
    ts_converted = _ffi.cast('const Set *', ts)
    result = _lib.ttextseq_from_base_timestampset(txt_converted, ts_converted)
    _check_error()
    return result if result != _ffi.NULL else None


def ttextseqset_from_base_periodset(txt: str, ps: 'const SpanSet *') -> 'TSequenceSet *':
    txt_converted = cstring2text(txt)
    ps_converted = _ffi.cast('const SpanSet *', ps)
    result = _lib.ttextseqset_from_base_periodset(txt_converted, ps_converted)
    _check_error()
    return result if result != _ffi.NULL else None


def temporal_to_period(temp: 'const Temporal *') -> 'Span *':
    temp_converted = _ffi.cast('const Temporal *', temp)
    result = _lib.temporal_to_period(temp_converted)
    _check_error()
    return result if result != _ffi.NULL else None


def tfloat_to_tint(temp: 'const Temporal *') -> 'Temporal *':
    temp_converted = _ffi.cast('const Temporal *', temp)
    result = _lib.tfloat_to_tint(temp_converted)
    _check_error()
    return result if result != _ffi.NULL else None


def tint_to_tfloat(temp: 'const Temporal *') -> 'Temporal *':
    temp_converted = _ffi.cast('const Temporal *', temp)
    result = _lib.tint_to_tfloat(temp_converted)
    _check_error()
    return result if result != _ffi.NULL else None


def tnumber_to_span(temp: 'const Temporal *') -> 'Span *':
    temp_converted = _ffi.cast('const Temporal *', temp)
    result = _lib.tnumber_to_span(temp_converted)
    _check_error()
    return result if result != _ffi.NULL else None


def tbool_end_value(temp: 'const Temporal *') -> 'bool':
    temp_converted = _ffi.cast('const Temporal *', temp)
    result = _lib.tbool_end_value(temp_converted)
    _check_error()
    return result if result != _ffi.NULL else None


def tbool_start_value(temp: 'const Temporal *') -> 'bool':
    temp_converted = _ffi.cast('const Temporal *', temp)
    result = _lib.tbool_start_value(temp_converted)
    _check_error()
    return result if result != _ffi.NULL else None


def tbool_values(temp: 'const Temporal *') -> "Tuple['bool *', 'int']":
    temp_converted = _ffi.cast('const Temporal *', temp)
    count = _ffi.new('int *')
    result = _lib.tbool_values(temp_converted, count)
    _check_error()
    return result if result != _ffi.NULL else None, count[0]


def temporal_duration(temp: 'const Temporal *', boundspan: bool) -> 'Interval *':
    temp_converted = _ffi.cast('const Temporal *', temp)
    result = _lib.temporal_duration(temp_converted, boundspan)
    _check_error()
    return result if result != _ffi.NULL else None


def temporal_end_instant(temp: 'const Temporal *') -> 'const TInstant *':
    temp_converted = _ffi.cast('const Temporal *', temp)
    result = _lib.temporal_end_instant(temp_converted)
    _check_error()
    return result if result != _ffi.NULL else None


def temporal_end_sequence(temp: 'const Temporal *') -> 'TSequence *':
    temp_converted = _ffi.cast('const Temporal *', temp)
    result = _lib.temporal_end_sequence(temp_converted)
    _check_error()
    return result if result != _ffi.NULL else None


def temporal_end_timestamp(temp: 'const Temporal *') -> 'TimestampTz':
    temp_converted = _ffi.cast('const Temporal *', temp)
    result = _lib.temporal_end_timestamp(temp_converted)
    _check_error()
    return result if result != _ffi.NULL else None


def temporal_hash(temp: 'const Temporal *') -> 'uint32':
    temp_converted = _ffi.cast('const Temporal *', temp)
    result = _lib.temporal_hash(temp_converted)
    _check_error()
    return result if result != _ffi.NULL else None


def temporal_instant_n(temp: 'const Temporal *', n: int) -> 'const TInstant *':
    temp_converted = _ffi.cast('const Temporal *', temp)
    result = _lib.temporal_instant_n(temp_converted, n)
    _check_error()
    return result if result != _ffi.NULL else None


def temporal_instants(temp: 'const Temporal *') -> "Tuple['const TInstant **', 'int']":
    temp_converted = _ffi.cast('const Temporal *', temp)
    count = _ffi.new('int *')
    result = _lib.temporal_instants(temp_converted, count)
    _check_error()
    return result if result != _ffi.NULL else None, count[0]


def temporal_interp(temp: 'const Temporal *') -> str:
    temp_converted = _ffi.cast('const Temporal *', temp)
    result = _lib.temporal_interp(temp_converted)
    _check_error()
    result = _ffi.string(result).decode('utf-8')
    return result if result != _ffi.NULL else None


def temporal_max_instant(temp: 'const Temporal *') -> 'const TInstant *':
    temp_converted = _ffi.cast('const Temporal *', temp)
    result = _lib.temporal_max_instant(temp_converted)
    _check_error()
    return result if result != _ffi.NULL else None


def temporal_min_instant(temp: 'const Temporal *') -> 'const TInstant *':
    temp_converted = _ffi.cast('const Temporal *', temp)
    result = _lib.temporal_min_instant(temp_converted)
    _check_error()
    return result if result != _ffi.NULL else None


def temporal_num_instants(temp: 'const Temporal *') -> 'int':
    temp_converted = _ffi.cast('const Temporal *', temp)
    result = _lib.temporal_num_instants(temp_converted)
    _check_error()
    return result if result != _ffi.NULL else None


def temporal_num_sequences(temp: 'const Temporal *') -> 'int':
    temp_converted = _ffi.cast('const Temporal *', temp)
    result = _lib.temporal_num_sequences(temp_converted)
    _check_error()
    return result if result != _ffi.NULL else None


def temporal_num_timestamps(temp: 'const Temporal *') -> 'int':
    temp_converted = _ffi.cast('const Temporal *', temp)
    result = _lib.temporal_num_timestamps(temp_converted)
    _check_error()
    return result if result != _ffi.NULL else None


def temporal_segments(temp: 'const Temporal *') -> "Tuple['TSequence **', 'int']":
    temp_converted = _ffi.cast('const Temporal *', temp)
    count = _ffi.new('int *')
    result = _lib.temporal_segments(temp_converted, count)
    _check_error()
    return result if result != _ffi.NULL else None, count[0]


def temporal_sequence_n(temp: 'const Temporal *', i: int) -> 'TSequence *':
    temp_converted = _ffi.cast('const Temporal *', temp)
    result = _lib.temporal_sequence_n(temp_converted, i)
    _check_error()
    return result if result != _ffi.NULL else None


def temporal_sequences(temp: 'const Temporal *') -> "Tuple['TSequence **', 'int']":
    temp_converted = _ffi.cast('const Temporal *', temp)
    count = _ffi.new('int *')
    result = _lib.temporal_sequences(temp_converted, count)
    _check_error()
    return result if result != _ffi.NULL else None, count[0]


def temporal_start_instant(temp: 'const Temporal *') -> 'const TInstant *':
    temp_converted = _ffi.cast('const Temporal *', temp)
    result = _lib.temporal_start_instant(temp_converted)
    _check_error()
    return result if result != _ffi.NULL else None


def temporal_start_sequence(temp: 'const Temporal *') -> 'TSequence *':
    temp_converted = _ffi.cast('const Temporal *', temp)
    result = _lib.temporal_start_sequence(temp_converted)
    _check_error()
    return result if result != _ffi.NULL else None


def temporal_start_timestamp(temp: 'const Temporal *') -> 'TimestampTz':
    temp_converted = _ffi.cast('const Temporal *', temp)
    result = _lib.temporal_start_timestamp(temp_converted)
    _check_error()
    return result if result != _ffi.NULL else None


def temporal_stops(temp: 'const Temporal *', maxdist: float, minduration: 'const Interval *') -> 'TSequenceSet *':
    temp_converted = _ffi.cast('const Temporal *', temp)
    minduration_converted = _ffi.cast('const Interval *', minduration)
    result = _lib.temporal_stops(temp_converted, maxdist, minduration_converted)
    _check_error()
    return result if result != _ffi.NULL else None


def temporal_subtype(temp: 'const Temporal *') -> str:
    temp_converted = _ffi.cast('const Temporal *', temp)
    result = _lib.temporal_subtype(temp_converted)
    _check_error()
    result = _ffi.string(result).decode('utf-8')
    return result if result != _ffi.NULL else None


def temporal_time(temp: 'const Temporal *') -> 'SpanSet *':
    temp_converted = _ffi.cast('const Temporal *', temp)
    result = _lib.temporal_time(temp_converted)
    _check_error()
    return result if result != _ffi.NULL else None


def temporal_timestamp_n(temp: 'const Temporal *', n: int) -> int:
    temp_converted = _ffi.cast('const Temporal *', temp)
    out_result = _ffi.new('TimestampTz *')
    result = _lib.temporal_timestamp_n(temp_converted, n, out_result)
    _check_error()
    if result:
        return out_result[0] if out_result[0] != _ffi.NULL else None
    return None


def temporal_timestamps(temp: 'const Temporal *') -> "Tuple['TimestampTz *', 'int']":
    temp_converted = _ffi.cast('const Temporal *', temp)
    count = _ffi.new('int *')
    result = _lib.temporal_timestamps(temp_converted, count)
    _check_error()
    return result if result != _ffi.NULL else None, count[0]


def tfloat_end_value(temp: 'const Temporal *') -> 'double':
    temp_converted = _ffi.cast('const Temporal *', temp)
    result = _lib.tfloat_end_value(temp_converted)
    _check_error()
    return result if result != _ffi.NULL else None


def tfloat_max_value(temp: 'const Temporal *') -> 'double':
    temp_converted = _ffi.cast('const Temporal *', temp)
    result = _lib.tfloat_max_value(temp_converted)
    _check_error()
    return result if result != _ffi.NULL else None


def tfloat_min_value(temp: 'const Temporal *') -> 'double':
    temp_converted = _ffi.cast('const Temporal *', temp)
    result = _lib.tfloat_min_value(temp_converted)
    _check_error()
    return result if result != _ffi.NULL else None


def tfloat_start_value(temp: 'const Temporal *') -> 'double':
    temp_converted = _ffi.cast('const Temporal *', temp)
    result = _lib.tfloat_start_value(temp_converted)
    _check_error()
    return result if result != _ffi.NULL else None


def tfloat_values(temp: 'const Temporal *') -> "Tuple['double *', 'int']":
    temp_converted = _ffi.cast('const Temporal *', temp)
    count = _ffi.new('int *')
    result = _lib.tfloat_values(temp_converted, count)
    _check_error()
    return result if result != _ffi.NULL else None, count[0]


def tint_end_value(temp: 'const Temporal *') -> 'int':
    temp_converted = _ffi.cast('const Temporal *', temp)
    result = _lib.tint_end_value(temp_converted)
    _check_error()
    return result if result != _ffi.NULL else None


def tint_max_value(temp: 'const Temporal *') -> 'int':
    temp_converted = _ffi.cast('const Temporal *', temp)
    result = _lib.tint_max_value(temp_converted)
    _check_error()
    return result if result != _ffi.NULL else None


def tint_min_value(temp: 'const Temporal *') -> 'int':
    temp_converted = _ffi.cast('const Temporal *', temp)
    result = _lib.tint_min_value(temp_converted)
    _check_error()
    return result if result != _ffi.NULL else None


def tint_start_value(temp: 'const Temporal *') -> 'int':
    temp_converted = _ffi.cast('const Temporal *', temp)
    result = _lib.tint_start_value(temp_converted)
    _check_error()
    return result if result != _ffi.NULL else None


def tint_values(temp: 'const Temporal *') -> "Tuple['int *', 'int']":
    temp_converted = _ffi.cast('const Temporal *', temp)
    count = _ffi.new('int *')
    result = _lib.tint_values(temp_converted, count)
    _check_error()
    return result if result != _ffi.NULL else None, count[0]


def tnumber_valuespans(temp: 'const Temporal *') -> 'SpanSet *':
    temp_converted = _ffi.cast('const Temporal *', temp)
    result = _lib.tnumber_valuespans(temp_converted)
    _check_error()
    return result if result != _ffi.NULL else None


def tpoint_end_value(temp: 'const Temporal *') -> 'GSERIALIZED *':
    temp_converted = _ffi.cast('const Temporal *', temp)
    result = _lib.tpoint_end_value(temp_converted)
    _check_error()
    return result if result != _ffi.NULL else None


def tpoint_start_value(temp: 'const Temporal *') -> 'GSERIALIZED *':
    temp_converted = _ffi.cast('const Temporal *', temp)
    result = _lib.tpoint_start_value(temp_converted)
    _check_error()
    return result if result != _ffi.NULL else None


def tpoint_values(temp: 'const Temporal *') -> "Tuple['GSERIALIZED **', 'int']":
    temp_converted = _ffi.cast('const Temporal *', temp)
    count = _ffi.new('int *')
    result = _lib.tpoint_values(temp_converted, count)
    _check_error()
    return result if result != _ffi.NULL else None, count[0]


def ttext_end_value(temp: 'const Temporal *') -> str:
    temp_converted = _ffi.cast('const Temporal *', temp)
    result = _lib.ttext_end_value(temp_converted)
    _check_error()
    result = text2cstring(result)
    return result if result != _ffi.NULL else None


def ttext_max_value(temp: 'const Temporal *') -> str:
    temp_converted = _ffi.cast('const Temporal *', temp)
    result = _lib.ttext_max_value(temp_converted)
    _check_error()
    result = text2cstring(result)
    return result if result != _ffi.NULL else None


def ttext_min_value(temp: 'const Temporal *') -> str:
    temp_converted = _ffi.cast('const Temporal *', temp)
    result = _lib.ttext_min_value(temp_converted)
    _check_error()
    result = text2cstring(result)
    return result if result != _ffi.NULL else None


def ttext_start_value(temp: 'const Temporal *') -> str:
    temp_converted = _ffi.cast('const Temporal *', temp)
    result = _lib.ttext_start_value(temp_converted)
    _check_error()
    result = text2cstring(result)
    return result if result != _ffi.NULL else None


def ttext_values(temp: 'const Temporal *') -> "Tuple['text **', 'int']":
    temp_converted = _ffi.cast('const Temporal *', temp)
    count = _ffi.new('int *')
    result = _lib.ttext_values(temp_converted, count)
    _check_error()
    return result if result != _ffi.NULL else None, count[0]


def temporal_set_interp(temp: 'const Temporal *', interp: 'interpType') -> 'Temporal *':
    temp_converted = _ffi.cast('const Temporal *', temp)
    interp_converted = _ffi.cast('interpType', interp)
    result = _lib.temporal_set_interp(temp_converted, interp_converted)
    _check_error()
    return result if result != _ffi.NULL else None


def tfloat_scale_value(temp: 'const Temporal *', width: float) -> 'Temporal *':
    temp_converted = _ffi.cast('const Temporal *', temp)
    result = _lib.tfloat_scale_value(temp_converted, width)
    _check_error()
    return result if result != _ffi.NULL else None


def tfloat_shift_scale_value(temp: 'const Temporal *', shift: float, width: float) -> 'Temporal *':
    temp_converted = _ffi.cast('const Temporal *', temp)
    result = _lib.tfloat_shift_scale_value(temp_converted, shift, width)
    _check_error()
    return result if result != _ffi.NULL else None


def tfloat_shift_value(temp: 'const Temporal *', shift: float) -> 'Temporal *':
    temp_converted = _ffi.cast('const Temporal *', temp)
    result = _lib.tfloat_shift_value(temp_converted, shift)
    _check_error()
    return result if result != _ffi.NULL else None


def tint_scale_value(temp: 'const Temporal *', width: int) -> 'Temporal *':
    temp_converted = _ffi.cast('const Temporal *', temp)
    result = _lib.tint_scale_value(temp_converted, width)
    _check_error()
    return result if result != _ffi.NULL else None


def tint_shift_scale_value(temp: 'const Temporal *', shift: int, width: int) -> 'Temporal *':
    temp_converted = _ffi.cast('const Temporal *', temp)
    result = _lib.tint_shift_scale_value(temp_converted, shift, width)
    _check_error()
    return result if result != _ffi.NULL else None


def tint_shift_value(temp: 'const Temporal *', shift: int) -> 'Temporal *':
    temp_converted = _ffi.cast('const Temporal *', temp)
    result = _lib.tint_shift_value(temp_converted, shift)
    _check_error()
    return result if result != _ffi.NULL else None


def temporal_scale_time(temp: 'const Temporal *', duration: 'const Interval *') -> 'Temporal *':
    temp_converted = _ffi.cast('const Temporal *', temp)
    duration_converted = _ffi.cast('const Interval *', duration)
    result = _lib.temporal_scale_time(temp_converted, duration_converted)
    _check_error()
    return result if result != _ffi.NULL else None


def temporal_shift_scale_time(temp: 'const Temporal *', shift: "Optional['const Interval *']", duration: "Optional['const Interval *']") -> 'Temporal *':
    temp_converted = _ffi.cast('const Temporal *', temp)
    shift_converted = _ffi.cast('const Interval *', shift) if shift is not None else _ffi.NULL
    duration_converted = _ffi.cast('const Interval *', duration) if duration is not None else _ffi.NULL
    result = _lib.temporal_shift_scale_time(temp_converted, shift_converted, duration_converted)
    _check_error()
    return result if result != _ffi.NULL else None


def temporal_shift_time(temp: 'const Temporal *', shift: 'const Interval *') -> 'Temporal *':
    temp_converted = _ffi.cast('const Temporal *', temp)
    shift_converted = _ffi.cast('const Interval *', shift)
    result = _lib.temporal_shift_time(temp_converted, shift_converted)
    _check_error()
    return result if result != _ffi.NULL else None


def temporal_to_tinstant(temp: 'const Temporal *') -> 'Temporal *':
    temp_converted = _ffi.cast('const Temporal *', temp)
    result = _lib.temporal_to_tinstant(temp_converted)
    _check_error()
    return result if result != _ffi.NULL else None


def temporal_to_tsequence(temp: 'const Temporal *', interp: 'interpType') -> 'Temporal *':
    temp_converted = _ffi.cast('const Temporal *', temp)
    interp_converted = _ffi.cast('interpType', interp)
    result = _lib.temporal_to_tsequence(temp_converted, interp_converted)
    _check_error()
    return result if result != _ffi.NULL else None


def temporal_to_tsequenceset(temp: 'const Temporal *', interp: 'interpType') -> 'Temporal *':
    temp_converted = _ffi.cast('const Temporal *', temp)
    interp_converted = _ffi.cast('interpType', interp)
    result = _lib.temporal_to_tsequenceset(temp_converted, interp_converted)
    _check_error()
    return result if result != _ffi.NULL else None


def temporal_tprecision(temp: 'const Temporal *', duration: 'const Interval *', origin: int) -> 'Temporal *':
    temp_converted = _ffi.cast('const Temporal *', temp)
    duration_converted = _ffi.cast('const Interval *', duration)
    origin_converted = _ffi.cast('TimestampTz', origin)
    result = _lib.temporal_tprecision(temp_converted, duration_converted, origin_converted)
    _check_error()
    return result if result != _ffi.NULL else None


def temporal_tsample(temp: 'const Temporal *', duration: 'const Interval *', origin: int) -> 'Temporal *':
    temp_converted = _ffi.cast('const Temporal *', temp)
    duration_converted = _ffi.cast('const Interval *', duration)
    origin_converted = _ffi.cast('TimestampTz', origin)
    result = _lib.temporal_tsample(temp_converted, duration_converted, origin_converted)
    _check_error()
    return result if result != _ffi.NULL else None


def tbool_at_value(temp: 'const Temporal *', b: bool) -> 'Temporal *':
    temp_converted = _ffi.cast('const Temporal *', temp)
    result = _lib.tbool_at_value(temp_converted, b)
    _check_error()
    return result if result != _ffi.NULL else None


def tbool_minus_value(temp: 'const Temporal *', b: bool) -> 'Temporal *':
    temp_converted = _ffi.cast('const Temporal *', temp)
    result = _lib.tbool_minus_value(temp_converted, b)
    _check_error()
    return result if result != _ffi.NULL else None


def tbool_value_at_timestamp(temp: 'const Temporal *', t: int, strict: bool) -> 'bool':
    temp_converted = _ffi.cast('const Temporal *', temp)
    t_converted = _ffi.cast('TimestampTz', t)
    out_result = _ffi.new('bool *')
    result = _lib.tbool_value_at_timestamp(temp_converted, t_converted, strict, out_result)
    _check_error()
    if result:
        return out_result[0] if out_result[0] != _ffi.NULL else None
    return None


def temporal_at_max(temp: 'const Temporal *') -> 'Temporal *':
    temp_converted = _ffi.cast('const Temporal *', temp)
    result = _lib.temporal_at_max(temp_converted)
    _check_error()
    return result if result != _ffi.NULL else None


def temporal_at_min(temp: 'const Temporal *') -> 'Temporal *':
    temp_converted = _ffi.cast('const Temporal *', temp)
    result = _lib.temporal_at_min(temp_converted)
    _check_error()
    return result if result != _ffi.NULL else None


def temporal_at_period(temp: 'const Temporal *', p: 'const Span *') -> 'Temporal *':
    temp_converted = _ffi.cast('const Temporal *', temp)
    p_converted = _ffi.cast('const Span *', p)
    result = _lib.temporal_at_period(temp_converted, p_converted)
    _check_error()
    return result if result != _ffi.NULL else None


def temporal_at_periodset(temp: 'const Temporal *', ps: 'const SpanSet *') -> 'Temporal *':
    temp_converted = _ffi.cast('const Temporal *', temp)
    ps_converted = _ffi.cast('const SpanSet *', ps)
    result = _lib.temporal_at_periodset(temp_converted, ps_converted)
    _check_error()
    return result if result != _ffi.NULL else None


def temporal_at_timestamp(temp: 'const Temporal *', t: int) -> 'Temporal *':
    temp_converted = _ffi.cast('const Temporal *', temp)
    t_converted = _ffi.cast('TimestampTz', t)
    result = _lib.temporal_at_timestamp(temp_converted, t_converted)
    _check_error()
    return result if result != _ffi.NULL else None


def temporal_at_timestampset(temp: 'const Temporal *', ts: 'const Set *') -> 'Temporal *':
    temp_converted = _ffi.cast('const Temporal *', temp)
    ts_converted = _ffi.cast('const Set *', ts)
    result = _lib.temporal_at_timestampset(temp_converted, ts_converted)
    _check_error()
    return result if result != _ffi.NULL else None


def temporal_at_values(temp: 'const Temporal *', set: 'const Set *') -> 'Temporal *':
    temp_converted = _ffi.cast('const Temporal *', temp)
    set_converted = _ffi.cast('const Set *', set)
    result = _lib.temporal_at_values(temp_converted, set_converted)
    _check_error()
    return result if result != _ffi.NULL else None


def temporal_minus_max(temp: 'const Temporal *') -> 'Temporal *':
    temp_converted = _ffi.cast('const Temporal *', temp)
    result = _lib.temporal_minus_max(temp_converted)
    _check_error()
    return result if result != _ffi.NULL else None


def temporal_minus_min(temp: 'const Temporal *') -> 'Temporal *':
    temp_converted = _ffi.cast('const Temporal *', temp)
    result = _lib.temporal_minus_min(temp_converted)
    _check_error()
    return result if result != _ffi.NULL else None


def temporal_minus_period(temp: 'const Temporal *', p: 'const Span *') -> 'Temporal *':
    temp_converted = _ffi.cast('const Temporal *', temp)
    p_converted = _ffi.cast('const Span *', p)
    result = _lib.temporal_minus_period(temp_converted, p_converted)
    _check_error()
    return result if result != _ffi.NULL else None


def temporal_minus_periodset(temp: 'const Temporal *', ps: 'const SpanSet *') -> 'Temporal *':
    temp_converted = _ffi.cast('const Temporal *', temp)
    ps_converted = _ffi.cast('const SpanSet *', ps)
    result = _lib.temporal_minus_periodset(temp_converted, ps_converted)
    _check_error()
    return result if result != _ffi.NULL else None


def temporal_minus_timestamp(temp: 'const Temporal *', t: int) -> 'Temporal *':
    temp_converted = _ffi.cast('const Temporal *', temp)
    t_converted = _ffi.cast('TimestampTz', t)
    result = _lib.temporal_minus_timestamp(temp_converted, t_converted)
    _check_error()
    return result if result != _ffi.NULL else None


def temporal_minus_timestampset(temp: 'const Temporal *', ts: 'const Set *') -> 'Temporal *':
    temp_converted = _ffi.cast('const Temporal *', temp)
    ts_converted = _ffi.cast('const Set *', ts)
    result = _lib.temporal_minus_timestampset(temp_converted, ts_converted)
    _check_error()
    return result if result != _ffi.NULL else None


def temporal_minus_values(temp: 'const Temporal *', set: 'const Set *') -> 'Temporal *':
    temp_converted = _ffi.cast('const Temporal *', temp)
    set_converted = _ffi.cast('const Set *', set)
    result = _lib.temporal_minus_values(temp_converted, set_converted)
    _check_error()
    return result if result != _ffi.NULL else None


def tfloat_at_value(temp: 'const Temporal *', d: float) -> 'Temporal *':
    temp_converted = _ffi.cast('const Temporal *', temp)
    result = _lib.tfloat_at_value(temp_converted, d)
    _check_error()
    return result if result != _ffi.NULL else None


def tfloat_minus_value(temp: 'const Temporal *', d: float) -> 'Temporal *':
    temp_converted = _ffi.cast('const Temporal *', temp)
    result = _lib.tfloat_minus_value(temp_converted, d)
    _check_error()
    return result if result != _ffi.NULL else None


def tfloat_value_at_timestamp(temp: 'const Temporal *', t: int, strict: bool) -> 'double':
    temp_converted = _ffi.cast('const Temporal *', temp)
    t_converted = _ffi.cast('TimestampTz', t)
    out_result = _ffi.new('double *')
    result = _lib.tfloat_value_at_timestamp(temp_converted, t_converted, strict, out_result)
    _check_error()
    if result:
        return out_result[0] if out_result[0] != _ffi.NULL else None
    return None


def tint_at_value(temp: 'const Temporal *', i: int) -> 'Temporal *':
    temp_converted = _ffi.cast('const Temporal *', temp)
    result = _lib.tint_at_value(temp_converted, i)
    _check_error()
    return result if result != _ffi.NULL else None


def tint_minus_value(temp: 'const Temporal *', i: int) -> 'Temporal *':
    temp_converted = _ffi.cast('const Temporal *', temp)
    result = _lib.tint_minus_value(temp_converted, i)
    _check_error()
    return result if result != _ffi.NULL else None


def tint_value_at_timestamp(temp: 'const Temporal *', t: int, strict: bool) -> 'int':
    temp_converted = _ffi.cast('const Temporal *', temp)
    t_converted = _ffi.cast('TimestampTz', t)
    out_result = _ffi.new('int *')
    result = _lib.tint_value_at_timestamp(temp_converted, t_converted, strict, out_result)
    _check_error()
    if result:
        return out_result[0] if out_result[0] != _ffi.NULL else None
    return None


def tnumber_at_span(temp: 'const Temporal *', span: 'const Span *') -> 'Temporal *':
    temp_converted = _ffi.cast('const Temporal *', temp)
    span_converted = _ffi.cast('const Span *', span)
    result = _lib.tnumber_at_span(temp_converted, span_converted)
    _check_error()
    return result if result != _ffi.NULL else None


def tnumber_at_spanset(temp: 'const Temporal *', ss: 'const SpanSet *') -> 'Temporal *':
    temp_converted = _ffi.cast('const Temporal *', temp)
    ss_converted = _ffi.cast('const SpanSet *', ss)
    result = _lib.tnumber_at_spanset(temp_converted, ss_converted)
    _check_error()
    return result if result != _ffi.NULL else None


def tnumber_at_tbox(temp: 'const Temporal *', box: 'const TBox *') -> 'Temporal *':
    temp_converted = _ffi.cast('const Temporal *', temp)
    box_converted = _ffi.cast('const TBox *', box)
    result = _lib.tnumber_at_tbox(temp_converted, box_converted)
    _check_error()
    return result if result != _ffi.NULL else None


def tnumber_minus_span(temp: 'const Temporal *', span: 'const Span *') -> 'Temporal *':
    temp_converted = _ffi.cast('const Temporal *', temp)
    span_converted = _ffi.cast('const Span *', span)
    result = _lib.tnumber_minus_span(temp_converted, span_converted)
    _check_error()
    return result if result != _ffi.NULL else None


def tnumber_minus_spanset(temp: 'const Temporal *', ss: 'const SpanSet *') -> 'Temporal *':
    temp_converted = _ffi.cast('const Temporal *', temp)
    ss_converted = _ffi.cast('const SpanSet *', ss)
    result = _lib.tnumber_minus_spanset(temp_converted, ss_converted)
    _check_error()
    return result if result != _ffi.NULL else None


def tnumber_minus_tbox(temp: 'const Temporal *', box: 'const TBox *') -> 'Temporal *':
    temp_converted = _ffi.cast('const Temporal *', temp)
    box_converted = _ffi.cast('const TBox *', box)
    result = _lib.tnumber_minus_tbox(temp_converted, box_converted)
    _check_error()
    return result if result != _ffi.NULL else None


def tpoint_at_geom_time(temp: 'const Temporal *', gs: 'const GSERIALIZED *', zspan: 'const Span *', period: 'const Span *') -> 'Temporal *':
    temp_converted = _ffi.cast('const Temporal *', temp)
    gs_converted = _ffi.cast('const GSERIALIZED *', gs)
    zspan_converted = _ffi.cast('const Span *', zspan)
    period_converted = _ffi.cast('const Span *', period)
    result = _lib.tpoint_at_geom_time(temp_converted, gs_converted, zspan_converted, period_converted)
    _check_error()
    return result if result != _ffi.NULL else None


def tpoint_at_stbox(temp: 'const Temporal *', box: 'const STBox *', border_inc: bool) -> 'Temporal *':
    temp_converted = _ffi.cast('const Temporal *', temp)
    box_converted = _ffi.cast('const STBox *', box)
    result = _lib.tpoint_at_stbox(temp_converted, box_converted, border_inc)
    _check_error()
    return result if result != _ffi.NULL else None


def tpoint_at_value(temp: 'const Temporal *', gs: 'GSERIALIZED *') -> 'Temporal *':
    temp_converted = _ffi.cast('const Temporal *', temp)
    gs_converted = _ffi.cast('GSERIALIZED *', gs)
    result = _lib.tpoint_at_value(temp_converted, gs_converted)
    _check_error()
    return result if result != _ffi.NULL else None


def tpoint_minus_geom_time(temp: 'const Temporal *', gs: 'const GSERIALIZED *', zspan: 'const Span *', period: 'const Span *') -> 'Temporal *':
    temp_converted = _ffi.cast('const Temporal *', temp)
    gs_converted = _ffi.cast('const GSERIALIZED *', gs)
    zspan_converted = _ffi.cast('const Span *', zspan)
    period_converted = _ffi.cast('const Span *', period)
    result = _lib.tpoint_minus_geom_time(temp_converted, gs_converted, zspan_converted, period_converted)
    _check_error()
    return result if result != _ffi.NULL else None


def tpoint_minus_stbox(temp: 'const Temporal *', box: 'const STBox *', border_inc: bool) -> 'Temporal *':
    temp_converted = _ffi.cast('const Temporal *', temp)
    box_converted = _ffi.cast('const STBox *', box)
    result = _lib.tpoint_minus_stbox(temp_converted, box_converted, border_inc)
    _check_error()
    return result if result != _ffi.NULL else None


def tpoint_minus_value(temp: 'const Temporal *', gs: 'GSERIALIZED *') -> 'Temporal *':
    temp_converted = _ffi.cast('const Temporal *', temp)
    gs_converted = _ffi.cast('GSERIALIZED *', gs)
    result = _lib.tpoint_minus_value(temp_converted, gs_converted)
    _check_error()
    return result if result != _ffi.NULL else None


def tpoint_value_at_timestamp(temp: 'const Temporal *', t: int, strict: bool) -> 'GSERIALIZED **':
    temp_converted = _ffi.cast('const Temporal *', temp)
    t_converted = _ffi.cast('TimestampTz', t)
    out_result = _ffi.new('GSERIALIZED **')
    result = _lib.tpoint_value_at_timestamp(temp_converted, t_converted, strict, out_result)
    _check_error()
    if result:
        return out_result if out_result != _ffi.NULL else None
    return None


def ttext_at_value(temp: 'const Temporal *', txt: str) -> 'Temporal *':
    temp_converted = _ffi.cast('const Temporal *', temp)
    txt_converted = cstring2text(txt)
    result = _lib.ttext_at_value(temp_converted, txt_converted)
    _check_error()
    return result if result != _ffi.NULL else None


def ttext_minus_value(temp: 'const Temporal *', txt: str) -> 'Temporal *':
    temp_converted = _ffi.cast('const Temporal *', temp)
    txt_converted = cstring2text(txt)
    result = _lib.ttext_minus_value(temp_converted, txt_converted)
    _check_error()
    return result if result != _ffi.NULL else None


def ttext_value_at_timestamp(temp: 'const Temporal *', t: int, strict: bool) -> 'text **':
    temp_converted = _ffi.cast('const Temporal *', temp)
    t_converted = _ffi.cast('TimestampTz', t)
    out_result = _ffi.new('text **')
    result = _lib.ttext_value_at_timestamp(temp_converted, t_converted, strict, out_result)
    _check_error()
    if result:
        return out_result if out_result != _ffi.NULL else None
    return None


def temporal_append_tinstant(temp: 'Temporal *', inst: 'const TInstant *', maxdist: float, maxt: "Optional['Interval *']", expand: bool) -> 'Temporal *':
    temp_converted = _ffi.cast('Temporal *', temp)
    inst_converted = _ffi.cast('const TInstant *', inst)
    maxt_converted = _ffi.cast('Interval *', maxt) if maxt is not None else _ffi.NULL
    result = _lib.temporal_append_tinstant(temp_converted, inst_converted, maxdist, maxt_converted, expand)
    _check_error()
    return result if result != _ffi.NULL else None


def temporal_append_tsequence(temp: 'Temporal *', seq: 'const TSequence *', expand: bool) -> 'Temporal *':
    temp_converted = _ffi.cast('Temporal *', temp)
    seq_converted = _ffi.cast('const TSequence *', seq)
    result = _lib.temporal_append_tsequence(temp_converted, seq_converted, expand)
    _check_error()
    return result if result != _ffi.NULL else None


def temporal_delete_period(temp: 'const Temporal *', p: 'const Span *', connect: bool) -> 'Temporal *':
    temp_converted = _ffi.cast('const Temporal *', temp)
    p_converted = _ffi.cast('const Span *', p)
    result = _lib.temporal_delete_period(temp_converted, p_converted, connect)
    _check_error()
    return result if result != _ffi.NULL else None


def temporal_delete_periodset(temp: 'const Temporal *', ps: 'const SpanSet *', connect: bool) -> 'Temporal *':
    temp_converted = _ffi.cast('const Temporal *', temp)
    ps_converted = _ffi.cast('const SpanSet *', ps)
    result = _lib.temporal_delete_periodset(temp_converted, ps_converted, connect)
    _check_error()
    return result if result != _ffi.NULL else None


def temporal_delete_timestamp(temp: 'const Temporal *', t: int, connect: bool) -> 'Temporal *':
    temp_converted = _ffi.cast('const Temporal *', temp)
    t_converted = _ffi.cast('TimestampTz', t)
    result = _lib.temporal_delete_timestamp(temp_converted, t_converted, connect)
    _check_error()
    return result if result != _ffi.NULL else None


def temporal_delete_timestampset(temp: 'const Temporal *', ts: 'const Set *', connect: bool) -> 'Temporal *':
    temp_converted = _ffi.cast('const Temporal *', temp)
    ts_converted = _ffi.cast('const Set *', ts)
    result = _lib.temporal_delete_timestampset(temp_converted, ts_converted, connect)
    _check_error()
    return result if result != _ffi.NULL else None


def temporal_insert(temp1: 'const Temporal *', temp2: 'const Temporal *', connect: bool) -> 'Temporal *':
    temp1_converted = _ffi.cast('const Temporal *', temp1)
    temp2_converted = _ffi.cast('const Temporal *', temp2)
    result = _lib.temporal_insert(temp1_converted, temp2_converted, connect)
    _check_error()
    return result if result != _ffi.NULL else None


def temporal_merge(temp1: 'const Temporal *', temp2: 'const Temporal *') -> 'Temporal *':
    temp1_converted = _ffi.cast('const Temporal *', temp1)
    temp2_converted = _ffi.cast('const Temporal *', temp2)
    result = _lib.temporal_merge(temp1_converted, temp2_converted)
    _check_error()
    return result if result != _ffi.NULL else None


def temporal_merge_array(temparr: 'Temporal **', count: int) -> 'Temporal *':
    temparr_converted = [_ffi.cast('Temporal *', x) for x in temparr]
    result = _lib.temporal_merge_array(temparr_converted, count)
    _check_error()
    return result if result != _ffi.NULL else None


def temporal_update(temp1: 'const Temporal *', temp2: 'const Temporal *', connect: bool) -> 'Temporal *':
    temp1_converted = _ffi.cast('const Temporal *', temp1)
    temp2_converted = _ffi.cast('const Temporal *', temp2)
    result = _lib.temporal_update(temp1_converted, temp2_converted, connect)
    _check_error()
    return result if result != _ffi.NULL else None


def tand_bool_tbool(b: bool, temp: 'const Temporal *') -> 'Temporal *':
    temp_converted = _ffi.cast('const Temporal *', temp)
    result = _lib.tand_bool_tbool(b, temp_converted)
    _check_error()
    return result if result != _ffi.NULL else None


def tand_tbool_bool(temp: 'const Temporal *', b: bool) -> 'Temporal *':
    temp_converted = _ffi.cast('const Temporal *', temp)
    result = _lib.tand_tbool_bool(temp_converted, b)
    _check_error()
    return result if result != _ffi.NULL else None


def tand_tbool_tbool(temp1: 'const Temporal *', temp2: 'const Temporal *') -> 'Temporal *':
    temp1_converted = _ffi.cast('const Temporal *', temp1)
    temp2_converted = _ffi.cast('const Temporal *', temp2)
    result = _lib.tand_tbool_tbool(temp1_converted, temp2_converted)
    _check_error()
    return result if result != _ffi.NULL else None


def tbool_when_true(temp: 'const Temporal *') -> 'SpanSet *':
    temp_converted = _ffi.cast('const Temporal *', temp)
    result = _lib.tbool_when_true(temp_converted)
    _check_error()
    return result if result != _ffi.NULL else None


def tnot_tbool(temp: 'const Temporal *') -> 'Temporal *':
    temp_converted = _ffi.cast('const Temporal *', temp)
    result = _lib.tnot_tbool(temp_converted)
    _check_error()
    return result if result != _ffi.NULL else None


def tor_bool_tbool(b: bool, temp: 'const Temporal *') -> 'Temporal *':
    temp_converted = _ffi.cast('const Temporal *', temp)
    result = _lib.tor_bool_tbool(b, temp_converted)
    _check_error()
    return result if result != _ffi.NULL else None


def tor_tbool_bool(temp: 'const Temporal *', b: bool) -> 'Temporal *':
    temp_converted = _ffi.cast('const Temporal *', temp)
    result = _lib.tor_tbool_bool(temp_converted, b)
    _check_error()
    return result if result != _ffi.NULL else None


def tor_tbool_tbool(temp1: 'const Temporal *', temp2: 'const Temporal *') -> 'Temporal *':
    temp1_converted = _ffi.cast('const Temporal *', temp1)
    temp2_converted = _ffi.cast('const Temporal *', temp2)
    result = _lib.tor_tbool_tbool(temp1_converted, temp2_converted)
    _check_error()
    return result if result != _ffi.NULL else None


def add_float_tfloat(d: float, tnumber: 'const Temporal *') -> 'Temporal *':
    tnumber_converted = _ffi.cast('const Temporal *', tnumber)
    result = _lib.add_float_tfloat(d, tnumber_converted)
    _check_error()
    return result if result != _ffi.NULL else None


def add_int_tint(i: int, tnumber: 'const Temporal *') -> 'Temporal *':
    tnumber_converted = _ffi.cast('const Temporal *', tnumber)
    result = _lib.add_int_tint(i, tnumber_converted)
    _check_error()
    return result if result != _ffi.NULL else None


def add_tfloat_float(tnumber: 'const Temporal *', d: float) -> 'Temporal *':
    tnumber_converted = _ffi.cast('const Temporal *', tnumber)
    result = _lib.add_tfloat_float(tnumber_converted, d)
    _check_error()
    return result if result != _ffi.NULL else None


def add_tint_int(tnumber: 'const Temporal *', i: int) -> 'Temporal *':
    tnumber_converted = _ffi.cast('const Temporal *', tnumber)
    result = _lib.add_tint_int(tnumber_converted, i)
    _check_error()
    return result if result != _ffi.NULL else None


def add_tnumber_tnumber(tnumber1: 'const Temporal *', tnumber2: 'const Temporal *') -> 'Temporal *':
    tnumber1_converted = _ffi.cast('const Temporal *', tnumber1)
    tnumber2_converted = _ffi.cast('const Temporal *', tnumber2)
    result = _lib.add_tnumber_tnumber(tnumber1_converted, tnumber2_converted)
    _check_error()
    return result if result != _ffi.NULL else None


def div_float_tfloat(d: float, tnumber: 'const Temporal *') -> 'Temporal *':
    tnumber_converted = _ffi.cast('const Temporal *', tnumber)
    result = _lib.div_float_tfloat(d, tnumber_converted)
    _check_error()
    return result if result != _ffi.NULL else None


def div_int_tint(i: int, tnumber: 'const Temporal *') -> 'Temporal *':
    tnumber_converted = _ffi.cast('const Temporal *', tnumber)
    result = _lib.div_int_tint(i, tnumber_converted)
    _check_error()
    return result if result != _ffi.NULL else None


def div_tfloat_float(tnumber: 'const Temporal *', d: float) -> 'Temporal *':
    tnumber_converted = _ffi.cast('const Temporal *', tnumber)
    result = _lib.div_tfloat_float(tnumber_converted, d)
    _check_error()
    return result if result != _ffi.NULL else None


def div_tint_int(tnumber: 'const Temporal *', i: int) -> 'Temporal *':
    tnumber_converted = _ffi.cast('const Temporal *', tnumber)
    result = _lib.div_tint_int(tnumber_converted, i)
    _check_error()
    return result if result != _ffi.NULL else None


def div_tnumber_tnumber(tnumber1: 'const Temporal *', tnumber2: 'const Temporal *') -> 'Temporal *':
    tnumber1_converted = _ffi.cast('const Temporal *', tnumber1)
    tnumber2_converted = _ffi.cast('const Temporal *', tnumber2)
    result = _lib.div_tnumber_tnumber(tnumber1_converted, tnumber2_converted)
    _check_error()
    return result if result != _ffi.NULL else None


def float_degrees(value: float, normalize: bool) -> 'double':
    result = _lib.float_degrees(value, normalize)
    _check_error()
    return result if result != _ffi.NULL else None


def mult_float_tfloat(d: float, tnumber: 'const Temporal *') -> 'Temporal *':
    tnumber_converted = _ffi.cast('const Temporal *', tnumber)
    result = _lib.mult_float_tfloat(d, tnumber_converted)
    _check_error()
    return result if result != _ffi.NULL else None


def mult_int_tint(i: int, tnumber: 'const Temporal *') -> 'Temporal *':
    tnumber_converted = _ffi.cast('const Temporal *', tnumber)
    result = _lib.mult_int_tint(i, tnumber_converted)
    _check_error()
    return result if result != _ffi.NULL else None


def mult_tfloat_float(tnumber: 'const Temporal *', d: float) -> 'Temporal *':
    tnumber_converted = _ffi.cast('const Temporal *', tnumber)
    result = _lib.mult_tfloat_float(tnumber_converted, d)
    _check_error()
    return result if result != _ffi.NULL else None


def mult_tint_int(tnumber: 'const Temporal *', i: int) -> 'Temporal *':
    tnumber_converted = _ffi.cast('const Temporal *', tnumber)
    result = _lib.mult_tint_int(tnumber_converted, i)
    _check_error()
    return result if result != _ffi.NULL else None


def mult_tnumber_tnumber(tnumber1: 'const Temporal *', tnumber2: 'const Temporal *') -> 'Temporal *':
    tnumber1_converted = _ffi.cast('const Temporal *', tnumber1)
    tnumber2_converted = _ffi.cast('const Temporal *', tnumber2)
    result = _lib.mult_tnumber_tnumber(tnumber1_converted, tnumber2_converted)
    _check_error()
    return result if result != _ffi.NULL else None


def sub_float_tfloat(d: float, tnumber: 'const Temporal *') -> 'Temporal *':
    tnumber_converted = _ffi.cast('const Temporal *', tnumber)
    result = _lib.sub_float_tfloat(d, tnumber_converted)
    _check_error()
    return result if result != _ffi.NULL else None


def sub_int_tint(i: int, tnumber: 'const Temporal *') -> 'Temporal *':
    tnumber_converted = _ffi.cast('const Temporal *', tnumber)
    result = _lib.sub_int_tint(i, tnumber_converted)
    _check_error()
    return result if result != _ffi.NULL else None


def sub_tfloat_float(tnumber: 'const Temporal *', d: float) -> 'Temporal *':
    tnumber_converted = _ffi.cast('const Temporal *', tnumber)
    result = _lib.sub_tfloat_float(tnumber_converted, d)
    _check_error()
    return result if result != _ffi.NULL else None


def sub_tint_int(tnumber: 'const Temporal *', i: int) -> 'Temporal *':
    tnumber_converted = _ffi.cast('const Temporal *', tnumber)
    result = _lib.sub_tint_int(tnumber_converted, i)
    _check_error()
    return result if result != _ffi.NULL else None


def sub_tnumber_tnumber(tnumber1: 'const Temporal *', tnumber2: 'const Temporal *') -> 'Temporal *':
    tnumber1_converted = _ffi.cast('const Temporal *', tnumber1)
    tnumber2_converted = _ffi.cast('const Temporal *', tnumber2)
    result = _lib.sub_tnumber_tnumber(tnumber1_converted, tnumber2_converted)
    _check_error()
    return result if result != _ffi.NULL else None


def tfloat_round(temp: 'const Temporal *', maxdd: int) -> 'Temporal *':
    temp_converted = _ffi.cast('const Temporal *', temp)
    result = _lib.tfloat_round(temp_converted, maxdd)
    _check_error()
    return result if result != _ffi.NULL else None


def tfloat_degrees(temp: 'const Temporal *', normalize: bool) -> 'Temporal *':
    temp_converted = _ffi.cast('const Temporal *', temp)
    result = _lib.tfloat_degrees(temp_converted, normalize)
    _check_error()
    return result if result != _ffi.NULL else None


def tfloat_derivative(temp: 'const Temporal *') -> 'Temporal *':
    temp_converted = _ffi.cast('const Temporal *', temp)
    result = _lib.tfloat_derivative(temp_converted)
    _check_error()
    return result if result != _ffi.NULL else None


def tfloat_radians(temp: 'const Temporal *') -> 'Temporal *':
    temp_converted = _ffi.cast('const Temporal *', temp)
    result = _lib.tfloat_radians(temp_converted)
    _check_error()
    return result if result != _ffi.NULL else None


def tnumber_abs(temp: 'const Temporal *') -> 'Temporal *':
    temp_converted = _ffi.cast('const Temporal *', temp)
    result = _lib.tnumber_abs(temp_converted)
    _check_error()
    return result if result != _ffi.NULL else None


def tnumber_angular_difference(temp: 'const Temporal *') -> 'Temporal *':
    temp_converted = _ffi.cast('const Temporal *', temp)
    result = _lib.tnumber_angular_difference(temp_converted)
    _check_error()
    return result if result != _ffi.NULL else None


def tnumber_delta_value(temp: 'const Temporal *') -> 'Temporal *':
    temp_converted = _ffi.cast('const Temporal *', temp)
    result = _lib.tnumber_delta_value(temp_converted)
    _check_error()
    return result if result != _ffi.NULL else None


def textcat_text_ttext(txt: str, temp: 'const Temporal *') -> 'Temporal *':
    txt_converted = cstring2text(txt)
    temp_converted = _ffi.cast('const Temporal *', temp)
    result = _lib.textcat_text_ttext(txt_converted, temp_converted)
    _check_error()
    return result if result != _ffi.NULL else None


def textcat_ttext_text(temp: 'const Temporal *', txt: str) -> 'Temporal *':
    temp_converted = _ffi.cast('const Temporal *', temp)
    txt_converted = cstring2text(txt)
    result = _lib.textcat_ttext_text(temp_converted, txt_converted)
    _check_error()
    return result if result != _ffi.NULL else None


def textcat_ttext_ttext(temp1: 'const Temporal *', temp2: 'const Temporal *') -> 'Temporal *':
    temp1_converted = _ffi.cast('const Temporal *', temp1)
    temp2_converted = _ffi.cast('const Temporal *', temp2)
    result = _lib.textcat_ttext_ttext(temp1_converted, temp2_converted)
    _check_error()
    return result if result != _ffi.NULL else None


def ttext_upper(temp: 'const Temporal *') -> 'Temporal *':
    temp_converted = _ffi.cast('const Temporal *', temp)
    result = _lib.ttext_upper(temp_converted)
    _check_error()
    return result if result != _ffi.NULL else None


def ttext_lower(temp: 'const Temporal *') -> 'Temporal *':
    temp_converted = _ffi.cast('const Temporal *', temp)
    result = _lib.ttext_lower(temp_converted)
    _check_error()
    return result if result != _ffi.NULL else None


def distance_tfloat_float(temp: 'const Temporal *', d: float) -> 'Temporal *':
    temp_converted = _ffi.cast('const Temporal *', temp)
    result = _lib.distance_tfloat_float(temp_converted, d)
    _check_error()
    return result if result != _ffi.NULL else None


def distance_tint_int(temp: 'const Temporal *', i: int) -> 'Temporal *':
    temp_converted = _ffi.cast('const Temporal *', temp)
    result = _lib.distance_tint_int(temp_converted, i)
    _check_error()
    return result if result != _ffi.NULL else None


def distance_tnumber_tnumber(temp1: 'const Temporal *', temp2: 'const Temporal *') -> 'Temporal *':
    temp1_converted = _ffi.cast('const Temporal *', temp1)
    temp2_converted = _ffi.cast('const Temporal *', temp2)
    result = _lib.distance_tnumber_tnumber(temp1_converted, temp2_converted)
    _check_error()
    return result if result != _ffi.NULL else None


def distance_tpoint_point(temp: 'const Temporal *', gs: 'const GSERIALIZED *') -> 'Temporal *':
    temp_converted = _ffi.cast('const Temporal *', temp)
    gs_converted = _ffi.cast('const GSERIALIZED *', gs)
    result = _lib.distance_tpoint_point(temp_converted, gs_converted)
    _check_error()
    return result if result != _ffi.NULL else None


def distance_tpoint_tpoint(temp1: 'const Temporal *', temp2: 'const Temporal *') -> 'Temporal *':
    temp1_converted = _ffi.cast('const Temporal *', temp1)
    temp2_converted = _ffi.cast('const Temporal *', temp2)
    result = _lib.distance_tpoint_tpoint(temp1_converted, temp2_converted)
    _check_error()
    return result if result != _ffi.NULL else None


def nad_stbox_geo(box: 'const STBox *', gs: 'const GSERIALIZED *') -> 'double':
    box_converted = _ffi.cast('const STBox *', box)
    gs_converted = _ffi.cast('const GSERIALIZED *', gs)
    result = _lib.nad_stbox_geo(box_converted, gs_converted)
    _check_error()
    return result if result != _ffi.NULL else None


def nad_stbox_stbox(box1: 'const STBox *', box2: 'const STBox *') -> 'double':
    box1_converted = _ffi.cast('const STBox *', box1)
    box2_converted = _ffi.cast('const STBox *', box2)
    result = _lib.nad_stbox_stbox(box1_converted, box2_converted)
    _check_error()
    return result if result != _ffi.NULL else None


def nad_tbox_tbox(box1: 'const TBox *', box2: 'const TBox *') -> 'double':
    box1_converted = _ffi.cast('const TBox *', box1)
    box2_converted = _ffi.cast('const TBox *', box2)
    result = _lib.nad_tbox_tbox(box1_converted, box2_converted)
    _check_error()
    return result if result != _ffi.NULL else None


def nad_tfloat_float(temp: 'const Temporal *', d: float) -> 'double':
    temp_converted = _ffi.cast('const Temporal *', temp)
    result = _lib.nad_tfloat_float(temp_converted, d)
    _check_error()
    return result if result != _ffi.NULL else None


def nad_tfloat_tfloat(temp1: 'const Temporal *', temp2: 'const Temporal *') -> 'double':
    temp1_converted = _ffi.cast('const Temporal *', temp1)
    temp2_converted = _ffi.cast('const Temporal *', temp2)
    result = _lib.nad_tfloat_tfloat(temp1_converted, temp2_converted)
    _check_error()
    return result if result != _ffi.NULL else None


def nad_tint_int(temp: 'const Temporal *', i: int) -> 'int':
    temp_converted = _ffi.cast('const Temporal *', temp)
    result = _lib.nad_tint_int(temp_converted, i)
    _check_error()
    return result if result != _ffi.NULL else None


def nad_tint_tint(temp1: 'const Temporal *', temp2: 'const Temporal *') -> 'int':
    temp1_converted = _ffi.cast('const Temporal *', temp1)
    temp2_converted = _ffi.cast('const Temporal *', temp2)
    result = _lib.nad_tint_tint(temp1_converted, temp2_converted)
    _check_error()
    return result if result != _ffi.NULL else None


def nad_tnumber_tbox(temp: 'const Temporal *', box: 'const TBox *') -> 'double':
    temp_converted = _ffi.cast('const Temporal *', temp)
    box_converted = _ffi.cast('const TBox *', box)
    result = _lib.nad_tnumber_tbox(temp_converted, box_converted)
    _check_error()
    return result if result != _ffi.NULL else None


def nad_tpoint_geo(temp: 'const Temporal *', gs: 'const GSERIALIZED *') -> 'double':
    temp_converted = _ffi.cast('const Temporal *', temp)
    gs_converted = _ffi.cast('const GSERIALIZED *', gs)
    result = _lib.nad_tpoint_geo(temp_converted, gs_converted)
    _check_error()
    return result if result != _ffi.NULL else None


def nad_tpoint_stbox(temp: 'const Temporal *', box: 'const STBox *') -> 'double':
    temp_converted = _ffi.cast('const Temporal *', temp)
    box_converted = _ffi.cast('const STBox *', box)
    result = _lib.nad_tpoint_stbox(temp_converted, box_converted)
    _check_error()
    return result if result != _ffi.NULL else None


def nad_tpoint_tpoint(temp1: 'const Temporal *', temp2: 'const Temporal *') -> 'double':
    temp1_converted = _ffi.cast('const Temporal *', temp1)
    temp2_converted = _ffi.cast('const Temporal *', temp2)
    result = _lib.nad_tpoint_tpoint(temp1_converted, temp2_converted)
    _check_error()
    return result if result != _ffi.NULL else None


def nai_tpoint_geo(temp: 'const Temporal *', gs: 'const GSERIALIZED *') -> 'TInstant *':
    temp_converted = _ffi.cast('const Temporal *', temp)
    gs_converted = _ffi.cast('const GSERIALIZED *', gs)
    result = _lib.nai_tpoint_geo(temp_converted, gs_converted)
    _check_error()
    return result if result != _ffi.NULL else None


def nai_tpoint_tpoint(temp1: 'const Temporal *', temp2: 'const Temporal *') -> 'TInstant *':
    temp1_converted = _ffi.cast('const Temporal *', temp1)
    temp2_converted = _ffi.cast('const Temporal *', temp2)
    result = _lib.nai_tpoint_tpoint(temp1_converted, temp2_converted)
    _check_error()
    return result if result != _ffi.NULL else None


def shortestline_tpoint_geo(temp: 'const Temporal *', gs: 'const GSERIALIZED *') -> 'GSERIALIZED **':
    temp_converted = _ffi.cast('const Temporal *', temp)
    gs_converted = _ffi.cast('const GSERIALIZED *', gs)
    out_result = _ffi.new('GSERIALIZED **')
    result = _lib.shortestline_tpoint_geo(temp_converted, gs_converted, out_result)
    _check_error()
    if result:
        return out_result if out_result != _ffi.NULL else None
    return None


def shortestline_tpoint_tpoint(temp1: 'const Temporal *', temp2: 'const Temporal *') -> 'GSERIALIZED **':
    temp1_converted = _ffi.cast('const Temporal *', temp1)
    temp2_converted = _ffi.cast('const Temporal *', temp2)
    out_result = _ffi.new('GSERIALIZED **')
    result = _lib.shortestline_tpoint_tpoint(temp1_converted, temp2_converted, out_result)
    _check_error()
    if result:
        return out_result if out_result != _ffi.NULL else None
    return None


def tbool_always_eq(temp: 'const Temporal *', b: bool) -> 'bool':
    temp_converted = _ffi.cast('const Temporal *', temp)
    result = _lib.tbool_always_eq(temp_converted, b)
    _check_error()
    return result if result != _ffi.NULL else None


def tbool_ever_eq(temp: 'const Temporal *', b: bool) -> 'bool':
    temp_converted = _ffi.cast('const Temporal *', temp)
    result = _lib.tbool_ever_eq(temp_converted, b)
    _check_error()
    return result if result != _ffi.NULL else None


def tfloat_always_eq(temp: 'const Temporal *', d: float) -> 'bool':
    temp_converted = _ffi.cast('const Temporal *', temp)
    result = _lib.tfloat_always_eq(temp_converted, d)
    _check_error()
    return result if result != _ffi.NULL else None


def tfloat_always_le(temp: 'const Temporal *', d: float) -> 'bool':
    temp_converted = _ffi.cast('const Temporal *', temp)
    result = _lib.tfloat_always_le(temp_converted, d)
    _check_error()
    return result if result != _ffi.NULL else None


def tfloat_always_lt(temp: 'const Temporal *', d: float) -> 'bool':
    temp_converted = _ffi.cast('const Temporal *', temp)
    result = _lib.tfloat_always_lt(temp_converted, d)
    _check_error()
    return result if result != _ffi.NULL else None


def tfloat_ever_eq(temp: 'const Temporal *', d: float) -> 'bool':
    temp_converted = _ffi.cast('const Temporal *', temp)
    result = _lib.tfloat_ever_eq(temp_converted, d)
    _check_error()
    return result if result != _ffi.NULL else None


def tfloat_ever_le(temp: 'const Temporal *', d: float) -> 'bool':
    temp_converted = _ffi.cast('const Temporal *', temp)
    result = _lib.tfloat_ever_le(temp_converted, d)
    _check_error()
    return result if result != _ffi.NULL else None


def tfloat_ever_lt(temp: 'const Temporal *', d: float) -> 'bool':
    temp_converted = _ffi.cast('const Temporal *', temp)
    result = _lib.tfloat_ever_lt(temp_converted, d)
    _check_error()
    return result if result != _ffi.NULL else None


def tint_always_eq(temp: 'const Temporal *', i: int) -> 'bool':
    temp_converted = _ffi.cast('const Temporal *', temp)
    result = _lib.tint_always_eq(temp_converted, i)
    _check_error()
    return result if result != _ffi.NULL else None


def tint_always_le(temp: 'const Temporal *', i: int) -> 'bool':
    temp_converted = _ffi.cast('const Temporal *', temp)
    result = _lib.tint_always_le(temp_converted, i)
    _check_error()
    return result if result != _ffi.NULL else None


def tint_always_lt(temp: 'const Temporal *', i: int) -> 'bool':
    temp_converted = _ffi.cast('const Temporal *', temp)
    result = _lib.tint_always_lt(temp_converted, i)
    _check_error()
    return result if result != _ffi.NULL else None


def tint_ever_eq(temp: 'const Temporal *', i: int) -> 'bool':
    temp_converted = _ffi.cast('const Temporal *', temp)
    result = _lib.tint_ever_eq(temp_converted, i)
    _check_error()
    return result if result != _ffi.NULL else None


def tint_ever_le(temp: 'const Temporal *', i: int) -> 'bool':
    temp_converted = _ffi.cast('const Temporal *', temp)
    result = _lib.tint_ever_le(temp_converted, i)
    _check_error()
    return result if result != _ffi.NULL else None


def tint_ever_lt(temp: 'const Temporal *', i: int) -> 'bool':
    temp_converted = _ffi.cast('const Temporal *', temp)
    result = _lib.tint_ever_lt(temp_converted, i)
    _check_error()
    return result if result != _ffi.NULL else None


def tpoint_always_eq(temp: 'const Temporal *', gs: 'const GSERIALIZED *') -> 'bool':
    temp_converted = _ffi.cast('const Temporal *', temp)
    gs_converted = _ffi.cast('const GSERIALIZED *', gs)
    result = _lib.tpoint_always_eq(temp_converted, gs_converted)
    _check_error()
    return result if result != _ffi.NULL else None


def tpoint_ever_eq(temp: 'const Temporal *', gs: 'const GSERIALIZED *') -> 'bool':
    temp_converted = _ffi.cast('const Temporal *', temp)
    gs_converted = _ffi.cast('const GSERIALIZED *', gs)
    result = _lib.tpoint_ever_eq(temp_converted, gs_converted)
    _check_error()
    return result if result != _ffi.NULL else None


def ttext_always_eq(temp: 'const Temporal *', txt: str) -> 'bool':
    temp_converted = _ffi.cast('const Temporal *', temp)
    txt_converted = cstring2text(txt)
    result = _lib.ttext_always_eq(temp_converted, txt_converted)
    _check_error()
    return result if result != _ffi.NULL else None


def ttext_always_le(temp: 'const Temporal *', txt: str) -> 'bool':
    temp_converted = _ffi.cast('const Temporal *', temp)
    txt_converted = cstring2text(txt)
    result = _lib.ttext_always_le(temp_converted, txt_converted)
    _check_error()
    return result if result != _ffi.NULL else None


def ttext_always_lt(temp: 'const Temporal *', txt: str) -> 'bool':
    temp_converted = _ffi.cast('const Temporal *', temp)
    txt_converted = cstring2text(txt)
    result = _lib.ttext_always_lt(temp_converted, txt_converted)
    _check_error()
    return result if result != _ffi.NULL else None


def ttext_ever_eq(temp: 'const Temporal *', txt: str) -> 'bool':
    temp_converted = _ffi.cast('const Temporal *', temp)
    txt_converted = cstring2text(txt)
    result = _lib.ttext_ever_eq(temp_converted, txt_converted)
    _check_error()
    return result if result != _ffi.NULL else None


def ttext_ever_le(temp: 'const Temporal *', txt: str) -> 'bool':
    temp_converted = _ffi.cast('const Temporal *', temp)
    txt_converted = cstring2text(txt)
    result = _lib.ttext_ever_le(temp_converted, txt_converted)
    _check_error()
    return result if result != _ffi.NULL else None


def ttext_ever_lt(temp: 'const Temporal *', txt: str) -> 'bool':
    temp_converted = _ffi.cast('const Temporal *', temp)
    txt_converted = cstring2text(txt)
    result = _lib.ttext_ever_lt(temp_converted, txt_converted)
    _check_error()
    return result if result != _ffi.NULL else None


def temporal_cmp(temp1: 'const Temporal *', temp2: 'const Temporal *') -> 'int':
    temp1_converted = _ffi.cast('const Temporal *', temp1)
    temp2_converted = _ffi.cast('const Temporal *', temp2)
    result = _lib.temporal_cmp(temp1_converted, temp2_converted)
    _check_error()
    return result if result != _ffi.NULL else None


def temporal_eq(temp1: 'const Temporal *', temp2: 'const Temporal *') -> 'bool':
    temp1_converted = _ffi.cast('const Temporal *', temp1)
    temp2_converted = _ffi.cast('const Temporal *', temp2)
    result = _lib.temporal_eq(temp1_converted, temp2_converted)
    _check_error()
    return result if result != _ffi.NULL else None


def temporal_ge(temp1: 'const Temporal *', temp2: 'const Temporal *') -> 'bool':
    temp1_converted = _ffi.cast('const Temporal *', temp1)
    temp2_converted = _ffi.cast('const Temporal *', temp2)
    result = _lib.temporal_ge(temp1_converted, temp2_converted)
    _check_error()
    return result if result != _ffi.NULL else None


def temporal_gt(temp1: 'const Temporal *', temp2: 'const Temporal *') -> 'bool':
    temp1_converted = _ffi.cast('const Temporal *', temp1)
    temp2_converted = _ffi.cast('const Temporal *', temp2)
    result = _lib.temporal_gt(temp1_converted, temp2_converted)
    _check_error()
    return result if result != _ffi.NULL else None


def temporal_le(temp1: 'const Temporal *', temp2: 'const Temporal *') -> 'bool':
    temp1_converted = _ffi.cast('const Temporal *', temp1)
    temp2_converted = _ffi.cast('const Temporal *', temp2)
    result = _lib.temporal_le(temp1_converted, temp2_converted)
    _check_error()
    return result if result != _ffi.NULL else None


def temporal_lt(temp1: 'const Temporal *', temp2: 'const Temporal *') -> 'bool':
    temp1_converted = _ffi.cast('const Temporal *', temp1)
    temp2_converted = _ffi.cast('const Temporal *', temp2)
    result = _lib.temporal_lt(temp1_converted, temp2_converted)
    _check_error()
    return result if result != _ffi.NULL else None


def temporal_ne(temp1: 'const Temporal *', temp2: 'const Temporal *') -> 'bool':
    temp1_converted = _ffi.cast('const Temporal *', temp1)
    temp2_converted = _ffi.cast('const Temporal *', temp2)
    result = _lib.temporal_ne(temp1_converted, temp2_converted)
    _check_error()
    return result if result != _ffi.NULL else None


def teq_bool_tbool(b: bool, temp: 'const Temporal *') -> 'Temporal *':
    temp_converted = _ffi.cast('const Temporal *', temp)
    result = _lib.teq_bool_tbool(b, temp_converted)
    _check_error()
    return result if result != _ffi.NULL else None


def teq_float_tfloat(d: float, temp: 'const Temporal *') -> 'Temporal *':
    temp_converted = _ffi.cast('const Temporal *', temp)
    result = _lib.teq_float_tfloat(d, temp_converted)
    _check_error()
    return result if result != _ffi.NULL else None


def teq_int_tint(i: int, temp: 'const Temporal *') -> 'Temporal *':
    temp_converted = _ffi.cast('const Temporal *', temp)
    result = _lib.teq_int_tint(i, temp_converted)
    _check_error()
    return result if result != _ffi.NULL else None


def teq_point_tpoint(gs: 'const GSERIALIZED *', temp: 'const Temporal *') -> 'Temporal *':
    gs_converted = _ffi.cast('const GSERIALIZED *', gs)
    temp_converted = _ffi.cast('const Temporal *', temp)
    result = _lib.teq_point_tpoint(gs_converted, temp_converted)
    _check_error()
    return result if result != _ffi.NULL else None


def teq_tbool_bool(temp: 'const Temporal *', b: bool) -> 'Temporal *':
    temp_converted = _ffi.cast('const Temporal *', temp)
    result = _lib.teq_tbool_bool(temp_converted, b)
    _check_error()
    return result if result != _ffi.NULL else None


def teq_temporal_temporal(temp1: 'const Temporal *', temp2: 'const Temporal *') -> 'Temporal *':
    temp1_converted = _ffi.cast('const Temporal *', temp1)
    temp2_converted = _ffi.cast('const Temporal *', temp2)
    result = _lib.teq_temporal_temporal(temp1_converted, temp2_converted)
    _check_error()
    return result if result != _ffi.NULL else None


def teq_text_ttext(txt: str, temp: 'const Temporal *') -> 'Temporal *':
    txt_converted = cstring2text(txt)
    temp_converted = _ffi.cast('const Temporal *', temp)
    result = _lib.teq_text_ttext(txt_converted, temp_converted)
    _check_error()
    return result if result != _ffi.NULL else None


def teq_tfloat_float(temp: 'const Temporal *', d: float) -> 'Temporal *':
    temp_converted = _ffi.cast('const Temporal *', temp)
    result = _lib.teq_tfloat_float(temp_converted, d)
    _check_error()
    return result if result != _ffi.NULL else None


def teq_tpoint_point(temp: 'const Temporal *', gs: 'const GSERIALIZED *') -> 'Temporal *':
    temp_converted = _ffi.cast('const Temporal *', temp)
    gs_converted = _ffi.cast('const GSERIALIZED *', gs)
    result = _lib.teq_tpoint_point(temp_converted, gs_converted)
    _check_error()
    return result if result != _ffi.NULL else None


def teq_tint_int(temp: 'const Temporal *', i: int) -> 'Temporal *':
    temp_converted = _ffi.cast('const Temporal *', temp)
    result = _lib.teq_tint_int(temp_converted, i)
    _check_error()
    return result if result != _ffi.NULL else None


def teq_ttext_text(temp: 'const Temporal *', txt: str) -> 'Temporal *':
    temp_converted = _ffi.cast('const Temporal *', temp)
    txt_converted = cstring2text(txt)
    result = _lib.teq_ttext_text(temp_converted, txt_converted)
    _check_error()
    return result if result != _ffi.NULL else None


def tge_float_tfloat(d: float, temp: 'const Temporal *') -> 'Temporal *':
    temp_converted = _ffi.cast('const Temporal *', temp)
    result = _lib.tge_float_tfloat(d, temp_converted)
    _check_error()
    return result if result != _ffi.NULL else None


def tge_int_tint(i: int, temp: 'const Temporal *') -> 'Temporal *':
    temp_converted = _ffi.cast('const Temporal *', temp)
    result = _lib.tge_int_tint(i, temp_converted)
    _check_error()
    return result if result != _ffi.NULL else None


def tge_temporal_temporal(temp1: 'const Temporal *', temp2: 'const Temporal *') -> 'Temporal *':
    temp1_converted = _ffi.cast('const Temporal *', temp1)
    temp2_converted = _ffi.cast('const Temporal *', temp2)
    result = _lib.tge_temporal_temporal(temp1_converted, temp2_converted)
    _check_error()
    return result if result != _ffi.NULL else None


def tge_text_ttext(txt: str, temp: 'const Temporal *') -> 'Temporal *':
    txt_converted = cstring2text(txt)
    temp_converted = _ffi.cast('const Temporal *', temp)
    result = _lib.tge_text_ttext(txt_converted, temp_converted)
    _check_error()
    return result if result != _ffi.NULL else None


def tge_tfloat_float(temp: 'const Temporal *', d: float) -> 'Temporal *':
    temp_converted = _ffi.cast('const Temporal *', temp)
    result = _lib.tge_tfloat_float(temp_converted, d)
    _check_error()
    return result if result != _ffi.NULL else None


def tge_tint_int(temp: 'const Temporal *', i: int) -> 'Temporal *':
    temp_converted = _ffi.cast('const Temporal *', temp)
    result = _lib.tge_tint_int(temp_converted, i)
    _check_error()
    return result if result != _ffi.NULL else None


def tge_ttext_text(temp: 'const Temporal *', txt: str) -> 'Temporal *':
    temp_converted = _ffi.cast('const Temporal *', temp)
    txt_converted = cstring2text(txt)
    result = _lib.tge_ttext_text(temp_converted, txt_converted)
    _check_error()
    return result if result != _ffi.NULL else None


def tgt_float_tfloat(d: float, temp: 'const Temporal *') -> 'Temporal *':
    temp_converted = _ffi.cast('const Temporal *', temp)
    result = _lib.tgt_float_tfloat(d, temp_converted)
    _check_error()
    return result if result != _ffi.NULL else None


def tgt_int_tint(i: int, temp: 'const Temporal *') -> 'Temporal *':
    temp_converted = _ffi.cast('const Temporal *', temp)
    result = _lib.tgt_int_tint(i, temp_converted)
    _check_error()
    return result if result != _ffi.NULL else None


def tgt_temporal_temporal(temp1: 'const Temporal *', temp2: 'const Temporal *') -> 'Temporal *':
    temp1_converted = _ffi.cast('const Temporal *', temp1)
    temp2_converted = _ffi.cast('const Temporal *', temp2)
    result = _lib.tgt_temporal_temporal(temp1_converted, temp2_converted)
    _check_error()
    return result if result != _ffi.NULL else None


def tgt_text_ttext(txt: str, temp: 'const Temporal *') -> 'Temporal *':
    txt_converted = cstring2text(txt)
    temp_converted = _ffi.cast('const Temporal *', temp)
    result = _lib.tgt_text_ttext(txt_converted, temp_converted)
    _check_error()
    return result if result != _ffi.NULL else None


def tgt_tfloat_float(temp: 'const Temporal *', d: float) -> 'Temporal *':
    temp_converted = _ffi.cast('const Temporal *', temp)
    result = _lib.tgt_tfloat_float(temp_converted, d)
    _check_error()
    return result if result != _ffi.NULL else None


def tgt_tint_int(temp: 'const Temporal *', i: int) -> 'Temporal *':
    temp_converted = _ffi.cast('const Temporal *', temp)
    result = _lib.tgt_tint_int(temp_converted, i)
    _check_error()
    return result if result != _ffi.NULL else None


def tgt_ttext_text(temp: 'const Temporal *', txt: str) -> 'Temporal *':
    temp_converted = _ffi.cast('const Temporal *', temp)
    txt_converted = cstring2text(txt)
    result = _lib.tgt_ttext_text(temp_converted, txt_converted)
    _check_error()
    return result if result != _ffi.NULL else None


def tle_float_tfloat(d: float, temp: 'const Temporal *') -> 'Temporal *':
    temp_converted = _ffi.cast('const Temporal *', temp)
    result = _lib.tle_float_tfloat(d, temp_converted)
    _check_error()
    return result if result != _ffi.NULL else None


def tle_int_tint(i: int, temp: 'const Temporal *') -> 'Temporal *':
    temp_converted = _ffi.cast('const Temporal *', temp)
    result = _lib.tle_int_tint(i, temp_converted)
    _check_error()
    return result if result != _ffi.NULL else None


def tle_temporal_temporal(temp1: 'const Temporal *', temp2: 'const Temporal *') -> 'Temporal *':
    temp1_converted = _ffi.cast('const Temporal *', temp1)
    temp2_converted = _ffi.cast('const Temporal *', temp2)
    result = _lib.tle_temporal_temporal(temp1_converted, temp2_converted)
    _check_error()
    return result if result != _ffi.NULL else None


def tle_text_ttext(txt: str, temp: 'const Temporal *') -> 'Temporal *':
    txt_converted = cstring2text(txt)
    temp_converted = _ffi.cast('const Temporal *', temp)
    result = _lib.tle_text_ttext(txt_converted, temp_converted)
    _check_error()
    return result if result != _ffi.NULL else None


def tle_tfloat_float(temp: 'const Temporal *', d: float) -> 'Temporal *':
    temp_converted = _ffi.cast('const Temporal *', temp)
    result = _lib.tle_tfloat_float(temp_converted, d)
    _check_error()
    return result if result != _ffi.NULL else None


def tle_tint_int(temp: 'const Temporal *', i: int) -> 'Temporal *':
    temp_converted = _ffi.cast('const Temporal *', temp)
    result = _lib.tle_tint_int(temp_converted, i)
    _check_error()
    return result if result != _ffi.NULL else None


def tle_ttext_text(temp: 'const Temporal *', txt: str) -> 'Temporal *':
    temp_converted = _ffi.cast('const Temporal *', temp)
    txt_converted = cstring2text(txt)
    result = _lib.tle_ttext_text(temp_converted, txt_converted)
    _check_error()
    return result if result != _ffi.NULL else None


def tlt_float_tfloat(d: float, temp: 'const Temporal *') -> 'Temporal *':
    temp_converted = _ffi.cast('const Temporal *', temp)
    result = _lib.tlt_float_tfloat(d, temp_converted)
    _check_error()
    return result if result != _ffi.NULL else None


def tlt_int_tint(i: int, temp: 'const Temporal *') -> 'Temporal *':
    temp_converted = _ffi.cast('const Temporal *', temp)
    result = _lib.tlt_int_tint(i, temp_converted)
    _check_error()
    return result if result != _ffi.NULL else None


def tlt_temporal_temporal(temp1: 'const Temporal *', temp2: 'const Temporal *') -> 'Temporal *':
    temp1_converted = _ffi.cast('const Temporal *', temp1)
    temp2_converted = _ffi.cast('const Temporal *', temp2)
    result = _lib.tlt_temporal_temporal(temp1_converted, temp2_converted)
    _check_error()
    return result if result != _ffi.NULL else None


def tlt_text_ttext(txt: str, temp: 'const Temporal *') -> 'Temporal *':
    txt_converted = cstring2text(txt)
    temp_converted = _ffi.cast('const Temporal *', temp)
    result = _lib.tlt_text_ttext(txt_converted, temp_converted)
    _check_error()
    return result if result != _ffi.NULL else None


def tlt_tfloat_float(temp: 'const Temporal *', d: float) -> 'Temporal *':
    temp_converted = _ffi.cast('const Temporal *', temp)
    result = _lib.tlt_tfloat_float(temp_converted, d)
    _check_error()
    return result if result != _ffi.NULL else None


def tlt_tint_int(temp: 'const Temporal *', i: int) -> 'Temporal *':
    temp_converted = _ffi.cast('const Temporal *', temp)
    result = _lib.tlt_tint_int(temp_converted, i)
    _check_error()
    return result if result != _ffi.NULL else None


def tlt_ttext_text(temp: 'const Temporal *', txt: str) -> 'Temporal *':
    temp_converted = _ffi.cast('const Temporal *', temp)
    txt_converted = cstring2text(txt)
    result = _lib.tlt_ttext_text(temp_converted, txt_converted)
    _check_error()
    return result if result != _ffi.NULL else None


def tne_bool_tbool(b: bool, temp: 'const Temporal *') -> 'Temporal *':
    temp_converted = _ffi.cast('const Temporal *', temp)
    result = _lib.tne_bool_tbool(b, temp_converted)
    _check_error()
    return result if result != _ffi.NULL else None


def tne_float_tfloat(d: float, temp: 'const Temporal *') -> 'Temporal *':
    temp_converted = _ffi.cast('const Temporal *', temp)
    result = _lib.tne_float_tfloat(d, temp_converted)
    _check_error()
    return result if result != _ffi.NULL else None


def tne_int_tint(i: int, temp: 'const Temporal *') -> 'Temporal *':
    temp_converted = _ffi.cast('const Temporal *', temp)
    result = _lib.tne_int_tint(i, temp_converted)
    _check_error()
    return result if result != _ffi.NULL else None


def tne_point_tpoint(gs: 'const GSERIALIZED *', temp: 'const Temporal *') -> 'Temporal *':
    gs_converted = _ffi.cast('const GSERIALIZED *', gs)
    temp_converted = _ffi.cast('const Temporal *', temp)
    result = _lib.tne_point_tpoint(gs_converted, temp_converted)
    _check_error()
    return result if result != _ffi.NULL else None


def tne_tbool_bool(temp: 'const Temporal *', b: bool) -> 'Temporal *':
    temp_converted = _ffi.cast('const Temporal *', temp)
    result = _lib.tne_tbool_bool(temp_converted, b)
    _check_error()
    return result if result != _ffi.NULL else None


def tne_temporal_temporal(temp1: 'const Temporal *', temp2: 'const Temporal *') -> 'Temporal *':
    temp1_converted = _ffi.cast('const Temporal *', temp1)
    temp2_converted = _ffi.cast('const Temporal *', temp2)
    result = _lib.tne_temporal_temporal(temp1_converted, temp2_converted)
    _check_error()
    return result if result != _ffi.NULL else None


def tne_text_ttext(txt: str, temp: 'const Temporal *') -> 'Temporal *':
    txt_converted = cstring2text(txt)
    temp_converted = _ffi.cast('const Temporal *', temp)
    result = _lib.tne_text_ttext(txt_converted, temp_converted)
    _check_error()
    return result if result != _ffi.NULL else None


def tne_tfloat_float(temp: 'const Temporal *', d: float) -> 'Temporal *':
    temp_converted = _ffi.cast('const Temporal *', temp)
    result = _lib.tne_tfloat_float(temp_converted, d)
    _check_error()
    return result if result != _ffi.NULL else None


def tne_tpoint_point(temp: 'const Temporal *', gs: 'const GSERIALIZED *') -> 'Temporal *':
    temp_converted = _ffi.cast('const Temporal *', temp)
    gs_converted = _ffi.cast('const GSERIALIZED *', gs)
    result = _lib.tne_tpoint_point(temp_converted, gs_converted)
    _check_error()
    return result if result != _ffi.NULL else None


def tne_tint_int(temp: 'const Temporal *', i: int) -> 'Temporal *':
    temp_converted = _ffi.cast('const Temporal *', temp)
    result = _lib.tne_tint_int(temp_converted, i)
    _check_error()
    return result if result != _ffi.NULL else None


def tne_ttext_text(temp: 'const Temporal *', txt: str) -> 'Temporal *':
    temp_converted = _ffi.cast('const Temporal *', temp)
    txt_converted = cstring2text(txt)
    result = _lib.tne_ttext_text(temp_converted, txt_converted)
    _check_error()
    return result if result != _ffi.NULL else None


def bearing_point_point(gs1: 'const GSERIALIZED *', gs2: 'const GSERIALIZED *') -> 'double':
    gs1_converted = _ffi.cast('const GSERIALIZED *', gs1)
    gs2_converted = _ffi.cast('const GSERIALIZED *', gs2)
    out_result = _ffi.new('double *')
    result = _lib.bearing_point_point(gs1_converted, gs2_converted, out_result)
    _check_error()
    if result:
        return out_result[0] if out_result[0] != _ffi.NULL else None
    return None


def bearing_tpoint_point(temp: 'const Temporal *', gs: 'const GSERIALIZED *', invert: bool) -> 'Temporal *':
    temp_converted = _ffi.cast('const Temporal *', temp)
    gs_converted = _ffi.cast('const GSERIALIZED *', gs)
    result = _lib.bearing_tpoint_point(temp_converted, gs_converted, invert)
    _check_error()
    return result if result != _ffi.NULL else None


def bearing_tpoint_tpoint(temp1: 'const Temporal *', temp2: 'const Temporal *') -> 'Temporal *':
    temp1_converted = _ffi.cast('const Temporal *', temp1)
    temp2_converted = _ffi.cast('const Temporal *', temp2)
    result = _lib.bearing_tpoint_tpoint(temp1_converted, temp2_converted)
    _check_error()
    return result if result != _ffi.NULL else None


def tpoint_angular_difference(temp: 'const Temporal *') -> 'Temporal *':
    temp_converted = _ffi.cast('const Temporal *', temp)
    result = _lib.tpoint_angular_difference(temp_converted)
    _check_error()
    return result if result != _ffi.NULL else None


def tpoint_azimuth(temp: 'const Temporal *') -> 'Temporal *':
    temp_converted = _ffi.cast('const Temporal *', temp)
    result = _lib.tpoint_azimuth(temp_converted)
    _check_error()
    return result if result != _ffi.NULL else None


def tpoint_convex_hull(temp: 'const Temporal *') -> 'GSERIALIZED *':
    temp_converted = _ffi.cast('const Temporal *', temp)
    result = _lib.tpoint_convex_hull(temp_converted)
    _check_error()
    return result if result != _ffi.NULL else None


def tpoint_cumulative_length(temp: 'const Temporal *') -> 'Temporal *':
    temp_converted = _ffi.cast('const Temporal *', temp)
    result = _lib.tpoint_cumulative_length(temp_converted)
    _check_error()
    return result if result != _ffi.NULL else None


def tpoint_direction(temp: 'const Temporal *') -> 'double':
    temp_converted = _ffi.cast('const Temporal *', temp)
    out_result = _ffi.new('double *')
    result = _lib.tpoint_direction(temp_converted, out_result)
    _check_error()
    if result:
        return out_result[0] if out_result[0] != _ffi.NULL else None
    return None


def tpoint_get_x(temp: 'const Temporal *') -> 'Temporal *':
    temp_converted = _ffi.cast('const Temporal *', temp)
    result = _lib.tpoint_get_x(temp_converted)
    _check_error()
    return result if result != _ffi.NULL else None


def tpoint_get_y(temp: 'const Temporal *') -> 'Temporal *':
    temp_converted = _ffi.cast('const Temporal *', temp)
    result = _lib.tpoint_get_y(temp_converted)
    _check_error()
    return result if result != _ffi.NULL else None


def tpoint_get_z(temp: 'const Temporal *') -> 'Temporal *':
    temp_converted = _ffi.cast('const Temporal *', temp)
    result = _lib.tpoint_get_z(temp_converted)
    _check_error()
    return result if result != _ffi.NULL else None


def tpoint_is_simple(temp: 'const Temporal *') -> 'bool':
    temp_converted = _ffi.cast('const Temporal *', temp)
    result = _lib.tpoint_is_simple(temp_converted)
    _check_error()
    return result if result != _ffi.NULL else None


def tpoint_length(temp: 'const Temporal *') -> 'double':
    temp_converted = _ffi.cast('const Temporal *', temp)
    result = _lib.tpoint_length(temp_converted)
    _check_error()
    return result if result != _ffi.NULL else None


def tpoint_speed(temp: 'const Temporal *') -> 'Temporal *':
    temp_converted = _ffi.cast('const Temporal *', temp)
    result = _lib.tpoint_speed(temp_converted)
    _check_error()
    return result if result != _ffi.NULL else None


def tpoint_srid(temp: 'const Temporal *') -> 'int':
    temp_converted = _ffi.cast('const Temporal *', temp)
    result = _lib.tpoint_srid(temp_converted)
    _check_error()
    return result if result != _ffi.NULL else None


def tpoint_stboxes(temp: 'const Temporal *') -> "Tuple['STBox *', 'int']":
    temp_converted = _ffi.cast('const Temporal *', temp)
    count = _ffi.new('int *')
    result = _lib.tpoint_stboxes(temp_converted, count)
    _check_error()
    return result if result != _ffi.NULL else None, count[0]


def tpoint_trajectory(temp: 'const Temporal *') -> 'GSERIALIZED *':
    temp_converted = _ffi.cast('const Temporal *', temp)
    result = _lib.tpoint_trajectory(temp_converted)
    _check_error()
    return result if result != _ffi.NULL else None


def geo_expand_space(gs: 'const GSERIALIZED *', d: float) -> 'STBox *':
    gs_converted = _ffi.cast('const GSERIALIZED *', gs)
    result = _lib.geo_expand_space(gs_converted, d)
    _check_error()
    return result if result != _ffi.NULL else None


def tpoint_expand_space(temp: 'const Temporal *', d: float) -> 'STBox *':
    temp_converted = _ffi.cast('const Temporal *', temp)
    result = _lib.tpoint_expand_space(temp_converted, d)
    _check_error()
    return result if result != _ffi.NULL else None


def tgeompoint_to_tgeogpoint(temp: 'const Temporal *') -> 'Temporal *':
    temp_converted = _ffi.cast('const Temporal *', temp)
    result = _lib.tgeompoint_to_tgeogpoint(temp_converted)
    _check_error()
    return result if result != _ffi.NULL else None


def tgeogpoint_to_tgeompoint(temp: 'const Temporal *') -> 'Temporal *':
    temp_converted = _ffi.cast('const Temporal *', temp)
    result = _lib.tgeogpoint_to_tgeompoint(temp_converted)
    _check_error()
    return result if result != _ffi.NULL else None


def tpoint_round(temp: 'const Temporal *', maxdd: int) -> 'Temporal *':
    temp_converted = _ffi.cast('const Temporal *', temp)
    result = _lib.tpoint_round(temp_converted, maxdd)
    _check_error()
    return result if result != _ffi.NULL else None


def tpoint_make_simple(temp: 'const Temporal *') -> "Tuple['Temporal **', 'int']":
    temp_converted = _ffi.cast('const Temporal *', temp)
    count = _ffi.new('int *')
    result = _lib.tpoint_make_simple(temp_converted, count)
    _check_error()
    return result if result != _ffi.NULL else None, count[0]


def tpoint_set_srid(temp: 'const Temporal *', srid: int) -> 'Temporal *':
    temp_converted = _ffi.cast('const Temporal *', temp)
    srid_converted = _ffi.cast('int32', srid)
    result = _lib.tpoint_set_srid(temp_converted, srid_converted)
    _check_error()
    return result if result != _ffi.NULL else None


def econtains_geo_tpoint(gs: 'const GSERIALIZED *', temp: 'const Temporal *') -> 'int':
    gs_converted = _ffi.cast('const GSERIALIZED *', gs)
    temp_converted = _ffi.cast('const Temporal *', temp)
    result = _lib.econtains_geo_tpoint(gs_converted, temp_converted)
    _check_error()
    return result if result != _ffi.NULL else None


def edisjoint_tpoint_geo(temp: 'const Temporal *', gs: 'const GSERIALIZED *') -> 'int':
    temp_converted = _ffi.cast('const Temporal *', temp)
    gs_converted = _ffi.cast('const GSERIALIZED *', gs)
    result = _lib.edisjoint_tpoint_geo(temp_converted, gs_converted)
    _check_error()
    return result if result != _ffi.NULL else None


def edisjoint_tpoint_tpoint(temp1: 'const Temporal *', temp2: 'const Temporal *') -> 'int':
    temp1_converted = _ffi.cast('const Temporal *', temp1)
    temp2_converted = _ffi.cast('const Temporal *', temp2)
    result = _lib.edisjoint_tpoint_tpoint(temp1_converted, temp2_converted)
    _check_error()
    return result if result != _ffi.NULL else None


def edwithin_tpoint_geo(temp: 'const Temporal *', gs: 'const GSERIALIZED *', dist: float) -> 'int':
    temp_converted = _ffi.cast('const Temporal *', temp)
    gs_converted = _ffi.cast('const GSERIALIZED *', gs)
    result = _lib.edwithin_tpoint_geo(temp_converted, gs_converted, dist)
    _check_error()
    return result if result != _ffi.NULL else None


def edwithin_tpoint_tpoint(temp1: 'const Temporal *', temp2: 'const Temporal *', dist: float) -> 'int':
    temp1_converted = _ffi.cast('const Temporal *', temp1)
    temp2_converted = _ffi.cast('const Temporal *', temp2)
    result = _lib.edwithin_tpoint_tpoint(temp1_converted, temp2_converted, dist)
    _check_error()
    return result if result != _ffi.NULL else None


def eintersects_tpoint_geo(temp: 'const Temporal *', gs: 'const GSERIALIZED *') -> 'int':
    temp_converted = _ffi.cast('const Temporal *', temp)
    gs_converted = _ffi.cast('const GSERIALIZED *', gs)
    result = _lib.eintersects_tpoint_geo(temp_converted, gs_converted)
    _check_error()
    return result if result != _ffi.NULL else None


def eintersects_tpoint_tpoint(temp1: 'const Temporal *', temp2: 'const Temporal *') -> 'int':
    temp1_converted = _ffi.cast('const Temporal *', temp1)
    temp2_converted = _ffi.cast('const Temporal *', temp2)
    result = _lib.eintersects_tpoint_tpoint(temp1_converted, temp2_converted)
    _check_error()
    return result if result != _ffi.NULL else None


def etouches_tpoint_geo(temp: 'const Temporal *', gs: 'const GSERIALIZED *') -> 'int':
    temp_converted = _ffi.cast('const Temporal *', temp)
    gs_converted = _ffi.cast('const GSERIALIZED *', gs)
    result = _lib.etouches_tpoint_geo(temp_converted, gs_converted)
    _check_error()
    return result if result != _ffi.NULL else None


def tcontains_geo_tpoint(gs: 'const GSERIALIZED *', temp: 'const Temporal *', restr: bool, atvalue: bool) -> 'Temporal *':
    gs_converted = _ffi.cast('const GSERIALIZED *', gs)
    temp_converted = _ffi.cast('const Temporal *', temp)
    result = _lib.tcontains_geo_tpoint(gs_converted, temp_converted, restr, atvalue)
    _check_error()
    return result if result != _ffi.NULL else None


def tdisjoint_tpoint_geo(temp: 'const Temporal *', gs: 'const GSERIALIZED *', restr: bool, atvalue: bool) -> 'Temporal *':
    temp_converted = _ffi.cast('const Temporal *', temp)
    gs_converted = _ffi.cast('const GSERIALIZED *', gs)
    result = _lib.tdisjoint_tpoint_geo(temp_converted, gs_converted, restr, atvalue)
    _check_error()
    return result if result != _ffi.NULL else None


def tdwithin_tpoint_geo(temp: 'const Temporal *', gs: 'const GSERIALIZED *', dist: float, restr: bool, atvalue: bool) -> 'Temporal *':
    temp_converted = _ffi.cast('const Temporal *', temp)
    gs_converted = _ffi.cast('const GSERIALIZED *', gs)
    result = _lib.tdwithin_tpoint_geo(temp_converted, gs_converted, dist, restr, atvalue)
    _check_error()
    return result if result != _ffi.NULL else None


def tdwithin_tpoint_tpoint(temp1: 'const Temporal *', temp2: 'const Temporal *', dist: float, restr: bool, atvalue: bool) -> 'Temporal *':
    temp1_converted = _ffi.cast('const Temporal *', temp1)
    temp2_converted = _ffi.cast('const Temporal *', temp2)
    result = _lib.tdwithin_tpoint_tpoint(temp1_converted, temp2_converted, dist, restr, atvalue)
    _check_error()
    return result if result != _ffi.NULL else None


def tintersects_tpoint_geo(temp: 'const Temporal *', gs: 'const GSERIALIZED *', restr: bool, atvalue: bool) -> 'Temporal *':
    temp_converted = _ffi.cast('const Temporal *', temp)
    gs_converted = _ffi.cast('const GSERIALIZED *', gs)
    result = _lib.tintersects_tpoint_geo(temp_converted, gs_converted, restr, atvalue)
    _check_error()
    return result if result != _ffi.NULL else None


def ttouches_tpoint_geo(temp: 'const Temporal *', gs: 'const GSERIALIZED *', restr: bool, atvalue: bool) -> 'Temporal *':
    temp_converted = _ffi.cast('const Temporal *', temp)
    gs_converted = _ffi.cast('const GSERIALIZED *', gs)
    result = _lib.ttouches_tpoint_geo(temp_converted, gs_converted, restr, atvalue)
    _check_error()
    return result if result != _ffi.NULL else None


def tbool_tand_transfn(state: "Optional['SkipList *']", temp: 'const Temporal *') -> 'SkipList *':
    state_converted = _ffi.cast('SkipList *', state) if state is not None else _ffi.NULL
    temp_converted = _ffi.cast('const Temporal *', temp)
    result = _lib.tbool_tand_transfn(state_converted, temp_converted)
    _check_error()
    return result if result != _ffi.NULL else None


def tbool_tor_transfn(state: "Optional['SkipList *']", temp: 'const Temporal *') -> 'SkipList *':
    state_converted = _ffi.cast('SkipList *', state) if state is not None else _ffi.NULL
    temp_converted = _ffi.cast('const Temporal *', temp)
    result = _lib.tbool_tor_transfn(state_converted, temp_converted)
    _check_error()
    return result if result != _ffi.NULL else None


def temporal_extent_transfn(p: "Optional['Span *']", temp: 'const Temporal *') -> 'Span *':
    p_converted = _ffi.cast('Span *', p) if p is not None else _ffi.NULL
    temp_converted = _ffi.cast('const Temporal *', temp)
    result = _lib.temporal_extent_transfn(p_converted, temp_converted)
    _check_error()
    return result if result != _ffi.NULL else None


def temporal_tagg_finalfn(state: 'SkipList *') -> 'Temporal *':
    state_converted = _ffi.cast('SkipList *', state)
    result = _lib.temporal_tagg_finalfn(state_converted)
    _check_error()
    return result if result != _ffi.NULL else None


def temporal_tcount_transfn(state: "Optional['SkipList *']", temp: 'const Temporal *') -> 'SkipList *':
    state_converted = _ffi.cast('SkipList *', state) if state is not None else _ffi.NULL
    temp_converted = _ffi.cast('const Temporal *', temp)
    result = _lib.temporal_tcount_transfn(state_converted, temp_converted)
    _check_error()
    return result if result != _ffi.NULL else None


def tfloat_tmax_transfn(state: "Optional['SkipList *']", temp: 'const Temporal *') -> 'SkipList *':
    state_converted = _ffi.cast('SkipList *', state) if state is not None else _ffi.NULL
    temp_converted = _ffi.cast('const Temporal *', temp)
    result = _lib.tfloat_tmax_transfn(state_converted, temp_converted)
    _check_error()
    return result if result != _ffi.NULL else None


def tfloat_tmin_transfn(state: "Optional['SkipList *']", temp: 'const Temporal *') -> 'SkipList *':
    state_converted = _ffi.cast('SkipList *', state) if state is not None else _ffi.NULL
    temp_converted = _ffi.cast('const Temporal *', temp)
    result = _lib.tfloat_tmin_transfn(state_converted, temp_converted)
    _check_error()
    return result if result != _ffi.NULL else None


def tfloat_tsum_transfn(state: "Optional['SkipList *']", temp: 'const Temporal *') -> 'SkipList *':
    state_converted = _ffi.cast('SkipList *', state) if state is not None else _ffi.NULL
    temp_converted = _ffi.cast('const Temporal *', temp)
    result = _lib.tfloat_tsum_transfn(state_converted, temp_converted)
    _check_error()
    return result if result != _ffi.NULL else None


def tint_tmax_transfn(state: "Optional['SkipList *']", temp: 'const Temporal *') -> 'SkipList *':
    state_converted = _ffi.cast('SkipList *', state) if state is not None else _ffi.NULL
    temp_converted = _ffi.cast('const Temporal *', temp)
    result = _lib.tint_tmax_transfn(state_converted, temp_converted)
    _check_error()
    return result if result != _ffi.NULL else None


def tint_tmin_transfn(state: "Optional['SkipList *']", temp: 'const Temporal *') -> 'SkipList *':
    state_converted = _ffi.cast('SkipList *', state) if state is not None else _ffi.NULL
    temp_converted = _ffi.cast('const Temporal *', temp)
    result = _lib.tint_tmin_transfn(state_converted, temp_converted)
    _check_error()
    return result if result != _ffi.NULL else None


def tint_tsum_transfn(state: "Optional['SkipList *']", temp: 'const Temporal *') -> 'SkipList *':
    state_converted = _ffi.cast('SkipList *', state) if state is not None else _ffi.NULL
    temp_converted = _ffi.cast('const Temporal *', temp)
    result = _lib.tint_tsum_transfn(state_converted, temp_converted)
    _check_error()
    return result if result != _ffi.NULL else None


def tnumber_extent_transfn(box: "Optional['TBox *']", temp: 'const Temporal *') -> 'TBox *':
    box_converted = _ffi.cast('TBox *', box) if box is not None else _ffi.NULL
    temp_converted = _ffi.cast('const Temporal *', temp)
    result = _lib.tnumber_extent_transfn(box_converted, temp_converted)
    _check_error()
    return result if result != _ffi.NULL else None


def tnumber_integral(temp: 'const Temporal *') -> 'double':
    temp_converted = _ffi.cast('const Temporal *', temp)
    result = _lib.tnumber_integral(temp_converted)
    _check_error()
    return result if result != _ffi.NULL else None


def tnumber_tavg_finalfn(state: 'SkipList *') -> 'Temporal *':
    state_converted = _ffi.cast('SkipList *', state)
    result = _lib.tnumber_tavg_finalfn(state_converted)
    _check_error()
    return result if result != _ffi.NULL else None


def tnumber_tavg_transfn(state: "Optional['SkipList *']", temp: 'const Temporal *') -> 'SkipList *':
    state_converted = _ffi.cast('SkipList *', state) if state is not None else _ffi.NULL
    temp_converted = _ffi.cast('const Temporal *', temp)
    result = _lib.tnumber_tavg_transfn(state_converted, temp_converted)
    _check_error()
    return result if result != _ffi.NULL else None


def tnumber_twavg(temp: 'const Temporal *') -> 'double':
    temp_converted = _ffi.cast('const Temporal *', temp)
    result = _lib.tnumber_twavg(temp_converted)
    _check_error()
    return result if result != _ffi.NULL else None


def tpoint_extent_transfn(box: "Optional['STBox *']", temp: 'const Temporal *') -> 'STBox *':
    box_converted = _ffi.cast('STBox *', box) if box is not None else _ffi.NULL
    temp_converted = _ffi.cast('const Temporal *', temp)
    result = _lib.tpoint_extent_transfn(box_converted, temp_converted)
    _check_error()
    return result if result != _ffi.NULL else None


def tpoint_tcentroid_finalfn(state: 'SkipList *') -> 'Temporal *':
    state_converted = _ffi.cast('SkipList *', state)
    result = _lib.tpoint_tcentroid_finalfn(state_converted)
    _check_error()
    return result if result != _ffi.NULL else None


def tpoint_tcentroid_transfn(state: 'SkipList *', temp: 'Temporal *') -> 'SkipList *':
    state_converted = _ffi.cast('SkipList *', state)
    temp_converted = _ffi.cast('Temporal *', temp)
    result = _lib.tpoint_tcentroid_transfn(state_converted, temp_converted)
    _check_error()
    return result if result != _ffi.NULL else None


def tpoint_twcentroid(temp: 'const Temporal *') -> 'GSERIALIZED *':
    temp_converted = _ffi.cast('const Temporal *', temp)
    result = _lib.tpoint_twcentroid(temp_converted)
    _check_error()
    return result if result != _ffi.NULL else None


def ttext_tmax_transfn(state: "Optional['SkipList *']", temp: 'const Temporal *') -> 'SkipList *':
    state_converted = _ffi.cast('SkipList *', state) if state is not None else _ffi.NULL
    temp_converted = _ffi.cast('const Temporal *', temp)
    result = _lib.ttext_tmax_transfn(state_converted, temp_converted)
    _check_error()
    return result if result != _ffi.NULL else None


def ttext_tmin_transfn(state: "Optional['SkipList *']", temp: 'const Temporal *') -> 'SkipList *':
    state_converted = _ffi.cast('SkipList *', state) if state is not None else _ffi.NULL
    temp_converted = _ffi.cast('const Temporal *', temp)
    result = _lib.ttext_tmin_transfn(state_converted, temp_converted)
    _check_error()
    return result if result != _ffi.NULL else None


def float_bucket(value: float, size: float, origin: float) -> 'double':
    result = _lib.float_bucket(value, size, origin)
    _check_error()
    return result if result != _ffi.NULL else None


def floatspan_bucket_list(bounds: 'const Span *', size: float, origin: float, newcount: 'int *') -> 'Span *':
    bounds_converted = _ffi.cast('const Span *', bounds)
    newcount_converted = _ffi.cast('int *', newcount)
    result = _lib.floatspan_bucket_list(bounds_converted, size, origin, newcount_converted)
    _check_error()
    return result if result != _ffi.NULL else None


def int_bucket(value: int, size: int, origin: int) -> 'int':
    result = _lib.int_bucket(value, size, origin)
    _check_error()
    return result if result != _ffi.NULL else None


def intspan_bucket_list(bounds: 'const Span *', size: int, origin: int, newcount: 'int *') -> 'Span *':
    bounds_converted = _ffi.cast('const Span *', bounds)
    newcount_converted = _ffi.cast('int *', newcount)
    result = _lib.intspan_bucket_list(bounds_converted, size, origin, newcount_converted)
    _check_error()
    return result if result != _ffi.NULL else None


def period_bucket_list(bounds: 'const Span *', duration: 'const Interval *', origin: int, newcount: 'int *') -> 'Span *':
    bounds_converted = _ffi.cast('const Span *', bounds)
    duration_converted = _ffi.cast('const Interval *', duration)
    origin_converted = _ffi.cast('TimestampTz', origin)
    newcount_converted = _ffi.cast('int *', newcount)
    result = _lib.period_bucket_list(bounds_converted, duration_converted, origin_converted, newcount_converted)
    _check_error()
    return result if result != _ffi.NULL else None


def stbox_tile_list(bounds: 'const STBox *', xsize: float, ysize: float, zsize: float, duration: "Optional['const Interval *']", sorigin: 'GSERIALIZED *', torigin: int) -> "Tuple['STBox *', 'int *']":
    bounds_converted = _ffi.cast('const STBox *', bounds)
    duration_converted = _ffi.cast('const Interval *', duration) if duration is not None else _ffi.NULL
    sorigin_converted = _ffi.cast('GSERIALIZED *', sorigin)
    torigin_converted = _ffi.cast('TimestampTz', torigin)
    cellcount = _ffi.new('int **')
    result = _lib.stbox_tile_list(bounds_converted, xsize, ysize, zsize, duration_converted, sorigin_converted, torigin_converted, cellcount)
    _check_error()
    return result if result != _ffi.NULL else None, cellcount[0]


def tbox_tile_list(bounds: 'const TBox *', xsize: float, duration: 'const Interval *', xorigin: 'Optional[float]', torigin: "Optional[int]") -> "Tuple['TBox *', 'int', 'int']":
    bounds_converted = _ffi.cast('const TBox *', bounds)
    duration_converted = _ffi.cast('const Interval *', duration)
    xorigin_converted = xorigin if xorigin is not None else _ffi.NULL
    torigin_converted = _ffi.cast('TimestampTz', torigin) if torigin is not None else _ffi.NULL
    rows = _ffi.new('int *')
    columns = _ffi.new('int *')
    result = _lib.tbox_tile_list(bounds_converted, xsize, duration_converted, xorigin_converted, torigin_converted, rows, columns)
    _check_error()
    return result if result != _ffi.NULL else None, rows[0], columns[0]


def temporal_time_split(temp: 'Temporal *', duration: 'Interval *', torigin: int) -> "Tuple['Temporal **', 'int']":
    temp_converted = _ffi.cast('Temporal *', temp)
    duration_converted = _ffi.cast('Interval *', duration)
    torigin_converted = _ffi.cast('TimestampTz', torigin)
    newcount = _ffi.new('int *')
    result = _lib.temporal_time_split(temp_converted, duration_converted, torigin_converted, newcount)
    _check_error()
    return result if result != _ffi.NULL else None, newcount[0]


def tfloat_value_split(temp: 'Temporal *', size: float, origin: float) -> "Tuple['Temporal **', 'int']":
    temp_converted = _ffi.cast('Temporal *', temp)
    newcount = _ffi.new('int *')
    result = _lib.tfloat_value_split(temp_converted, size, origin, newcount)
    _check_error()
    return result if result != _ffi.NULL else None, newcount[0]


def tfloat_value_time_split(temp: 'Temporal *', size: float, vorigin: float, duration: 'Interval *', torigin: int) -> "Tuple['Temporal **', 'int']":
    temp_converted = _ffi.cast('Temporal *', temp)
    duration_converted = _ffi.cast('Interval *', duration)
    torigin_converted = _ffi.cast('TimestampTz', torigin)
    newcount = _ffi.new('int *')
    result = _lib.tfloat_value_time_split(temp_converted, size, vorigin, duration_converted, torigin_converted, newcount)
    _check_error()
    return result if result != _ffi.NULL else None, newcount[0]


def timestamptz_bucket(timestamp: int, duration: 'const Interval *', origin: int) -> 'TimestampTz':
    timestamp_converted = _ffi.cast('TimestampTz', timestamp)
    duration_converted = _ffi.cast('const Interval *', duration)
    origin_converted = _ffi.cast('TimestampTz', origin)
    result = _lib.timestamptz_bucket(timestamp_converted, duration_converted, origin_converted)
    _check_error()
    return result if result != _ffi.NULL else None


def tint_value_split(temp: 'Temporal *', size: int, origin: int) -> "Tuple['Temporal **', 'int']":
    temp_converted = _ffi.cast('Temporal *', temp)
    newcount = _ffi.new('int *')
    result = _lib.tint_value_split(temp_converted, size, origin, newcount)
    _check_error()
    return result if result != _ffi.NULL else None, newcount[0]


def tint_value_time_split(temp: 'Temporal *', size: int, vorigin: int, duration: 'Interval *', torigin: int) -> "Tuple['Temporal **', 'int']":
    temp_converted = _ffi.cast('Temporal *', temp)
    duration_converted = _ffi.cast('Interval *', duration)
    torigin_converted = _ffi.cast('TimestampTz', torigin)
    newcount = _ffi.new('int *')
    result = _lib.tint_value_time_split(temp_converted, size, vorigin, duration_converted, torigin_converted, newcount)
    _check_error()
    return result if result != _ffi.NULL else None, newcount[0]


def temporal_dyntimewarp_distance(temp1: 'const Temporal *', temp2: 'const Temporal *') -> 'double':
    temp1_converted = _ffi.cast('const Temporal *', temp1)
    temp2_converted = _ffi.cast('const Temporal *', temp2)
    result = _lib.temporal_dyntimewarp_distance(temp1_converted, temp2_converted)
    _check_error()
    return result if result != _ffi.NULL else None


def temporal_dyntimewarp_path(temp1: 'const Temporal *', temp2: 'const Temporal *') -> "Tuple['Match *', 'int']":
    temp1_converted = _ffi.cast('const Temporal *', temp1)
    temp2_converted = _ffi.cast('const Temporal *', temp2)
    count = _ffi.new('int *')
    result = _lib.temporal_dyntimewarp_path(temp1_converted, temp2_converted, count)
    _check_error()
    return result if result != _ffi.NULL else None, count[0]


def temporal_frechet_distance(temp1: 'const Temporal *', temp2: 'const Temporal *') -> 'double':
    temp1_converted = _ffi.cast('const Temporal *', temp1)
    temp2_converted = _ffi.cast('const Temporal *', temp2)
    result = _lib.temporal_frechet_distance(temp1_converted, temp2_converted)
    _check_error()
    return result if result != _ffi.NULL else None


def temporal_frechet_path(temp1: 'const Temporal *', temp2: 'const Temporal *') -> "Tuple['Match *', 'int']":
    temp1_converted = _ffi.cast('const Temporal *', temp1)
    temp2_converted = _ffi.cast('const Temporal *', temp2)
    count = _ffi.new('int *')
    result = _lib.temporal_frechet_path(temp1_converted, temp2_converted, count)
    _check_error()
    return result if result != _ffi.NULL else None, count[0]


def temporal_hausdorff_distance(temp1: 'const Temporal *', temp2: 'const Temporal *') -> 'double':
    temp1_converted = _ffi.cast('const Temporal *', temp1)
    temp2_converted = _ffi.cast('const Temporal *', temp2)
    result = _lib.temporal_hausdorff_distance(temp1_converted, temp2_converted)
    _check_error()
    return result if result != _ffi.NULL else None


def geo_to_tpoint(gs: 'const GSERIALIZED *') -> 'Temporal *':
    gs_converted = _ffi.cast('const GSERIALIZED *', gs)
    result = _lib.geo_to_tpoint(gs_converted)
    _check_error()
    return result if result != _ffi.NULL else None


def temporal_simplify_min_dist(temp: 'const Temporal *', dist: float) -> 'Temporal *':
    temp_converted = _ffi.cast('const Temporal *', temp)
    result = _lib.temporal_simplify_min_dist(temp_converted, dist)
    _check_error()
    return result if result != _ffi.NULL else None


def temporal_simplify_min_tdelta(temp: 'const Temporal *', mint: 'const Interval *') -> 'Temporal *':
    temp_converted = _ffi.cast('const Temporal *', temp)
    mint_converted = _ffi.cast('const Interval *', mint)
    result = _lib.temporal_simplify_min_tdelta(temp_converted, mint_converted)
    _check_error()
    return result if result != _ffi.NULL else None


def temporal_simplify_dp(temp: 'const Temporal *', eps_dist: float, synchronized: bool) -> 'Temporal *':
    temp_converted = _ffi.cast('const Temporal *', temp)
    result = _lib.temporal_simplify_dp(temp_converted, eps_dist, synchronized)
    _check_error()
    return result if result != _ffi.NULL else None


def temporal_simplify_max_dist(temp: 'const Temporal *', eps_dist: float, synchronized: bool) -> 'Temporal *':
    temp_converted = _ffi.cast('const Temporal *', temp)
    result = _lib.temporal_simplify_max_dist(temp_converted, eps_dist, synchronized)
    _check_error()
    return result if result != _ffi.NULL else None


def tpoint_AsMVTGeom(temp: 'const Temporal *', bounds: 'const STBox *', extent: 'int32_t', buffer: 'int32_t', clip_geom: bool, gsarr: 'GSERIALIZED **', timesarr: 'int64 **') -> "Tuple['bool', 'int']":
    temp_converted = _ffi.cast('const Temporal *', temp)
    bounds_converted = _ffi.cast('const STBox *', bounds)
    extent_converted = _ffi.cast('int32_t', extent)
    buffer_converted = _ffi.cast('int32_t', buffer)
    gsarr_converted = [_ffi.cast('GSERIALIZED *', x) for x in gsarr]
    timesarr_converted = [_ffi.cast('int64 *', x) for x in timesarr]
    count = _ffi.new('int *')
    result = _lib.tpoint_AsMVTGeom(temp_converted, bounds_converted, extent_converted, buffer_converted, clip_geom, gsarr_converted, timesarr_converted, count)
    _check_error()
    return result if result != _ffi.NULL else None, count[0]


def tpoint_to_geo_meas(tpoint: 'const Temporal *', measure: 'const Temporal *', segmentize: bool) -> 'GSERIALIZED **':
    tpoint_converted = _ffi.cast('const Temporal *', tpoint)
    measure_converted = _ffi.cast('const Temporal *', measure)
    out_result = _ffi.new('GSERIALIZED **')
    result = _lib.tpoint_to_geo_meas(tpoint_converted, measure_converted, segmentize, out_result)
    _check_error()
    if result:
        return out_result if out_result != _ffi.NULL else None
    return None

<|MERGE_RESOLUTION|>--- conflicted
+++ resolved
@@ -4158,19 +4158,11 @@
     return result if result != _ffi.NULL else None
 
 
-<<<<<<< HEAD
-def stbox_shift_tscale(box: 'const STBox *', shift: 'const Interval *', duration: 'const Interval *') -> 'STBox *':
-    box_converted = _ffi.cast('const STBox *', box)
-    shift_converted = _ffi.cast('const Interval *', shift)
-    duration_converted = _ffi.cast('const Interval *', duration)
-    result = _lib.stbox_shift_tscale(box_converted, shift_converted, duration_converted)
-=======
 def stbox_shift_scale_time(box: 'const STBox *', shift: "Optional['const Interval *']", duration: "Optional['const Interval *']") -> 'STBox *':
     box_converted = _ffi.cast('const STBox *', box)
     shift_converted = _ffi.cast('const Interval *', shift) if shift is not None else _ffi.NULL
     duration_converted = _ffi.cast('const Interval *', duration) if duration is not None else _ffi.NULL
     result = _lib.stbox_shift_scale_time(box_converted, shift_converted, duration_converted)
->>>>>>> eb156849
     _check_error()
     return result if result != _ffi.NULL else None
 
@@ -4198,13 +4190,6 @@
     return result if result != _ffi.NULL else None
 
 
-<<<<<<< HEAD
-def tbox_shift_tscale(box: 'const TBox *', shift: 'const Interval *', duration: 'const Interval *') -> 'TBox *':
-    box_converted = _ffi.cast('const TBox *', box)
-    shift_converted = _ffi.cast('const Interval *', shift)
-    duration_converted = _ffi.cast('const Interval *', duration)
-    result = _lib.tbox_shift_tscale(box_converted, shift_converted, duration_converted)
-=======
 def tbox_shift_scale_int(box: 'const TBox *', shift: int, width: int, hasshift: bool, haswidth: bool) -> 'TBox *':
     box_converted = _ffi.cast('const TBox *', box)
     result = _lib.tbox_shift_scale_int(box_converted, shift, width, hasshift, haswidth)
@@ -4224,7 +4209,6 @@
     shift_converted = _ffi.cast('const Interval *', shift) if shift is not None else _ffi.NULL
     duration_converted = _ffi.cast('const Interval *', duration) if duration is not None else _ffi.NULL
     result = _lib.tbox_shift_scale_time(box_converted, shift_converted, duration_converted)
->>>>>>> eb156849
     _check_error()
     return result if result != _ffi.NULL else None
 
