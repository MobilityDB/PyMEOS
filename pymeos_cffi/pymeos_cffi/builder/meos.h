/*****************************************************************************
 *
 * This MobilityDB code is provided under The PostgreSQL License.
 * Copyright (c) 2016-2023, Université libre de Bruxelles and MobilityDB
 * contributors
 *
 * MobilityDB includes portions of PostGIS version 3 source code released
 * under the GNU General Public License (GPLv2 or later).
 * Copyright (c) 2001-2023, PostGIS contributors
 *
 * Permission to use, copy, modify, and distribute this software and its
 * documentation for any purpose, without fee, and without a written
 * agreement is hereby granted, provided that the above copyright notice and
 * this paragraph and the following two paragraphs appear in all copies.
 *
 * IN NO EVENT SHALL UNIVERSITE LIBRE DE BRUXELLES BE LIABLE TO ANY PARTY FOR
 * DIRECT, INDIRECT, SPECIAL, INCIDENTAL, OR CONSEQUENTIAL DAMAGES, INCLUDING
 * LOST PROFITS, ARISING OUT OF THE USE OF THIS SOFTWARE AND ITS DOCUMENTATION,
 * EVEN IF UNIVERSITE LIBRE DE BRUXELLES HAS BEEN ADVISED OF THE POSSIBILITY
 * OF SUCH DAMAGE.
 *
 * UNIVERSITE LIBRE DE BRUXELLES SPECIFICALLY DISCLAIMS ANY WARRANTIES,
 * INCLUDING, BUT NOT LIMITED TO, THE IMPLIED WARRANTIES OF MERCHANTABILITY
 * AND FITNESS FOR A PARTICULAR PURPOSE. THE SOFTWARE PROVIDED HEREUNDER IS ON
 * AN "AS IS" BASIS, AND UNIVERSITE LIBRE DE BRUXELLES HAS NO OBLIGATIONS TO
 * PROVIDE MAINTENANCE, SUPPORT, UPDATES, ENHANCEMENTS, OR MODIFICATIONS.
 *
 *****************************************************************************/

/**
 * @brief API of the Mobility Engine Open Source (MEOS) library.
 */

//#ifndef __MEOS_H__
//#define __MEOS_H__


//#include <stdbool.h>
//#include <stdint.h>

//#ifndef POSTGRES_H
//#define POSTGRES_H

//#define DatumGetPointer(X) ((Pointer) (X))

typedef char *Pointer;
typedef uintptr_t Datum;

typedef signed char int8;
typedef signed short int16;
typedef signed int int32;
typedef long int int64;

typedef unsigned char uint8;
typedef unsigned short uint16;
typedef unsigned int uint32;
typedef unsigned long int uint64;

typedef int32 DateADT;
typedef int64 TimeADT;
typedef int64 Timestamp;
typedef int64 TimestampTz;
typedef int64 TimeOffset;
typedef int32 fsec_t;      

typedef struct
{
  TimeOffset time;  
  int32 day;        
  int32 month;      
} Interval;

typedef struct varlena
{
  char vl_len_[4];  
  char vl_dat[];    
} varlena;

typedef varlena text;
typedef struct varlena bytea;

//#endif              


//#ifndef _LIBLWGEOM_H
//#define _LIBLWGEOM_H



/**
* Macros for manipulating the 'flags' byte. A uint8_t used as follows:
* VVSRGBMZ
* Version bit, followed by
* Validty, Solid, ReadOnly, Geodetic, HasBBox, HasM and HasZ flags.
*/
//#define LWFLAG_Z        0x01
//#define LWFLAG_M        0x02
//#define LWFLAG_BBOX     0x04
//#define LWFLAG_GEODETIC 0x08
//#define LWFLAG_READONLY 0x10
//#define LWFLAG_SOLID    0x20

//#define FLAGS_GET_Z(flags)         ((flags) & LWFLAG_Z)
//#define FLAGS_GET_M(flags)        (((flags) & LWFLAG_M)>>1)
//#define FLAGS_GET_BBOX(flags)     (((flags) & LWFLAG_BBOX)>>2)
//#define FLAGS_GET_GEODETIC(flags) (((flags) & LWFLAG_GEODETIC)>>3)
//#define FLAGS_GET_READONLY(flags) (((flags) & LWFLAG_READONLY)>>4)
//#define FLAGS_GET_SOLID(flags)    (((flags) & LWFLAG_SOLID)>>5)

//#define FLAGS_SET_Z(flags, value) ((flags) = (value) ? ((flags) | LWFLAG_Z) : ((flags) & ~LWFLAG_Z))
//#define FLAGS_SET_M(flags, value) ((flags) = (value) ? ((flags) | LWFLAG_M) : ((flags) & ~LWFLAG_M))
//#define FLAGS_SET_BBOX(flags, value) ((flags) = (value) ? ((flags) | LWFLAG_BBOX) : ((flags) & ~LWFLAG_BBOX))
//#define FLAGS_SET_GEODETIC(flags, value) ((flags) = (value) ? ((flags) | LWFLAG_GEODETIC) : ((flags) & ~LWFLAG_GEODETIC))
//#define FLAGS_SET_READONLY(flags, value) ((flags) = (value) ? ((flags) | LWFLAG_READONLY) : ((flags) & ~LWFLAG_READONLY))
//#define FLAGS_SET_SOLID(flags, value) ((flags) = (value) ? ((flags) | LWFLAG_SOLID) : ((flags) & ~LWFLAG_SOLID))

//#define FLAGS_NDIMS(flags) (2 + FLAGS_GET_Z(flags) + FLAGS_GET_M(flags))
//#define FLAGS_GET_ZM(flags) (FLAGS_GET_M(flags) + FLAGS_GET_Z(flags) * 2)
//#define FLAGS_NDIMS_BOX(flags) (FLAGS_GET_GEODETIC(flags) ? 3 : FLAGS_NDIMS(flags))

/*
** Variants available for WKB and WKT output types
*/

//#define WKB_ISO 0x01
//#define WKB_SFSQL 0x02
//#define WKB_EXTENDED 0x04
//#define WKB_NDR 0x08
//#define WKB_XDR 0x10
//#define WKB_HEX 0x20
//#define WKB_NO_NPOINTS 0x40 
//#define WKB_NO_SRID 0x80 

//#define WKT_ISO 0x01
//#define WKT_SFSQL 0x02
//#define WKT_EXTENDED 0x04

typedef uint16_t lwflags_t;



typedef struct {
    double afac, bfac, cfac, dfac, efac, ffac, gfac, hfac, ifac, xoff, yoff, zoff;
} AFFINE;



typedef struct
{
    double xmin, ymin, zmin;
    double xmax, ymax, zmax;
    int32_t srid;
}
BOX3D;

/******************************************************************
* GBOX structure.
* We include the flags (information about dimensionality),
* so we don't have to constantly pass them
* into functions that use the GBOX.
*/
typedef struct
{
    lwflags_t flags;
    double xmin;
    double xmax;
    double ymin;
    double ymax;
    double zmin;
    double zmax;
    double mmin;
    double mmax;
} GBOX;


/******************************************************************
* SPHEROID
*
*  Standard definition of an ellipsoid (what wkt calls a spheroid)
*    f = (a-b)/a
*    e_sq = (a*a - b*b)/(a*a)
*    b = a - fa
*/
typedef struct
{
    double  a;  
    double  b;  
    double  f;  
    double  e;  
    double  e_sq;   
    double  radius;  
    char    name[20];  
}
SPHEROID;

/******************************************************************
* POINT2D, POINT3D, POINT3DM, POINT4D
*/
typedef struct
{
    double x, y;
}
POINT2D;

typedef struct
{
    double x, y, z;
}
POINT3DZ;

typedef struct
{
    double x, y, z;
}
POINT3D;

typedef struct
{
    double x, y, m;
}
POINT3DM;

typedef struct
{
    double x, y, z, m;
}
POINT4D;

/******************************************************************
*  POINTARRAY
*  Point array abstracts a lot of the complexity of points and point lists.
*  It handles 2d/3d translation
*    (2d points converted to 3d will have z=0 or NaN)
*  DO NOT MIX 2D and 3D POINTS! EVERYTHING* is either one or the other
*/
typedef struct
{
    uint32_t npoints;   
    uint32_t maxpoints; 

    
    lwflags_t flags;

    
    uint8_t *serialized_pointlist;
}
POINTARRAY;

/******************************************************************
* GSERIALIZED
*/

typedef struct
{
    uint32_t size; 
    uint8_t srid[3]; 
    uint8_t gflags; 
    uint8_t data[1]; 
} GSERIALIZED;

/******************************************************************
* LWGEOM (any geometry type)
*
* Abstract type, note that 'type', 'bbox' and 'srid' are available in
* all geometry variants.
*/
typedef struct
{
    GBOX *bbox;
    void *data;
    int32_t srid;
    lwflags_t flags;
    uint8_t type;
    char pad[1]; 
}
LWGEOM;


typedef struct
{
    GBOX *bbox;
    POINTARRAY *point;  
    int32_t srid;
    lwflags_t flags;
    uint8_t type; 
    char pad[1]; 
}
LWPOINT; 


typedef struct
{
    GBOX *bbox;
    POINTARRAY *points; 
    int32_t srid;
    lwflags_t flags;
    uint8_t type; 
    char pad[1]; 
}
LWLINE; 


typedef struct
{
    GBOX *bbox;
    POINTARRAY *points;
    int32_t srid;
    lwflags_t flags;
    uint8_t type;
    char pad[1]; 
}
LWTRIANGLE;


typedef struct
{
    GBOX *bbox;
    POINTARRAY *points; 
    int32_t srid;
    lwflags_t flags;
    uint8_t type; 
    char pad[1]; 
}
LWCIRCSTRING; 


typedef struct
{
    GBOX *bbox;
    POINTARRAY **rings; 
    int32_t srid;
    lwflags_t flags;
    uint8_t type; 
    char pad[1]; 
    uint32_t nrings;   
    uint32_t maxrings; 
}
LWPOLY; 


typedef struct
{
    GBOX *bbox;
    LWPOINT **geoms;
    int32_t srid;
    lwflags_t flags;
    uint8_t type; 
    char pad[1]; 
    uint32_t ngeoms;   
    uint32_t maxgeoms; 
}
LWMPOINT;


typedef struct
{
    GBOX *bbox;
    LWLINE **geoms;
    int32_t srid;
    lwflags_t flags;
    uint8_t type; 
    char pad[1]; 
    uint32_t ngeoms;   
    uint32_t maxgeoms; 
}
LWMLINE;


typedef struct
{
    GBOX *bbox;
    LWPOLY **geoms;
    int32_t srid;
    lwflags_t flags;
    uint8_t type; 
    char pad[1]; 
    uint32_t ngeoms;   
    uint32_t maxgeoms; 
}
LWMPOLY;


typedef struct
{
    GBOX *bbox;
    LWGEOM **geoms;
    int32_t srid;
    lwflags_t flags;
    uint8_t type; 
    char pad[1]; 
    uint32_t ngeoms;   
    uint32_t maxgeoms; 
}
LWCOLLECTION;


typedef struct
{
    GBOX *bbox;
    LWGEOM **geoms;
    int32_t srid;
    lwflags_t flags;
    uint8_t type; 
    char pad[1]; 
    uint32_t ngeoms;   
    uint32_t maxgeoms; 
}
LWCOMPOUND; 


typedef struct
{
    GBOX *bbox;
    LWGEOM **rings;
    int32_t srid;
    lwflags_t flags;
    uint8_t type; 
    char pad[1]; 
    uint32_t nrings;    
    uint32_t maxrings;  
}
LWCURVEPOLY; 


typedef struct
{
    GBOX *bbox;
    LWGEOM **geoms;
    int32_t srid;
    lwflags_t flags;
    uint8_t type; 
    char pad[1]; 
    uint32_t ngeoms;   
    uint32_t maxgeoms; 
}
LWMCURVE;


typedef struct
{
    GBOX *bbox;
    LWGEOM **geoms;
    int32_t srid;
    lwflags_t flags;
    uint8_t type; 
    char pad[1]; 
    uint32_t ngeoms;   
    uint32_t maxgeoms; 
}
LWMSURFACE;


typedef struct
{
    GBOX *bbox;
    LWPOLY **geoms;
    int32_t srid;
    lwflags_t flags;
    uint8_t type; 
    char pad[1]; 
    uint32_t ngeoms;   
    uint32_t maxgeoms; 
}
LWPSURFACE;


typedef struct
{
    GBOX *bbox;
    LWTRIANGLE **geoms;
    int32_t srid;
    lwflags_t flags;
    uint8_t type; 
    char pad[1]; 
    uint32_t ngeoms;   
    uint32_t maxgeoms; 
}
LWTIN;

extern LWPOINT *lwpoint_make(int32_t srid, int hasz, int hasm, const POINT4D *p);

extern LWGEOM *lwgeom_from_gserialized(const GSERIALIZED *g);
extern GSERIALIZED *gserialized_from_lwgeom(LWGEOM *geom, size_t *size);

extern int32_t lwgeom_get_srid(const LWGEOM *geom);

extern double lwpoint_get_x(const LWPOINT *point);
extern double lwpoint_get_y(const LWPOINT *point);
extern double lwpoint_get_z(const LWPOINT *point);
extern double lwpoint_get_m(const LWPOINT *point);

extern int lwgeom_has_z(const LWGEOM *geom);
extern int lwgeom_has_m(const LWGEOM *geom);

//#endif              


/*****************************************************************************
 * Toolchain dependent definitions
 *****************************************************************************/

//#ifdef _MSC_VER
/*
 * Under MSVC, functions exported by a loadable module must be marked
 * "dllexport".  Other compilers don't need that.
 * Borrowed from PostgreSQL file win32.h
 */
//#define PGDLLEXPORT __declspec (dllexport)
/*
 * Avoids warning C4996: 'strdup': The POSIX name for this item is deprecated.
 */
//#define strdup _strdup
//#endif

/*****************************************************************************
 * Type definitions
 *****************************************************************************/

/**
 * @brief Align to double
 */
//#define DOUBLE_PAD(size) ( (size) + ((size) % 8 ? (8 - (size) % 8) : 0 ) )

/**
 * Structure to represent sets of values
 */
typedef struct
{
  int32 vl_len_;        
  uint8 settype;        
  uint8 basetype;       
  int16 flags;          
  int32 count;          
  int32 maxcount;       
  int16 bboxsize;       
} Set;

/**
 * Structure to represent spans (a.k.a. ranges)
 */
typedef struct
{
  uint8 spantype;       
  uint8 basetype;       
  bool lower_inc;       
  bool upper_inc;       
  Datum lower;          
  Datum upper;          
} Span;

/**
 * Structure to represent span sets
 */
typedef struct
{
  int32 vl_len_;        
  uint8 spansettype;    
  uint8 spantype;       
  uint8 basetype;       
  char padding;         
  int32 count;          
  int32 maxcount;       
  Span span;            
  Span elems[1];        
} SpanSet;

/**
 * Structure to represent temporal boxes
 */
typedef struct
{
  Span period;          
  Span span;            
  int16 flags;          
} TBox;

/**
 * Structure to represent spatiotemporal boxes
 */
typedef struct
{
  Span period;          
  double xmin;          
  double xmax;          
  double ymin;          
  double ymax;          
  double zmin;          
  double zmax;          
  int32  srid;          
  int16  flags;         
} STBox;

/**
 * @brief Enumeration that defines the interpolation types used in
 * MobilityDB.
 */
typedef enum
{
  INTERP_NONE =    0,
  DISCRETE =       1,
  STEP =           2,
  LINEAR =         3,
} interpType;

/**
 * @brief Enumeration that defines the spatial relationships for which a call
 * to GEOS is made.
 */
typedef enum
{
  INTERSECTS =     0,
  CONTAINS =       1,
  TOUCHES =        2,
} spatialRel;

/**
 * Structure to represent the common structure of temporal values of
 * any temporal subtype
 */
typedef struct
{
  int32 vl_len_;        
  uint8 temptype;       
  uint8 subtype;        
  int16 flags;          
  
} Temporal;

/**
 * Structure to represent temporal values of instant subtype
 */
typedef struct
{
  int32 vl_len_;        
  uint8 temptype;       
  uint8 subtype;        
  int16 flags;          
  TimestampTz t;        
  Datum value;          /**< Base value for types passed by value,
                             first 8 bytes of the base value for values
                             passed by reference. The extra bytes
                             needed are added upon creation. */
  
} TInstant;

/**
 * Structure to represent temporal values of instant set or sequence subtype
 */
typedef struct
{
  int32 vl_len_;        
  uint8 temptype;       
  uint8 subtype;        
  int16 flags;          
  int32 count;          
  int32 maxcount;       
  int16 bboxsize;       
  char padding[6];      
  Span period;          /**< Time span (24 bytes). All bounding boxes start
                             with a period so actually it is also the begining
                             of the bounding box. The extra bytes needed for
                             the bounding box are added upon creation. */
  
} TSequence;

//#define TSEQUENCE_BBOX_PTR(seq)      ((void *)(&(seq)->period))

/**
 * Structure to represent temporal values of sequence set subtype
 */
typedef struct
{
  int32 vl_len_;        
  uint8 temptype;       
  uint8 subtype;        
  int16 flags;          
  int32 count;          
  int32 totalcount;     /**< Total number of TInstant elements in all
                             composing TSequence elements */
  int32 maxcount;       
  int16 bboxsize;       
  int16 padding;        
  Span period;          /**< Time span (24 bytes). All bounding boxes start
                             with a period so actually it is also the begining
                             of the bounding box. The extra bytes needed for
                             the bounding box are added upon creation. */
  
} TSequenceSet;

//#define TSEQUENCESET_BBOX_PTR(ss)      ((void *)(&(ss)->period))

/**
 * Struct for storing a similarity match
 */
typedef struct
{
  int i;
  int j;
} Match;



/**
 * Structure to represent skiplist elements
 */

#define SKIPLIST_MAXLEVEL 32
typedef struct
{
  void *value;
  int height;
  int next[SKIPLIST_MAXLEVEL];
} SkipListElem;

/**
 * Structure to represent skiplists that keep the current state of an aggregation
 */
typedef struct
{
  int capacity;
  int next;
  int length;
  int *freed;
  int freecount;
  int freecap;
  int tail;
  void *extra;
  size_t extrasize;
  SkipListElem *elems;
} SkipList;

/*****************************************************************************
 * Initialization of the MEOS library
 *****************************************************************************/


typedef void (*error_handler_fn)(int, int, char *);

extern void meos_initialize_timezone(const char *name);
extern void meos_initialize_error_handler(error_handler_fn err_handler);
extern void meos_finalize_timezone(void);

extern void meos_initialize(const char *tz_str, error_handler_fn err_handler);
extern void meos_finalize(void);

/*****************************************************************************
 * Functions for input/output PostgreSQL time types
 *****************************************************************************/

extern bool bool_in(const char *in_str);
extern char *bool_out(bool b);
extern text *cstring2text(const char *cstring);
extern DateADT pg_date_in(const char *str);
extern char *pg_date_out(DateADT date);
extern int pg_interval_cmp(const Interval *interval1, const Interval *interval2);
extern Interval *pg_interval_in(const char *str, int32 typmod);
extern Interval *pg_interval_make(int32 years, int32 months, int32 weeks, int32 days, int32 hours, int32 mins, double secs);
extern Interval *pg_interval_mul(const Interval *span, double factor);
extern char *pg_interval_out(const Interval *span);
extern Interval *pg_interval_pl(const Interval *span1, const Interval *span2);
extern TimeADT pg_time_in(const char *str, int32 typmod);
extern char *pg_time_out(TimeADT time);
extern Timestamp pg_timestamp_in(const char *str, int32 typmod);
extern Interval *pg_timestamp_mi(TimestampTz dt1, TimestampTz dt2);
extern TimestampTz pg_timestamp_mi_interval(TimestampTz timestamp, const Interval *span);
extern char *pg_timestamp_out(Timestamp dt);
extern TimestampTz pg_timestamp_pl_interval(TimestampTz timestamp, const Interval *span);
extern TimestampTz pg_timestamptz_in(const char *str, int32 typmod);
extern char *pg_timestamptz_out(TimestampTz dt);
extern char *text2cstring(const text *textptr);
extern text *pg_timestamp_to_char(Timestamp dt, text *fmt);
extern text *pg_timestamptz_to_char(TimestampTz dt, text *fmt);
extern text *pg_interval_to_char(Interval *it, text *fmt);
extern TimestampTz pg_to_timestamp(text *date_txt, text *fmt);
extern DateADT pg_to_date(text *date_txt, text *fmt);

/*****************************************************************************
 * Functions for input/output and manipulation of PostGIS types
 *****************************************************************************/

extern GSERIALIZED *geography_from_hexewkb(const char *wkt);
extern GSERIALIZED *geometry_from_hexewkb(const char *wkt);
extern bytea *gserialized_as_ewkb(const GSERIALIZED *gs, char *type);
extern char *gserialized_as_ewkt(const GSERIALIZED *gs, int precision);
extern char *gserialized_as_geojson(const GSERIALIZED *gs, int option, int precision, char *srs);
extern char *gserialized_as_hexewkb(const GSERIALIZED *gs, const char *type);
extern char *gserialized_as_text(const GSERIALIZED *gs, int precision);
extern GSERIALIZED *gserialized_from_ewkb(const bytea *bytea_wkb, int32 srid);
extern GSERIALIZED *gserialized_from_geojson(const char *geojson);
<<<<<<< HEAD

=======
extern char *gserialized_out(const GSERIALIZED *gs);
>>>>>>> 0d9610cb
extern GSERIALIZED *geometry_from_text(char *wkt, int srid);
extern GSERIALIZED *geography_from_text(char *wkt, int srid);
extern GSERIALIZED *pgis_geography_in(char *input, int32 geom_typmod);
extern GSERIALIZED *pgis_geometry_in(char *input, int32 geom_typmod);
<<<<<<< HEAD
extern char *gserialized_out(const GSERIALIZED *geom);
extern bool pgis_gserialized_same(const GSERIALIZED *geom1, const GSERIALIZED *geom2);
=======
extern bool pgis_gserialized_same(const GSERIALIZED *gs1, const GSERIALIZED *geom2);
>>>>>>> 0d9610cb

/*****************************************************************************
 * Functions for set and span types
 *****************************************************************************/



extern Set *bigintset_in(const char *str);
extern char *bigintset_out(const Set *set);
extern Span *bigintspan_in(const char *str);
extern char *bigintspan_out(const Span *s);
extern SpanSet *bigintspanset_in(const char *str);
extern char *bigintspanset_out(const SpanSet *ss);
extern Set *floatset_in(const char *str);
extern char *floatset_out(const Set *set, int maxdd);
extern Span *floatspan_in(const char *str);
extern char *floatspan_out(const Span *s, int maxdd);
extern SpanSet *floatspanset_in(const char *str);
extern char *floatspanset_out(const SpanSet *ss, int maxdd);
extern Set *geogset_in(const char *str);
extern char *geoset_out(const Set *set, int maxdd);
extern Set *geomset_in(const char *str);
extern char *geoset_as_ewkt(const Set *set, int maxdd);
extern char *geoset_as_text(const Set *set, int maxdd);
extern Set *intset_in(const char *str);
extern char *intset_out(const Set *set);
extern Span *intspan_in(const char *str);
extern char *intspan_out(const Span *s);
extern SpanSet *intspanset_in(const char *str);
extern char *intspanset_out(const SpanSet *ss);
extern Span *period_in(const char *str);
extern char *period_out(const Span *s);
extern SpanSet *periodset_in(const char *str);
extern char *periodset_out(const SpanSet *ss);
extern char *set_as_hexwkb(const Set *s, uint8_t variant, size_t *size_out);
extern uint8_t *set_as_wkb(const Set *s, uint8_t variant, size_t *size_out);
extern Set *set_from_hexwkb(const char *hexwkb);
extern Set *set_from_wkb(const uint8_t *wkb, size_t size);
extern char *set_out(const Set *s, int maxdd);
extern uint8_t *span_as_wkb(const Span *s, uint8_t variant, size_t *size_out);
extern char *span_as_hexwkb(const Span *s, uint8_t variant, size_t *size_out);
extern Span *span_from_hexwkb(const char *hexwkb);
extern Span *span_from_wkb(const uint8_t *wkb, size_t size);
extern char *span_out(const Span *s, int maxdd);
extern uint8_t *spanset_as_wkb(const SpanSet *ss, uint8_t variant, size_t *size_out);
extern char *spanset_as_hexwkb(const SpanSet *ss, uint8_t variant, size_t *size_out);
extern SpanSet *spanset_from_hexwkb(const char *hexwkb);
extern SpanSet *spanset_from_wkb(const uint8_t *wkb, size_t size);
extern char *spanset_out(const SpanSet *ss, int maxdd);
extern Set *textset_in(const char *str);
extern char *textset_out(const Set *set);
extern Set *timestampset_in(const char *str);
extern char *timestampset_out(const Set *set);





extern Set *bigintset_make(const int64 *values, int count);
extern Span *bigintspan_make(int64 lower, int64 upper, bool lower_inc, bool upper_inc);
extern Set *floatset_make(const double *values, int count);
extern Span *floatspan_make(double lower, double upper, bool lower_inc, bool upper_inc);
extern Set *geoset_make(const GSERIALIZED **values, int count);
extern Set *intset_make(const int *values, int count);
extern Span *intspan_make(int lower, int upper, bool lower_inc, bool upper_inc);
extern Span *period_make(TimestampTz lower, TimestampTz upper, bool lower_inc, bool upper_inc);
extern Set *set_copy(const Set *s);
extern Span *span_copy(const Span *s);
extern SpanSet *spanset_copy(const SpanSet *ps);
extern SpanSet *spanset_make(Span *spans, int count, bool normalize);
extern SpanSet *spanset_make_exp(Span *spans, int count, int maxcount, bool normalize, bool ordered);
extern Set *textset_make(const text **values, int count);
extern Set *timestampset_make(const TimestampTz *values, int count);





extern Set *bigint_to_bigintset(int64 i);
extern Span *bigint_to_bigintspan(int i);
extern SpanSet *bigint_to_bigintspanset(int i);
extern Set *float_to_floatset(double d);
extern Span *float_to_floatspan(double d);
extern SpanSet *float_to_floatspanset(double d);
<<<<<<< HEAD
extern Set *geog_to_geogset(GSERIALIZED *gs);
extern Set *geom_to_geomset(GSERIALIZED *gs);
=======
extern Set *geo_to_geoset(GSERIALIZED *gs);
>>>>>>> 0d9610cb
extern Set *int_to_intset(int i);
extern Span *int_to_intspan(int i);
extern SpanSet *int_to_intspanset(int i);
extern SpanSet *set_to_spanset(const Set *s);
extern SpanSet *span_to_spanset(const Span *s);
extern Set *text_to_textset(text *txt);
extern Span *timestamp_to_period(TimestampTz t);
extern SpanSet *timestamp_to_periodset(TimestampTz t);
extern Set *timestamp_to_tstzset(TimestampTz t);





extern int64 bigintset_end_value(const Set *s);
extern int64 bigintset_start_value(const Set *s);
extern bool bigintset_value_n(const Set *s, int n, int64 *result);
extern int64 *bigintset_values(const Set *s);
extern int bigintspan_lower(const Span *s);
extern int bigintspan_upper(const Span *s);
extern int bigintspanset_lower(const SpanSet *ss);
extern int bigintspanset_upper(const SpanSet *ss);
extern double floatset_end_value(const Set *s);
extern double floatset_start_value(const Set *s);
extern bool floatset_value_n(const Set *s, int n, double *result);
extern double *floatset_values(const Set *s);
extern double floatspan_lower(const Span *s);
extern double floatspan_upper(const Span *s);
extern double floatspanset_lower(const SpanSet *ss);
extern double floatspanset_upper(const SpanSet *ss);
extern GSERIALIZED *geoset_end_value(const Set *s);
extern int geoset_srid(const Set *set);
extern GSERIALIZED *geoset_start_value(const Set *s);
extern bool geoset_value_n(const Set *s, int n, GSERIALIZED **result);
extern GSERIALIZED **geoset_values(const Set *s);
extern int intset_end_value(const Set *s);
extern int intset_start_value(const Set *s);
extern bool intset_value_n(const Set *s, int n, int *result);
extern int *intset_values(const Set *s);
extern int intspan_lower(const Span *s);
extern int intspan_upper(const Span *s);
extern int intspanset_lower(const SpanSet *ss);
extern int intspanset_upper(const SpanSet *ss);
extern Interval *period_duration(const Span *s);
extern TimestampTz period_lower(const Span *p);
extern TimestampTz period_upper(const Span *p);
extern Interval *periodset_duration(const SpanSet *ps, bool boundspan);
extern TimestampTz periodset_end_timestamp(const SpanSet *ps);
extern TimestampTz periodset_lower(const SpanSet *ps);
extern int periodset_num_timestamps(const SpanSet *ps);
extern TimestampTz periodset_start_timestamp(const SpanSet *ps);
extern bool periodset_timestamp_n(const SpanSet *ps, int n, TimestampTz *result);
extern TimestampTz *periodset_timestamps(const SpanSet *ps, int *count);
extern TimestampTz periodset_upper(const SpanSet *ps);
extern uint32 set_hash(const Set *s);
extern uint64 set_hash_extended(const Set *s, uint64 seed);
extern int set_mem_size(const Set *s);
extern int set_num_values(const Set *s);
extern Span *set_span(const Set *s);
extern uint32 span_hash(const Span *s);
extern uint64 span_hash_extended(const Span *s, uint64 seed);
extern bool span_lower_inc(const Span *s);
extern bool span_upper_inc(const Span *s);
extern double span_width(const Span *s);
extern Span *spanset_end_span(const SpanSet *ss);
extern uint32 spanset_hash(const SpanSet *ps);
extern uint64 spanset_hash_extended(const SpanSet *ps, uint64 seed);
extern bool spanset_lower_inc(const SpanSet *ss);
extern int spanset_mem_size(const SpanSet *ss);
extern int spanset_num_spans(const SpanSet *ss);
extern Span *spanset_span(const SpanSet *ss);
extern Span *spanset_span_n(const SpanSet *ss, int i);
extern const Span **spanset_spans(const SpanSet *ss);
extern Span *spanset_start_span(const SpanSet *ss);
extern bool spanset_upper_inc(const SpanSet *ss);
extern double spanset_width(const SpanSet *ss);
extern STBox *spatialset_stbox(const Set *s);
extern text *textset_end_value(const Set *s);
extern text *textset_start_value(const Set *s);
extern bool textset_value_n(const Set *s, int n, text **result);
extern text **textset_values(const Set *s);
extern TimestampTz timestampset_end_timestamp(const Set *ts);
extern TimestampTz timestampset_start_timestamp(const Set *ts);
extern bool timestampset_timestamp_n(const Set *ts, int n, TimestampTz *result);
extern TimestampTz *timestampset_values(const Set *ts);





extern Set *floatset_round(const Set *s, int maxdd);
extern Span *floatspan_round(const Span *s, int maxdd);
extern SpanSet *floatspanset_round(const SpanSet *ss, int maxdd);
extern Set *geoset_round(const Set *s, int maxdd);
extern Span *period_tprecision(const Span *s, const Interval *duration, TimestampTz torigin);
extern SpanSet *periodset_tprecision(const SpanSet *ss, const Interval *duration, TimestampTz torigin);
extern Span *period_shift_tscale(const Span *p, const Interval *shift, const Interval *duration);
extern SpanSet *periodset_shift_tscale(const SpanSet *ps, const Interval *shift, const Interval *duration);
extern TimestampTz timestamp_tprecision(TimestampTz t, const Interval *duration, TimestampTz torigin);
extern Set *timestampset_shift_tscale(const Set *ts, const Interval *shift, const Interval *duration);

/*****************************************************************************
 * Bounding box functions for set and span types
 *****************************************************************************/



extern bool adjacent_bigintspan_bigint(const Span *s, int64 i);
extern bool adjacent_bigintspanset_bigint(const SpanSet *ss, int64 i);
extern bool adjacent_floatspan_float(const Span *s, double d);
extern bool adjacent_floatspanset_float(const SpanSet *ss, double d);
extern bool adjacent_intspan_int(const Span *s, int i);
extern bool adjacent_intspanset_int(const SpanSet *ss, int i);
extern bool adjacent_period_timestamp(const Span *p, TimestampTz t);
extern bool adjacent_periodset_timestamp(const SpanSet *ps, TimestampTz t);
extern bool adjacent_span_span(const Span *s1, const Span *s2);
extern bool adjacent_spanset_span(const SpanSet *ss, const Span *s);
extern bool adjacent_spanset_spanset(const SpanSet *ss1, const SpanSet *ss2);
extern bool contained_bigint_bigintset(int64 i, const Set *s);
extern bool contained_bigint_bigintspan(int64 i, const Span *s);
extern bool contained_bigint_bigintspanset(int64 i, const SpanSet *ss);
extern bool contained_float_floatset(double d, const Set *s);
extern bool contained_float_floatspan(double d, const Span *s);
extern bool contained_float_floatspanset(double d, const SpanSet *ss);
extern bool contained_int_intset(int i, const Set *s);
extern bool contained_int_intspan(int i, const Span *s);
extern bool contained_int_intspanset(int i, const SpanSet *ss);
extern bool contained_set_set(const Set *s1, const Set *s2);
extern bool contained_span_span(const Span *s1, const Span *s2);
extern bool contained_span_spanset(const Span *s, const SpanSet *ss);
extern bool contained_spanset_span(const SpanSet *ss, const Span *s);
extern bool contained_spanset_spanset(const SpanSet *ss1, const SpanSet *ss2);
extern bool contained_text_textset(text *txt, const Set *s);
extern bool contained_timestamp_period(TimestampTz t, const Span *p);
extern bool contained_timestamp_periodset(TimestampTz t, const SpanSet *ss);
extern bool contained_timestamp_timestampset(TimestampTz t, const Set *ts);
extern bool contains_bigintset_bigint(const Set *s, int64 i);
extern bool contains_bigintspan_bigint(const Span *s, int64 i);
extern bool contains_bigintspanset_bigint(const SpanSet *ss, int64 i);
extern bool contains_floatset_float(const Set *s, double d);
extern bool contains_floatspan_float(const Span *s, double d);
extern bool contains_floatspanset_float(const SpanSet *ss, double d);
extern bool contains_intset_int(const Set *s, int i);
extern bool contains_intspan_int(const Span *s, int i);
extern bool contains_intspanset_int(const SpanSet *ss, int i);
extern bool contains_period_timestamp(const Span *p, TimestampTz t);
extern bool contains_periodset_timestamp(const SpanSet *ps, TimestampTz t);
extern bool contains_set_set(const Set *s1, const Set *s2);
extern bool contains_span_span(const Span *s1, const Span *s2);
extern bool contains_span_spanset(const Span *s, const SpanSet *ss);
extern bool contains_spanset_span(const SpanSet *ss, const Span *s);
extern bool contains_spanset_spanset(const SpanSet *ss1, const SpanSet *ss2);
extern bool contains_textset_text(const Set *s, text *t);
extern bool contains_timestampset_timestamp(const Set *s, TimestampTz t);
extern bool overlaps_set_set(const Set *s1, const Set *s2);
extern bool overlaps_span_span(const Span *s1, const Span *s2);
extern bool overlaps_spanset_span(const SpanSet *ss, const Span *s);
extern bool overlaps_spanset_spanset(const SpanSet *ss1, const SpanSet *ss2);





extern bool after_timestamp_timestampset(TimestampTz t, const Set *ts);
extern bool before_periodset_timestamp(const SpanSet *ps, TimestampTz t);
extern bool before_timestamp_timestampset(TimestampTz t, const Set *ts);
extern bool left_float_floatspan(double d, const Span *s);
extern bool left_floatspan_float(const Span *s, double d);
extern bool left_int_intspan(int i, const Span *s);
extern bool left_intspan_int(const Span *s, int i);
extern bool left_set_set(const Set *s1, const Set *s2);
extern bool left_span_span(const Span *s1, const Span *s2);
extern bool left_span_spanset(const Span *s, const SpanSet *ss);
extern bool left_spanset_span(const SpanSet *ss, const Span *s);
extern bool left_spanset_spanset(const SpanSet *ss1, const SpanSet *ss2);
extern bool overafter_period_timestamp(const Span *p, TimestampTz t);
extern bool overafter_periodset_timestamp(const SpanSet *ps, TimestampTz t);
extern bool overafter_timestamp_period(TimestampTz t, const Span *p);
extern bool overafter_timestamp_periodset(TimestampTz t, const SpanSet *ps);
extern bool overafter_timestamp_timestampset(TimestampTz t, const Set *ts);
extern bool overbefore_period_timestamp(const Span *p, TimestampTz t);
extern bool overbefore_periodset_timestamp(const SpanSet *ps, TimestampTz t);
extern bool overbefore_timestamp_period(TimestampTz t, const Span *p);
extern bool overbefore_timestamp_periodset(TimestampTz t, const SpanSet *ps);
extern bool overbefore_timestamp_timestampset(TimestampTz t, const Set *ts);
extern bool overleft_float_floatspan(double d, const Span *s);
extern bool overleft_floatspan_float(const Span *s, double d);
extern bool overleft_int_intspan(int i, const Span *s);
extern bool overleft_intspan_int(const Span *s, int i);
extern bool overleft_set_set(const Set *s1, const Set *s2);
extern bool overleft_span_span(const Span *s1, const Span *s2);
extern bool overleft_span_spanset(const Span *s, const SpanSet *ss);
extern bool overleft_spanset_span(const SpanSet *ss, const Span *s);
extern bool overleft_spanset_spanset(const SpanSet *ss1, const SpanSet *ss2);
extern bool overright_float_floatspan(double d, const Span *s);
extern bool overright_floatspan_float(const Span *s, double d);
extern bool overright_int_intspan(int i, const Span *s);
extern bool overright_intspan_int(const Span *s, int i);
extern bool overright_set_set(const Set *s1, const Set *s2);
extern bool overright_span_span(const Span *s1, const Span *s2);
extern bool overright_span_spanset(const Span *s, const SpanSet *ss);
extern bool overright_spanset_span(const SpanSet *ss, const Span *s);
extern bool overright_spanset_spanset(const SpanSet *ss1, const SpanSet *ss2);
extern bool right_float_floatspan(double d, const Span *s);
extern bool right_floatspan_float(const Span *s, double d);
extern bool right_int_intspan(int i, const Span *s);
extern bool right_intspan_int(const Span *s, int i);
extern bool right_set_set(const Set *s1, const Set *s2);
extern bool right_span_span(const Span *s1, const Span *s2);
extern bool right_span_spanset(const Span *s, const SpanSet *ss);
extern bool right_spanset_span(const SpanSet *ss, const Span *s);
extern bool right_spanset_spanset(const SpanSet *ss1, const SpanSet *ss2);





extern bool intersection_bigintset_bigint(const Set *s, int64 i, int64 *result);
extern bool intersection_bigintspan_bigint(const Span *s, int64 i, int64 *result);
extern bool intersection_bigintspanset_bigint(const SpanSet *ss, int64 i, int64 *result);
extern bool intersection_floatset_float(const Set *s, double d, double *result);
extern bool intersection_floatspan_float(const Span *s, double d, double *result);
extern bool intersection_floatspanset_float(const SpanSet *ss, double d, double *result);
extern bool intersection_intset_int(const Set *s, int i, int *result);
extern bool intersection_intspan_int(const Span *s, int i, int *result);
extern bool intersection_intspanset_int(const SpanSet *ss, int i, int *result);
extern bool intersection_period_timestamp(const Span *s, TimestampTz t, TimestampTz *result);
extern bool intersection_periodset_timestamp(const SpanSet *ss, TimestampTz t, TimestampTz *result);
extern Set *intersection_set_set(const Set *s1, const Set *s2);
extern Span *intersection_span_span(const Span *s1, const Span *s2);
extern SpanSet *intersection_spanset_span(const SpanSet *ss, const Span *s);
extern SpanSet *intersection_spanset_spanset(const SpanSet *ss1, const SpanSet *ss2);
extern bool intersection_textset_text(const Set *s, const text *txt, text **result);
extern bool intersection_timestampset_timestamp(const Set *s, TimestampTz t, TimestampTz *result);
extern bool minus_bigint_bigintset(int64 i, const Set *s, int64 *result);
extern bool minus_bigint_bigintspan(int64 i, const Span *s, int64 *result);
extern bool minus_bigint_bigintspanset(int64 i, const SpanSet *ss, int64 *result);
extern Set *minus_bigintset_bigint(const Set *s, int64 i);
extern SpanSet *minus_bigintspan_bigint(const Span *s, int64 i);
extern SpanSet *minus_bigintspanset_bigint(const SpanSet *ss, int64 i);
extern bool minus_float_floatset(double d, const Set *s, double *result);
extern bool minus_float_floatspan(double d, const Span *s, double *result);
extern bool minus_float_floatspanset(double d, const SpanSet *ss, double *result);
extern Set *minus_floatset_float(const Set *s, double d);
extern SpanSet *minus_floatspan_float(const Span *s, double d);
extern SpanSet *minus_floatspanset_float(const SpanSet *ss, double d);
extern bool minus_int_intset(int i, const Set *s, int *result);
extern bool minus_int_intspan(int i, const Span *s, int *result);
extern bool minus_int_intspanset(int i, const SpanSet *ss, int *result);
extern Set *minus_intset_int(const Set *s, int i);
extern SpanSet *minus_intspan_int(const Span *s, int i);
extern SpanSet *minus_intspanset_int(const SpanSet *ss, int i);
extern SpanSet *minus_period_timestamp(const Span *s, TimestampTz t);
extern SpanSet *minus_periodset_timestamp(const SpanSet *ss, TimestampTz t);
extern Set *minus_set_set(const Set *s1, const Set *s2);
extern SpanSet *minus_span_span(const Span *s1, const Span *s2);
extern SpanSet *minus_span_spanset(const Span *s, const SpanSet *ss);
extern SpanSet *minus_spanset_span(const SpanSet *ss, const Span *s);
extern SpanSet *minus_spanset_spanset(const SpanSet *ss1, const SpanSet *ss2);
extern bool minus_text_textset(const text *txt, const Set *s, text **result);
extern Set *minus_textset_text(const Set *s, const text *txt);
extern bool minus_timestamp_period(TimestampTz t, const Span *s, TimestampTz *result);
extern bool minus_timestamp_periodset(TimestampTz t, const SpanSet *ss, TimestampTz *result);
extern Set *minus_timestampset_timestamp(const Set *s, TimestampTz t);
extern Set *union_bigintset_bigint(const Set *s, int64 i);
extern SpanSet *union_bigintspan_bigint(const Span *s, int64 i);
extern SpanSet *union_bigintspanset_bigint(const SpanSet *ss, int64 i);
extern Set *union_floatset_float(const Set *s, double d);
extern SpanSet *union_floatspan_float(const Span *s, double d);
extern SpanSet *union_floatspanset_float(const SpanSet *ss, double d);
extern Set *union_intset_int(const Set *s, int i);
extern SpanSet *union_intspan_int(const Span *s, int i);
extern SpanSet *union_intspanset_int(const SpanSet *ss, int i);
extern SpanSet *union_period_timestamp(const Span *s, TimestampTz t);
extern SpanSet *union_periodset_timestamp(SpanSet *ss, TimestampTz t);
extern Set *union_set_set(const Set *s1, const Set *s2);
extern SpanSet *union_span_span(const Span *s1, const Span *s2);
extern SpanSet *union_spanset_span(const SpanSet *ss, const Span *s);
extern SpanSet *union_spanset_spanset(const SpanSet *ss1, const SpanSet *ss2);
extern Set *union_textset_text(const Set *s, text *txt);
extern Set *union_timestampset_timestamp(const Set *s, const TimestampTz t);





extern double distance_floatspan_float(const Span *s, double d);
extern double distance_intspan_int(const Span *s, int i);
extern double distance_set_set(const Set *s1, const Set *s2);
extern double distance_period_timestamp(const Span *p, TimestampTz t);
extern double distance_periodset_timestamp(const SpanSet *ps, TimestampTz t);
extern double distance_span_span(const Span *s1, const Span *s2);
extern double distance_spanset_span(const SpanSet *ss, const Span *s);
extern double distance_spanset_spanset(const SpanSet *ss1, const SpanSet *ss2);
extern double distance_timestampset_timestamp(const Set *ts, TimestampTz t);





extern Span *bigint_extent_transfn(Span *s, int64 i);
extern Set *bigint_union_transfn(Set *state, int64 i);
extern Span *float_extent_transfn(Span *s, double d);
extern Set *float_union_transfn(Set *state, double d);
extern Span *int_extent_transfn(Span *s, int i);
extern Set *int_union_transfn(Set *state, int i);
extern SkipList *period_tcount_transfn(SkipList *state, const Span *p);
extern SkipList *periodset_tcount_transfn(SkipList *state, const SpanSet *ps);
extern Span *set_extent_transfn(Span *span, const Set *set);
extern Set *set_union_finalfn(Set *state);
extern Set *set_union_transfn(Set *state, Set *set);
extern Span *span_extent_transfn(Span *s1, const Span *s2);
extern SpanSet *span_union_transfn(SpanSet *state, const Span *span);
extern Span *spanset_extent_transfn(Span *s, const SpanSet *ss);
extern SpanSet *spanset_union_finalfn(SpanSet *state);
extern SpanSet *spanset_union_transfn(SpanSet *state, const SpanSet *ss);
extern Set *text_union_transfn(Set *state, const text *txt);
extern Span *timestamp_extent_transfn(Span *p, TimestampTz t);
extern SkipList *timestamp_tcount_transfn(SkipList *state, TimestampTz t);
extern Set *timestamp_union_transfn(Set *state, TimestampTz t);
extern SkipList *timestampset_tcount_transfn(SkipList *state, const Set *ts);





extern int set_cmp(const Set *s1, const Set *s2);
extern bool set_eq(const Set *s1, const Set *s2);
extern bool set_ge(const Set *s1, const Set *s2);
extern bool set_gt(const Set *s1, const Set *s2);
extern bool set_le(const Set *s1, const Set *s2);
extern bool set_lt(const Set *s1, const Set *s2);
extern bool set_ne(const Set *s1, const Set *s2);
extern int span_cmp(const Span *s1, const Span *s2);
extern bool span_eq(const Span *s1, const Span *s2);
extern bool span_ge(const Span *s1, const Span *s2);
extern bool span_gt(const Span *s1, const Span *s2);
extern bool span_le(const Span *s1, const Span *s2);
extern bool span_lt(const Span *s1, const Span *s2);
extern bool span_ne(const Span *s1, const Span *s2);
extern int spanset_cmp(const SpanSet *ss1, const SpanSet *ss2);
extern bool spanset_eq(const SpanSet *ss1, const SpanSet *ss2);
extern bool spanset_ge(const SpanSet *ss1, const SpanSet *ss2);
extern bool spanset_gt(const SpanSet *ss1, const SpanSet *ss2);
extern bool spanset_le(const SpanSet *ss1, const SpanSet *ss2);
extern bool spanset_lt(const SpanSet *ss1, const SpanSet *ss2);
extern bool spanset_ne(const SpanSet *ss1, const SpanSet *ss2);

/******************************************************************************
 * Functions for box types
 *****************************************************************************/



extern TBox *tbox_in(const char *str);
extern char *tbox_out(const TBox *box, int maxdd);
extern TBox *tbox_from_wkb(const uint8_t *wkb, size_t size);
extern TBox *tbox_from_hexwkb(const char *hexwkb);
extern STBox *stbox_from_wkb(const uint8_t *wkb, size_t size);
extern STBox *stbox_from_hexwkb(const char *hexwkb);
extern uint8_t *tbox_as_wkb(const TBox *box, uint8_t variant, size_t *size_out);
extern char *tbox_as_hexwkb(const TBox *box, uint8_t variant, size_t *size);
extern uint8_t *stbox_as_wkb(const STBox *box, uint8_t variant, size_t *size_out);
extern char *stbox_as_hexwkb(const STBox *box, uint8_t variant, size_t *size);
extern STBox *stbox_in(const char *str);
extern char *stbox_out(const STBox *box, int maxdd);





extern STBox * stbox_make(bool hasx, bool hasz, bool geodetic, int32 srid,
  double xmin, double xmax, double ymin, double ymax, double zmin, double zmax, const Span *p);
extern STBox *stbox_copy(const STBox *box);
extern TBox *tbox_make(const Span *s, const Span *p);
extern TBox *tbox_copy(const TBox *box);





extern TBox *int_to_tbox(int i);
extern TBox *float_to_tbox(double d);
extern TBox *timestamp_to_tbox(TimestampTz t);
extern TBox *timestampset_to_tbox(const Set *ss);
extern TBox *period_to_tbox(const Span *p);
extern TBox *periodset_to_tbox(const SpanSet *ps);
extern TBox *int_timestamp_to_tbox(int i, TimestampTz t);
extern TBox *float_period_to_tbox(double d, const Span *p);
extern TBox *float_timestamp_to_tbox(double d, TimestampTz t);
extern STBox *geo_period_to_stbox(const GSERIALIZED *gs, const Span *p);
extern STBox *geo_timestamp_to_stbox(const GSERIALIZED *gs, TimestampTz t);
extern STBox *geo_to_stbox(const GSERIALIZED *gs);
extern TBox *int_period_to_tbox(int i, const Span *p);
extern TBox *numspan_to_tbox(const Span *s);
extern TBox *span_timestamp_to_tbox(const Span *span, TimestampTz t);
extern TBox *span_period_to_tbox(const Span *span, const Span *p);
extern Span *tbox_to_floatspan(const TBox *box);
extern Span *tbox_to_period(const TBox *box);
extern Span *stbox_to_period(const STBox *box);
extern TBox *tnumber_to_tbox(const Temporal *temp);
extern GSERIALIZED *stbox_to_geo(const STBox *box);
extern STBox *tpoint_to_stbox(const Temporal *temp);
extern STBox *timestamp_to_stbox(TimestampTz t);
extern STBox *timestampset_to_stbox(const Set *ts);
extern STBox *period_to_stbox(const Span *p);
extern STBox *periodset_to_stbox(const SpanSet *ps);





extern bool tbox_hasx(const TBox *box);
extern bool tbox_hast(const TBox *box);
extern bool tbox_xmin(const TBox *box, double *result);
extern bool tbox_xmin_inc(const TBox *box, bool *result);
extern bool tbox_xmax(const TBox *box, double *result);
extern bool tbox_xmax_inc(const TBox *box, bool *result);
extern bool tbox_tmin(const TBox *box, TimestampTz *result);
extern bool tbox_tmin_inc(const TBox *box, bool *result);
extern bool tbox_tmax(const TBox *box, TimestampTz *result);
extern bool tbox_tmax_inc(const TBox *box, bool *result);
extern bool stbox_hasx(const STBox *box);
extern bool stbox_hasz(const STBox *box);
extern bool stbox_hast(const STBox *box);
extern bool stbox_isgeodetic(const STBox *box);
extern bool stbox_xmin(const STBox *box, double *result);
extern bool stbox_xmax(const STBox *box, double *result);
extern bool stbox_ymin(const STBox *box, double *result);
extern bool stbox_ymax(const STBox *box, double *result);
extern bool stbox_zmin(const STBox *box, double *result);
extern bool stbox_zmax(const STBox *box, double *result);
extern bool stbox_tmin(const STBox *box, TimestampTz *result);
extern bool stbox_tmin_inc(const STBox *box, bool *result);
extern bool stbox_tmax(const STBox *box, TimestampTz *result);
extern bool stbox_tmax_inc(const STBox *box, bool *result);
extern int32 stbox_srid(const STBox *box);





extern STBox *stbox_expand_space(const STBox *box, double d);
extern STBox *stbox_expand_time(const STBox *box, const Interval *interval);
extern STBox *stbox_get_space(const STBox *box);
extern STBox *stbox_round(const STBox *box, int maxdd);
extern STBox *stbox_set_srid(const STBox *box, int32 srid);
extern TBox *tbox_expand_value(const TBox *box, const double d);
extern TBox *tbox_expand_time(const TBox *box, const Interval *interval);
extern TBox *tbox_round(const TBox *box, int maxdd);





extern bool contains_tbox_tbox(const TBox *box1, const TBox *box2);
extern bool contained_tbox_tbox(const TBox *box1, const TBox *box2);
extern bool overlaps_tbox_tbox(const TBox *box1, const TBox *box2);
extern bool same_tbox_tbox(const TBox *box1, const TBox *box2);
extern bool adjacent_tbox_tbox(const TBox *box1, const TBox *box2);
extern bool contains_stbox_stbox(const STBox *box1, const STBox *box2);
extern bool contained_stbox_stbox(const STBox *box1, const STBox *box2);
extern bool overlaps_stbox_stbox(const STBox *box1, const STBox *box2);
extern bool same_stbox_stbox(const STBox *box1, const STBox *box2);
extern bool adjacent_stbox_stbox(const STBox *box1, const STBox *box2);





extern bool left_tbox_tbox(const TBox *box1, const TBox *box2);
extern bool overleft_tbox_tbox(const TBox *box1, const TBox *box2);
extern bool right_tbox_tbox(const TBox *box1, const TBox *box2);
extern bool overright_tbox_tbox(const TBox *box1, const TBox *box2);
extern bool before_tbox_tbox(const TBox *box1, const TBox *box2);
extern bool overbefore_tbox_tbox(const TBox *box1, const TBox *box2);
extern bool after_tbox_tbox(const TBox *box1, const TBox *box2);
extern bool overafter_tbox_tbox(const TBox *box1, const TBox *box2);
extern bool left_stbox_stbox(const STBox *box1, const STBox *box2);
extern bool overleft_stbox_stbox(const STBox *box1, const STBox *box2);
extern bool right_stbox_stbox(const STBox *box1, const STBox *box2);
extern bool overright_stbox_stbox(const STBox *box1, const STBox *box2);
extern bool below_stbox_stbox(const STBox *box1, const STBox *box2);
extern bool overbelow_stbox_stbox(const STBox *box1, const STBox *box2);
extern bool above_stbox_stbox(const STBox *box1, const STBox *box2);
extern bool overabove_stbox_stbox(const STBox *box1, const STBox *box2);
extern bool front_stbox_stbox(const STBox *box1, const STBox *box2);
extern bool overfront_stbox_stbox(const STBox *box1, const STBox *box2);
extern bool back_stbox_stbox(const STBox *box1, const STBox *box2);
extern bool overback_stbox_stbox(const STBox *box1, const STBox *box2);
extern bool before_stbox_stbox(const STBox *box1, const STBox *box2);
extern bool overbefore_stbox_stbox(const STBox *box1, const STBox *box2);
extern bool after_stbox_stbox(const STBox *box1, const STBox *box2);
extern bool overafter_stbox_stbox(const STBox *box1, const STBox *box2);





extern TBox *union_tbox_tbox(const TBox *box1, const TBox *box2, bool strict);
extern bool inter_tbox_tbox(const TBox *box1, const TBox *box2, TBox *result);
extern TBox *intersection_tbox_tbox(const TBox *box1, const TBox *box2);
extern STBox *union_stbox_stbox(const STBox *box1, const STBox *box2, bool strict);
extern bool inter_stbox_stbox(const STBox *box1, const STBox *box2, STBox *result);
extern STBox *intersection_stbox_stbox(const STBox *box1, const STBox *box2);





extern STBox *stbox_quad_split(const STBox *box, int *count);





extern bool tbox_eq(const TBox *box1, const TBox *box2);
extern bool tbox_ne(const TBox *box1, const TBox *box2);
extern int tbox_cmp(const TBox *box1, const TBox *box2);
extern bool tbox_lt(const TBox *box1, const TBox *box2);
extern bool tbox_le(const TBox *box1, const TBox *box2);
extern bool tbox_ge(const TBox *box1, const TBox *box2);
extern bool tbox_gt(const TBox *box1, const TBox *box2);
extern bool stbox_eq(const STBox *box1, const STBox *box2);
extern bool stbox_ne(const STBox *box1, const STBox *box2);
extern int stbox_cmp(const STBox *box1, const STBox *box2);
extern bool stbox_lt(const STBox *box1, const STBox *box2);
extern bool stbox_le(const STBox *box1, const STBox *box2);
extern bool stbox_ge(const STBox *box1, const STBox *box2);
extern bool stbox_gt(const STBox *box1, const STBox *box2);

/*****************************************************************************
 * Functions for temporal types
 *****************************************************************************/



extern Temporal *tbool_in(const char *str);
extern char *tbool_out(const Temporal *temp);
extern char *temporal_as_hexwkb(const Temporal *temp, uint8_t variant, size_t *size_out);
extern char *temporal_as_mfjson(const Temporal *temp, bool with_bbox, int flags, int precision, char *srs);
extern uint8_t *temporal_as_wkb(const Temporal *temp, uint8_t variant, size_t *size_out);
extern Temporal *temporal_from_hexwkb(const char *hexwkb);
extern Temporal *temporal_from_mfjson(const char *mfjson);
extern Temporal *temporal_from_wkb(const uint8_t *wkb, size_t size);
extern Temporal *tfloat_in(const char *str);
extern char *tfloat_out(const Temporal *temp, int maxdd);
extern Temporal *tgeogpoint_in(const char *str);
extern Temporal *tgeompoint_in(const char *str);
extern Temporal *tint_in(const char *str);
extern char *tint_out(const Temporal *temp);
extern char *tpoint_as_ewkt(const Temporal *temp, int maxdd);
extern char *tpoint_as_text(const Temporal *temp, int maxdd);
extern char *tpoint_out(const Temporal *temp, int maxdd);
extern Temporal *ttext_in(const char *str);
extern char *ttext_out(const Temporal *temp);





extern Temporal *tbool_from_base_temp(bool b, const Temporal *temp);
extern TInstant *tboolinst_make(bool b, TimestampTz t);
extern TSequence *tboolseq_from_base_period(bool b, const Span *p);
extern TSequence *tboolseq_from_base_timestampset(bool b, const Set *ts);
extern TSequenceSet *tboolseqset_from_base_periodset(bool b, const SpanSet *ps);
extern Temporal *temporal_copy(const Temporal *temp);
extern Temporal *tfloat_from_base_temp(double d, const Temporal *temp);
extern TInstant *tfloatinst_make(double d, TimestampTz t);
extern TSequence *tfloatseq_from_base_period(double d, const Span *p, interpType interp);
extern TSequence *tfloatseq_from_base_timestampset(double d, const Set *ts);
extern TSequenceSet *tfloatseqset_from_base_periodset(double d, const SpanSet *ps, interpType interp);
extern Temporal *tint_from_base_temp(int i, const Temporal *temp);
extern TInstant *tintinst_make(int i, TimestampTz t);
extern TSequence *tintseq_from_base_period(int i, const Span *p);
extern TSequence *tintseq_from_base_timestampset(int i, const Set *ts);
extern TSequenceSet *tintseqset_from_base_periodset(int i, const SpanSet *ps);
extern Temporal *tpoint_from_base_temp(const GSERIALIZED *gs, const Temporal *temp);
extern TInstant *tpointinst_make(const GSERIALIZED *gs, TimestampTz t);
extern TSequence *tpointseq_from_base_period(const GSERIALIZED *gs, const Span *p, interpType interp);
extern TSequence *tpointseq_from_base_timestampset(const GSERIALIZED *gs, const Set *ts);
extern TSequenceSet *tpointseqset_from_base_periodset(const GSERIALIZED *gs, const SpanSet *ps, interpType interp);
extern TSequence *tsequence_make(const TInstant **instants, int count, bool lower_inc, bool upper_inc, interpType interp, bool normalize);
extern TSequence *tsequence_make_exp(const TInstant **instants, int count, int maxcount, bool lower_inc, bool upper_inc, interpType interp, bool normalize);
extern TSequenceSet *tsequenceset_make(const TSequence **sequences, int count, bool normalize);
extern TSequenceSet *tsequenceset_make_exp(const TSequence **sequences, int count, int maxcount, bool normalize);
extern TSequenceSet *tsequenceset_make_gaps(const TInstant **instants, int count, interpType interp, Interval *maxt, double maxdist);
extern Temporal *ttext_from_base_temp(const text *txt, const Temporal *temp);
extern TInstant *ttextinst_make(const text *txt, TimestampTz t);
extern TSequence *ttextseq_from_base_period(const text *txt, const Span *p);
extern TSequence *ttextseq_from_base_timestampset(const text *txt, const Set *ts);
extern TSequenceSet *ttextseqset_from_base_periodset(const text *txt, const SpanSet *ps);





extern Span *temporal_to_period(const Temporal *temp);
extern Temporal *tfloat_to_tint(const Temporal *temp);
extern Temporal *tint_to_tfloat(const Temporal *temp);
extern Span *tnumber_to_span(const Temporal *temp);





extern bool tbool_end_value(const Temporal *temp);
extern bool tbool_start_value(const Temporal *temp);
extern bool *tbool_values(const Temporal *temp, int *count);
extern Interval *temporal_duration(const Temporal *temp, bool boundspan);
extern const TInstant *temporal_end_instant(const Temporal *temp);
extern TSequence *temporal_end_sequence(const Temporal *temp);
extern TimestampTz temporal_end_timestamp(const Temporal *temp);
extern uint32 temporal_hash(const Temporal *temp);
extern const TInstant *temporal_instant_n(const Temporal *temp, int n);
extern const TInstant **temporal_instants(const Temporal *temp, int *count);
extern char *temporal_interp(const Temporal *temp);
extern const TInstant *temporal_max_instant(const Temporal *temp);
extern const TInstant *temporal_min_instant(const Temporal *temp);
extern int temporal_num_instants(const Temporal *temp);
extern int temporal_num_sequences(const Temporal *temp);
extern int temporal_num_timestamps(const Temporal *temp);
extern TSequence **temporal_segments(const Temporal *temp, int *count);
extern TSequence *temporal_sequence_n(const Temporal *temp, int i);
extern TSequence **temporal_sequences(const Temporal *temp, int *count);
extern const TInstant *temporal_start_instant(const Temporal *temp);
extern TSequence *temporal_start_sequence(const Temporal *temp);
extern TimestampTz temporal_start_timestamp(const Temporal *temp);
extern TSequenceSet *temporal_stops(const Temporal *temp, double maxdist, const Interval *minduration);
extern char *temporal_subtype(const Temporal *temp);
extern SpanSet *temporal_time(const Temporal *temp);
extern bool temporal_timestamp_n(const Temporal *temp, int n, TimestampTz *result);
extern TimestampTz *temporal_timestamps(const Temporal *temp, int *count);
extern double tfloat_end_value(const Temporal *temp);
extern double tfloat_max_value(const Temporal *temp);
extern double tfloat_min_value(const Temporal *temp);
extern double tfloat_start_value(const Temporal *temp);
extern double *tfloat_values(const Temporal *temp, int *count);
extern int tint_end_value(const Temporal *temp);
extern int tint_max_value(const Temporal *temp);
extern int tint_min_value(const Temporal *temp);
extern int tint_start_value(const Temporal *temp);
extern int *tint_values(const Temporal *temp, int *count);
extern SpanSet *tnumber_valuespans(const Temporal *temp);
extern GSERIALIZED *tpoint_end_value(const Temporal *temp);
extern GSERIALIZED *tpoint_start_value(const Temporal *temp);
extern GSERIALIZED **tpoint_values(const Temporal *temp, int *count);
extern text *ttext_end_value(const Temporal *temp);
extern text *ttext_max_value(const Temporal *temp);
extern text *ttext_min_value(const Temporal *temp);
extern text *ttext_start_value(const Temporal *temp);
extern text **ttext_values(const Temporal *temp, int *count);





extern Temporal *temporal_set_interp(const Temporal *temp, interpType interp);
extern Temporal *temporal_shift(const Temporal *temp, const Interval *shift);
extern Temporal *temporal_shift_tscale(const Temporal *temp, const Interval *shift, const Interval *duration);
extern Temporal *temporal_to_tinstant(const Temporal *temp);
extern Temporal *temporal_to_tsequence(const Temporal *temp);
extern Temporal *temporal_to_tsequenceset(const Temporal *temp);
extern Temporal *temporal_tprecision(const Temporal *temp, const Interval *duration, TimestampTz origin);
extern Temporal *temporal_tsample(const Temporal *temp, const Interval *duration, TimestampTz origin);
extern Temporal *temporal_tscale(const Temporal *temp, const Interval *duration);





extern Temporal *tbool_at_value(const Temporal *temp, bool b);
extern Temporal *tbool_minus_value(const Temporal *temp, bool b);
extern bool tbool_value_at_timestamp(const Temporal *temp, TimestampTz t, bool strict, bool *value);
extern Temporal *temporal_at_max(const Temporal *temp);
extern Temporal *temporal_at_min(const Temporal *temp);
extern Temporal *temporal_at_period(const Temporal *temp, const Span *p);
extern Temporal *temporal_at_periodset(const Temporal *temp, const SpanSet *ps);
extern Temporal *temporal_at_timestamp(const Temporal *temp, TimestampTz t);
extern Temporal *temporal_at_timestampset(const Temporal *temp, const Set *ts);
extern Temporal *temporal_at_values(const Temporal *temp, const Set *set);
extern Temporal *temporal_minus_max(const Temporal *temp);
extern Temporal *temporal_minus_min(const Temporal *temp);
extern Temporal *temporal_minus_period(const Temporal *temp, const Span *p);
extern Temporal *temporal_minus_periodset(const Temporal *temp, const SpanSet *ps);
extern Temporal *temporal_minus_timestamp(const Temporal *temp, TimestampTz t);
extern Temporal *temporal_minus_timestampset(const Temporal *temp, const Set *ts);
extern Temporal *temporal_minus_values(const Temporal *temp, const Set *set);
extern Temporal *tfloat_at_value(const Temporal *temp, double d);
extern Temporal *tfloat_minus_value(const Temporal *temp, double d);
extern bool tfloat_value_at_timestamp(const Temporal *temp, TimestampTz t, bool strict, double *value);
extern Temporal *tint_at_value(const Temporal *temp, int i);
extern Temporal *tint_minus_value(const Temporal *temp, int i);
extern bool tint_value_at_timestamp(const Temporal *temp, TimestampTz t, bool strict, int *value);
extern Temporal *tnumber_at_span(const Temporal *temp, const Span *span);
extern Temporal *tnumber_at_spanset(const Temporal *temp, const SpanSet *ss);
extern Temporal *tnumber_at_tbox(const Temporal *temp, const TBox *box);
extern Temporal *tnumber_minus_span(const Temporal *temp, const Span *span);
extern Temporal *tnumber_minus_spanset(const Temporal *temp, const SpanSet *ss);
extern Temporal *tnumber_minus_tbox(const Temporal *temp, const TBox *box);
extern Temporal *tpoint_at_geom_time(const Temporal *temp, const GSERIALIZED *gs, const Span *zspan, const Span *period);
extern Temporal *tpoint_at_stbox(const Temporal *temp, const STBox *box, bool border_inc);
extern Temporal *tpoint_at_value(const Temporal *temp, GSERIALIZED *gs);
extern Temporal *tpoint_minus_geom_time(const Temporal *temp, const GSERIALIZED *gs, const Span *zspan, const Span *period);
extern Temporal *tpoint_minus_stbox(const Temporal *temp, const STBox *box, bool border_inc);
extern Temporal *tpoint_minus_value(const Temporal *temp, GSERIALIZED *gs);
extern bool tpoint_value_at_timestamp(const Temporal *temp, TimestampTz t, bool strict, GSERIALIZED **value);
extern Temporal *ttext_at_value(const Temporal *temp, text *txt);
extern Temporal *ttext_minus_value(const Temporal *temp, text *txt);
extern bool ttext_value_at_timestamp(const Temporal *temp, TimestampTz t, bool strict, text **value);





extern Temporal *temporal_append_tinstant(Temporal *temp, const TInstant *inst, double maxdist, Interval *maxt, bool expand);
extern Temporal *temporal_append_tsequence(Temporal *temp, const TSequence *seq, bool expand);
extern Temporal *temporal_delete_period(const Temporal *temp, const Span *p, bool connect);
extern Temporal *temporal_delete_periodset(const Temporal *temp, const SpanSet *ps, bool connect);
extern Temporal *temporal_delete_timestamp(const Temporal *temp, TimestampTz t, bool connect);
extern Temporal *temporal_delete_timestampset(const Temporal *temp, const Set *ts, bool connect);
extern Temporal *temporal_insert(const Temporal *temp1, const Temporal *temp2, bool connect);
extern Temporal *temporal_merge(const Temporal *temp1, const Temporal *temp2);
extern Temporal *temporal_merge_array(Temporal **temparr, int count);
extern Temporal *temporal_update(const Temporal *temp1, const Temporal *temp2, bool connect);





extern Temporal *tand_bool_tbool(bool b, const Temporal *temp);
extern Temporal *tand_tbool_bool(const Temporal *temp, bool b);
extern Temporal *tand_tbool_tbool(const Temporal *temp1, const Temporal *temp2);
extern SpanSet *tbool_when_true(const Temporal *temp);
extern Temporal *tnot_tbool(const Temporal *temp);
extern Temporal *tor_bool_tbool(bool b, const Temporal *temp);
extern Temporal *tor_tbool_bool(const Temporal *temp, bool b);
extern Temporal *tor_tbool_tbool(const Temporal *temp1, const Temporal *temp2);





extern Temporal *add_float_tfloat(double d, const Temporal *tnumber);
extern Temporal *add_int_tint(int i, const Temporal *tnumber);
extern Temporal *add_tfloat_float(const Temporal *tnumber, double d);
extern Temporal *add_tint_int(const Temporal *tnumber, int i);
extern Temporal *add_tnumber_tnumber(const Temporal *tnumber1, const Temporal *tnumber2);
extern Temporal *div_float_tfloat(double d, const Temporal *tnumber);
extern Temporal *div_int_tint(int i, const Temporal *tnumber);
extern Temporal *div_tfloat_float(const Temporal *tnumber, double d);
extern Temporal *div_tint_int(const Temporal *tnumber, int i);
extern Temporal *div_tnumber_tnumber(const Temporal *tnumber1, const Temporal *tnumber2);
extern double float_degrees(double value, bool normalize);
extern Temporal *mult_float_tfloat(double d, const Temporal *tnumber);
extern Temporal *mult_int_tint(int i, const Temporal *tnumber);
extern Temporal *mult_tfloat_float(const Temporal *tnumber, double d);
extern Temporal *mult_tint_int(const Temporal *tnumber, int i);
extern Temporal *mult_tnumber_tnumber(const Temporal *tnumber1, const Temporal *tnumber2);
extern Temporal *sub_float_tfloat(double d, const Temporal *tnumber);
extern Temporal *sub_int_tint(int i, const Temporal *tnumber);
extern Temporal *sub_tfloat_float(const Temporal *tnumber, double d);
extern Temporal *sub_tint_int(const Temporal *tnumber, int i);
extern Temporal *sub_tnumber_tnumber(const Temporal *tnumber1, const Temporal *tnumber2);
extern Temporal *tfloat_round(const Temporal *temp, int maxdd);
extern Temporal *tfloat_degrees(const Temporal *temp, bool normalize);
extern Temporal *tfloat_derivative(const Temporal *temp);
extern Temporal *tfloat_radians(const Temporal *temp);
extern Temporal *tnumber_abs(const Temporal *temp);
extern Temporal *tnumber_angular_difference(const Temporal *temp);
extern Temporal *tnumber_delta_value(const Temporal *temp);





extern Temporal *textcat_text_ttext(const text *txt, const Temporal *temp);
extern Temporal *textcat_ttext_text(const Temporal *temp, const text *txt);
extern Temporal *textcat_ttext_ttext(const Temporal *temp1, const Temporal *temp2);
extern Temporal *ttext_upper(const Temporal *temp);
extern Temporal *ttext_lower(const Temporal *temp);





extern Temporal *distance_tfloat_float(const Temporal *temp, double d);
extern Temporal *distance_tint_int(const Temporal *temp, int i);
extern Temporal *distance_tnumber_tnumber(const Temporal *temp1, const Temporal *temp2);
extern Temporal *distance_tpoint_geo(const Temporal *temp, const GSERIALIZED *geo);
extern Temporal *distance_tpoint_tpoint(const Temporal *temp1, const Temporal *temp2);
extern double nad_stbox_geo(const STBox *box, const GSERIALIZED *gs);
extern double nad_stbox_stbox(const STBox *box1, const STBox *box2);
extern double nad_tbox_tbox(const TBox *box1, const TBox *box2);
extern double nad_tfloat_float(const Temporal *temp, double d);
extern double nad_tfloat_tfloat(const Temporal *temp1, const Temporal *temp2);
extern int nad_tint_int(const Temporal *temp, int i);
extern int nad_tint_tint(const Temporal *temp1, const Temporal *temp2);
extern double nad_tnumber_tbox(const Temporal *temp, const TBox *box);
extern double nad_tpoint_geo(const Temporal *temp, const GSERIALIZED *gs);
extern double nad_tpoint_stbox(const Temporal *temp, const STBox *box);
extern double nad_tpoint_tpoint(const Temporal *temp1, const Temporal *temp2);
extern TInstant *nai_tpoint_geo(const Temporal *temp, const GSERIALIZED *gs);
extern TInstant *nai_tpoint_tpoint(const Temporal *temp1, const Temporal *temp2);
extern bool shortestline_tpoint_geo(const Temporal *temp, const GSERIALIZED *gs, GSERIALIZED **result);
extern bool shortestline_tpoint_tpoint(const Temporal *temp1, const Temporal *temp2, GSERIALIZED **result);





extern bool tbool_always_eq(const Temporal *temp, bool b);
extern bool tbool_ever_eq(const Temporal *temp, bool b);
extern bool tfloat_always_eq(const Temporal *temp, double d);
extern bool tfloat_always_le(const Temporal *temp, double d);
extern bool tfloat_always_lt(const Temporal *temp, double d);
extern bool tfloat_ever_eq(const Temporal *temp, double d);
extern bool tfloat_ever_le(const Temporal *temp, double d);
extern bool tfloat_ever_lt(const Temporal *temp, double d);
extern bool tint_always_eq(const Temporal *temp, int i);
extern bool tint_always_le(const Temporal *temp, int i);
extern bool tint_always_lt(const Temporal *temp, int i);
extern bool tint_ever_eq(const Temporal *temp, int i);
extern bool tint_ever_le(const Temporal *temp, int i);
extern bool tint_ever_lt(const Temporal *temp, int i);
<<<<<<< HEAD
=======
extern bool tpoint_always_eq(const Temporal *temp, const GSERIALIZED *gs);;
extern bool tpoint_ever_eq(const Temporal *temp, const GSERIALIZED *gs);;
>>>>>>> 0d9610cb
extern bool ttext_always_eq(const Temporal *temp, text *txt);
extern bool ttext_always_le(const Temporal *temp, text *txt);
extern bool ttext_always_lt(const Temporal *temp, text *txt);
extern bool ttext_ever_eq(const Temporal *temp, text *txt);
extern bool ttext_ever_le(const Temporal *temp, text *txt);
extern bool ttext_ever_lt(const Temporal *temp, text *txt);





extern int temporal_cmp(const Temporal *temp1, const Temporal *temp2);
extern bool temporal_eq(const Temporal *temp1, const Temporal *temp2);
extern bool temporal_ge(const Temporal *temp1, const Temporal *temp2);
extern bool temporal_gt(const Temporal *temp1, const Temporal *temp2);
extern bool temporal_le(const Temporal *temp1, const Temporal *temp2);
extern bool temporal_lt(const Temporal *temp1, const Temporal *temp2);
extern bool temporal_ne(const Temporal *temp1, const Temporal *temp2);
extern Temporal *teq_bool_tbool(bool b, const Temporal *temp);
extern Temporal *teq_float_tfloat(double d, const Temporal *temp);
extern Temporal *teq_int_tint(int i, const Temporal *temp);
extern Temporal *teq_point_tpoint(const GSERIALIZED *gs, const Temporal *temp);
extern Temporal *teq_tbool_bool(const Temporal *temp, bool b);
extern Temporal *teq_temporal_temporal(const Temporal *temp1, const Temporal *temp2);
extern Temporal *teq_text_ttext(const text *txt, const Temporal *temp);
extern Temporal *teq_tfloat_float(const Temporal *temp, double d);
extern Temporal *teq_tpoint_point(const Temporal *temp, const GSERIALIZED *gs);
extern Temporal *teq_tint_int(const Temporal *temp, int i);
extern Temporal *teq_ttext_text(const Temporal *temp, const text *txt);
extern Temporal *tge_float_tfloat(double d, const Temporal *temp);
extern Temporal *tge_int_tint(int i, const Temporal *temp);
extern Temporal *tge_temporal_temporal(const Temporal *temp1, const Temporal *temp2);
extern Temporal *tge_text_ttext(const text *txt, const Temporal *temp);
extern Temporal *tge_tfloat_float(const Temporal *temp, double d);
extern Temporal *tge_tint_int(const Temporal *temp, int i);
extern Temporal *tge_ttext_text(const Temporal *temp, const text *txt);
extern Temporal *tgt_float_tfloat(double d, const Temporal *temp);
extern Temporal *tgt_int_tint(int i, const Temporal *temp);
extern Temporal *tgt_temporal_temporal(const Temporal *temp1, const Temporal *temp2);
extern Temporal *tgt_text_ttext(const text *txt, const Temporal *temp);
extern Temporal *tgt_tfloat_float(const Temporal *temp, double d);
extern Temporal *tgt_tint_int(const Temporal *temp, int i);
extern Temporal *tgt_ttext_text(const Temporal *temp, const text *txt);
extern Temporal *tle_float_tfloat(double d, const Temporal *temp);
extern Temporal *tle_int_tint(int i, const Temporal *temp);
extern Temporal *tle_temporal_temporal(const Temporal *temp1, const Temporal *temp2);
extern Temporal *tle_text_ttext(const text *txt, const Temporal *temp);
extern Temporal *tle_tfloat_float(const Temporal *temp, double d);
extern Temporal *tle_tint_int(const Temporal *temp, int i);
extern Temporal *tle_ttext_text(const Temporal *temp, const text *txt);
extern Temporal *tlt_float_tfloat(double d, const Temporal *temp);
extern Temporal *tlt_int_tint(int i, const Temporal *temp);
extern Temporal *tlt_temporal_temporal(const Temporal *temp1, const Temporal *temp2);
extern Temporal *tlt_text_ttext(const text *txt, const Temporal *temp);
extern Temporal *tlt_tfloat_float(const Temporal *temp, double d);
extern Temporal *tlt_tint_int(const Temporal *temp, int i);
extern Temporal *tlt_ttext_text(const Temporal *temp, const text *txt);
extern Temporal *tne_bool_tbool(bool b, const Temporal *temp);
extern Temporal *tne_float_tfloat(double d, const Temporal *temp);
extern Temporal *tne_int_tint(int i, const Temporal *temp);
extern Temporal *tne_point_tpoint(const GSERIALIZED *gs, const Temporal *temp);
extern Temporal *tne_tbool_bool(const Temporal *temp, bool b);
extern Temporal *tne_temporal_temporal(const Temporal *temp1, const Temporal *temp2);
extern Temporal *tne_text_ttext(const text *txt, const Temporal *temp);
extern Temporal *tne_tfloat_float(const Temporal *temp, double d);
extern Temporal *tne_tpoint_point(const Temporal *temp, const GSERIALIZED *gs);
extern Temporal *tne_tint_int(const Temporal *temp, int i);
extern Temporal *tne_ttext_text(const Temporal *temp, const text *txt);

/*****************************************************************************
  Spatial functions for temporal point types
 *****************************************************************************/



extern bool bearing_point_point(const GSERIALIZED *geo1, const GSERIALIZED *geo2, double *result);
extern Temporal *bearing_tpoint_point(const Temporal *temp, const GSERIALIZED *gs, bool invert);
extern Temporal *bearing_tpoint_tpoint(const Temporal *temp1, const Temporal *temp2);
extern Temporal *tpoint_angular_difference(const Temporal *temp);
extern Temporal *tpoint_azimuth(const Temporal *temp);
extern GSERIALIZED *tpoint_convex_hull(const Temporal *temp);
extern Temporal *tpoint_cumulative_length(const Temporal *temp);
extern bool tpoint_direction(const Temporal *temp, double *result);
extern Temporal *tpoint_get_coord(const Temporal *temp, int coord);
extern bool tpoint_is_simple(const Temporal *temp);
extern double tpoint_length(const Temporal *temp);
extern Temporal *tpoint_speed(const Temporal *temp);
extern int tpoint_srid(const Temporal *temp);
extern STBox *tpoint_stboxes(const Temporal *temp, int *count);
extern GSERIALIZED *tpoint_trajectory(const Temporal *temp);





extern STBox *geo_expand_space(const GSERIALIZED *gs, double d);
extern Temporal *tgeompoint_tgeogpoint(const Temporal *temp, bool oper);
extern STBox *tpoint_expand_space(const Temporal *temp, double d);
extern Temporal *tpoint_round(const Temporal *temp, int maxdd);
extern Temporal **tpoint_make_simple(const Temporal *temp, int *count);
extern Temporal *tpoint_set_srid(const Temporal *temp, int32 srid);





extern int econtains_geo_tpoint(const GSERIALIZED *geo, const Temporal *temp);
extern int edisjoint_tpoint_geo(const Temporal *temp, const GSERIALIZED *gs);
extern int edisjoint_tpoint_tpoint(const Temporal *temp1, const Temporal *temp2);
extern int edwithin_tpoint_geo(const Temporal *temp, const GSERIALIZED *gs, double dist);
extern int edwithin_tpoint_tpoint(const Temporal *temp1, const Temporal *temp2, double dist);
extern int eintersects_tpoint_geo(const Temporal *temp, const GSERIALIZED *gs);
extern int eintersects_tpoint_tpoint(const Temporal *temp1, const Temporal *temp2);
extern int etouches_tpoint_geo(const Temporal *temp, const GSERIALIZED *gs);
extern Temporal *tcontains_geo_tpoint(const GSERIALIZED *gs, const Temporal *temp, bool restr, bool atvalue);
extern Temporal *tdisjoint_tpoint_geo(const Temporal *temp, const GSERIALIZED *geo, bool restr, bool atvalue);
extern Temporal *tdwithin_tpoint_geo(const Temporal *temp, const GSERIALIZED *gs, double dist, bool restr, bool atvalue);
extern Temporal *tdwithin_tpoint_tpoint(const Temporal *temp1, const Temporal *temp2, double dist, bool restr, bool atvalue);
extern Temporal *tintersects_tpoint_geo(const Temporal *temp, const GSERIALIZED *geo, bool restr, bool atvalue);
extern Temporal *ttouches_tpoint_geo(const Temporal *temp, const GSERIALIZED *gs, bool restr, bool atvalue);





extern SkipList *tbool_tand_transfn(SkipList *state, const Temporal *temp);
extern SkipList *tbool_tor_transfn(SkipList *state, const Temporal *temp);
extern Span *temporal_extent_transfn(Span *p, const Temporal *temp);
extern Temporal *temporal_tagg_finalfn(SkipList *state);
extern SkipList *temporal_tcount_transfn(SkipList *state, const Temporal *temp);
extern SkipList *tfloat_tmax_transfn(SkipList *state, const Temporal *temp);
extern SkipList *tfloat_tmin_transfn(SkipList *state, const Temporal *temp);
extern SkipList *tfloat_tsum_transfn(SkipList *state, const Temporal *temp);
extern SkipList *tint_tmax_transfn(SkipList *state, const Temporal *temp);
extern SkipList *tint_tmin_transfn(SkipList *state, const Temporal *temp);
extern SkipList *tint_tsum_transfn(SkipList *state, const Temporal *temp);
extern TBox *tnumber_extent_transfn(TBox *box, const Temporal *temp);
extern double tnumber_integral(const Temporal *temp);
extern Temporal *tnumber_tavg_finalfn(SkipList *state);
extern SkipList *tnumber_tavg_transfn(SkipList *state, const Temporal *temp);
extern double tnumber_twavg(const Temporal *temp);
extern STBox *tpoint_extent_transfn(STBox *box, const Temporal *temp);
extern Temporal *tpoint_tcentroid_finalfn(SkipList *state);
extern SkipList *tpoint_tcentroid_transfn(SkipList *state, Temporal *temp);
extern GSERIALIZED *tpoint_twcentroid(const Temporal *temp);
extern SkipList *ttext_tmax_transfn(SkipList *state, const Temporal *temp);
extern SkipList *ttext_tmin_transfn(SkipList *state, const Temporal *temp);





extern double float_bucket(double value, double size, double origin);
extern Span *floatspan_bucket_list(const Span *bounds, double size, double origin, int *newcount);
extern int int_bucket(int value, int size, int origin);
extern Span *intspan_bucket_list(const Span *bounds, int size, int origin, int *newcount);
extern Span *period_bucket_list(const Span *bounds, const Interval *duration, TimestampTz origin, int *newcount);
extern STBox *stbox_tile_list(const STBox *bounds, double xsize, double ysize, double zsize, const Interval *duration, GSERIALIZED *sorigin, TimestampTz torigin, int **cellcount);
extern TBox *tbox_tile_list(const TBox *bounds, double xsize, const Interval *duration, double xorigin, TimestampTz torigin, int *rows, int *columns);
extern Temporal **temporal_time_split(Temporal *temp, Interval *duration, TimestampTz torigin, int *newcount);
extern Temporal **tfloat_value_split(Temporal *temp, double size, double origin, int *newcount);
extern Temporal **tfloat_value_time_split(Temporal *temp, double size, double vorigin, Interval *duration, TimestampTz torigin, int *newcount);
extern TimestampTz timestamptz_bucket(TimestampTz timestamp, const Interval *duration, TimestampTz origin);
extern Temporal **tint_value_split(Temporal *temp, int size, int origin, int *newcount);
extern Temporal **tint_value_time_split(Temporal *temp, int size, int vorigin, Interval *duration, TimestampTz torigin, int *newcount);





extern double temporal_dyntimewarp_distance(const Temporal *temp1, const Temporal *temp2);
extern Match *temporal_dyntimewarp_path(const Temporal *temp1, const Temporal *temp2, int *count);
extern double temporal_frechet_distance(const Temporal *temp1, const Temporal *temp2);
extern Match *temporal_frechet_path(const Temporal *temp1, const Temporal *temp2, int *count);
extern double temporal_hausdorff_distance(const Temporal *temp1, const Temporal *temp2);





Temporal *geo_to_tpoint(const GSERIALIZED *geo);
Temporal *temporal_simplify_min_dist(const Temporal *temp, double dist);
Temporal *temporal_simplify_min_tdelta(const Temporal *temp, const Interval *mint);
Temporal *temporal_simplify_dp(const Temporal *temp, double eps_dist, bool synchronized);
Temporal *temporal_simplify_max_dist(const Temporal *temp, double eps_dist, bool synchronized);
bool tpoint_AsMVTGeom(const Temporal *temp, const STBox *bounds, int32_t extent, int32_t buffer, bool clip_geom, GSERIALIZED **geom, int64 **timesarr, int *count);
bool tpoint_to_geo_meas(const Temporal *tpoint, const Temporal *measure, bool segmentize, GSERIALIZED **result);



//#endif


extern "Python" void py_error_handler(int, int, char*);<|MERGE_RESOLUTION|>--- conflicted
+++ resolved
@@ -787,21 +787,12 @@
 extern char *gserialized_as_text(const GSERIALIZED *gs, int precision);
 extern GSERIALIZED *gserialized_from_ewkb(const bytea *bytea_wkb, int32 srid);
 extern GSERIALIZED *gserialized_from_geojson(const char *geojson);
-<<<<<<< HEAD
-
-=======
 extern char *gserialized_out(const GSERIALIZED *gs);
->>>>>>> 0d9610cb
 extern GSERIALIZED *geometry_from_text(char *wkt, int srid);
 extern GSERIALIZED *geography_from_text(char *wkt, int srid);
 extern GSERIALIZED *pgis_geography_in(char *input, int32 geom_typmod);
 extern GSERIALIZED *pgis_geometry_in(char *input, int32 geom_typmod);
-<<<<<<< HEAD
-extern char *gserialized_out(const GSERIALIZED *geom);
-extern bool pgis_gserialized_same(const GSERIALIZED *geom1, const GSERIALIZED *geom2);
-=======
 extern bool pgis_gserialized_same(const GSERIALIZED *gs1, const GSERIALIZED *geom2);
->>>>>>> 0d9610cb
 
 /*****************************************************************************
  * Functions for set and span types
@@ -886,12 +877,7 @@
 extern Set *float_to_floatset(double d);
 extern Span *float_to_floatspan(double d);
 extern SpanSet *float_to_floatspanset(double d);
-<<<<<<< HEAD
-extern Set *geog_to_geogset(GSERIALIZED *gs);
-extern Set *geom_to_geomset(GSERIALIZED *gs);
-=======
 extern Set *geo_to_geoset(GSERIALIZED *gs);
->>>>>>> 0d9610cb
 extern Set *int_to_intset(int i);
 extern Span *int_to_intspan(int i);
 extern SpanSet *int_to_intspanset(int i);
@@ -1717,11 +1703,8 @@
 extern bool tint_ever_eq(const Temporal *temp, int i);
 extern bool tint_ever_le(const Temporal *temp, int i);
 extern bool tint_ever_lt(const Temporal *temp, int i);
-<<<<<<< HEAD
-=======
 extern bool tpoint_always_eq(const Temporal *temp, const GSERIALIZED *gs);;
 extern bool tpoint_ever_eq(const Temporal *temp, const GSERIALIZED *gs);;
->>>>>>> 0d9610cb
 extern bool ttext_always_eq(const Temporal *temp, text *txt);
 extern bool ttext_always_le(const Temporal *temp, text *txt);
 extern bool ttext_always_lt(const Temporal *temp, text *txt);
