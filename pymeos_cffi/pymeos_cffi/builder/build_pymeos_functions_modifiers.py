import re
from typing import Callable, Optional


def array_length_remover_modifier(list_name: str, length_param_name: str = 'count') -> Callable[[str], str]:
    return lambda function: function \
        .replace(f', {length_param_name}: int', '') \
        .replace(f', {length_param_name}', f', len({list_name})')


<<<<<<< HEAD
def array_parameter_modifier(list_name: str, length_param_name: Optional[str] = None) -> Callable[[str], str]:
    def custom_array_modifier(function: str) -> str:
        type_regex = list_name + r": '([\w \*]+)'"
        match = next(re.finditer(type_regex, function))
        whole_type = match.group(1)
        base_type = ' '.join(whole_type.split(' ')[:-1])
        function = function \
            .replace(match.group(0), f"{list_name}: 'List[{base_type}]'") \
            .replace(f"_ffi.cast('{whole_type}', {list_name})", f"_ffi.new('{base_type} []', {list_name})")
        if length_param_name:
            function = function \
                .replace(f', {length_param_name}: int', '') \
                .replace(f', {length_param_name}', f', len({list_name})')
        return function

    return custom_array_modifier


def textset_make_modifier(function: str) -> str:
    function = array_parameter_modifier('values', 'count')(function)
    return function.replace("_ffi.cast('const text *', x)", "cstring2text(x)").replace("'List[const text]'", 'List[str]')
=======
def meos_initialize_modifier(_: str) -> str:
    return """def meos_initialize(tz_str: "Optional[str]") -> None:
    tz_str_converted = tz_str.encode('utf-8') if tz_str is not None else _ffi.NULL
    _lib.meos_initialize(tz_str_converted, _lib.py_error_handler)"""


def remove_error_check_modifier(function: str) -> str:
    return function.replace('    _check_error()\n', '')
>>>>>>> 0d9610cb


def cstring2text_modifier(_: str) -> str:
    return """def cstring2text(cstring: str) -> 'text *':
    cstring_converted = cstring.encode('utf-8')
    result = _lib.cstring2text(cstring_converted)
    return result"""


def text2cstring_modifier(_: str) -> str:
    return """def text2cstring(textptr: 'text *') -> str:
    result = _lib.text2cstring(textptr)
    result = _ffi.string(result).decode('utf-8')
    return result"""


def from_wkb_modifier(function: str, return_type: str) -> Callable[[str], str]:
    return lambda _: f"""def {function}(wkb: bytes) -> '{return_type} *':
    wkb_converted = _ffi.new('uint8_t []', wkb)
    result = _lib.{function}(wkb_converted, len(wkb))
    return result if result != _ffi.NULL else None"""


def as_wkb_modifier(function: str) -> str:
    return function \
        .replace('-> "Tuple[\'uint8_t *\', \'size_t *\']":', '-> bytes:') \
        .replace('return result if result != _ffi.NULL else None, size_out[0]',
                 'result_converted = bytes(result[i] for i in range(size_out[0])) if result != _ffi.NULL else None\n'
                 '    return result_converted')


def timestampset_make_modifier(function: str) -> str:
    return function \
        .replace('values: int', 'values: List[int]') \
        .replace("values_converted = _ffi.cast('const TimestampTz *', values)",
                 "values_converted = [_ffi.cast('const TimestampTz', x) for x in values]")


def spanset_make_modifier(function: str) -> str:
    return function \
        .replace("spans: 'Span *', count: int", "spans: 'List[Span *]'") \
        .replace("_ffi.cast('Span *', spans)",
                 "_ffi.new('Span []', spans)") \
        .replace(', count', ', len(spans)')


def gserialized_from_lwgeom_modifier(function: str) -> str:
    return function \
        .replace(", size: 'size_t *'", '') \
        .replace("_ffi.cast('size_t *', size)", '_ffi.NULL')<|MERGE_RESOLUTION|>--- conflicted
+++ resolved
@@ -8,7 +8,6 @@
         .replace(f', {length_param_name}', f', len({list_name})')
 
 
-<<<<<<< HEAD
 def array_parameter_modifier(list_name: str, length_param_name: Optional[str] = None) -> Callable[[str], str]:
     def custom_array_modifier(function: str) -> str:
         type_regex = list_name + r": '([\w \*]+)'"
@@ -30,7 +29,8 @@
 def textset_make_modifier(function: str) -> str:
     function = array_parameter_modifier('values', 'count')(function)
     return function.replace("_ffi.cast('const text *', x)", "cstring2text(x)").replace("'List[const text]'", 'List[str]')
-=======
+
+
 def meos_initialize_modifier(_: str) -> str:
     return """def meos_initialize(tz_str: "Optional[str]") -> None:
     tz_str_converted = tz_str.encode('utf-8') if tz_str is not None else _ffi.NULL
@@ -39,7 +39,6 @@
 
 def remove_error_check_modifier(function: str) -> str:
     return function.replace('    _check_error()\n', '')
->>>>>>> 0d9610cb
 
 
 def cstring2text_modifier(_: str) -> str:
