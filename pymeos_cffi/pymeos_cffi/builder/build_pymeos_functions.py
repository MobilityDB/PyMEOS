import re
from re import RegexFlag
from typing import List, Optional

from build_pymeos_functions_modifiers import *
from objects import conversion_map, Conversion


class Parameter:

    def __init__(self, name: str, converted_name: str, ctype: str, ptype: str, cp_conversion: Optional[str]) -> None:
        super().__init__()
        self.name = name
        self.converted_name = converted_name
        self.ctype = ctype
        self.ptype = ptype
        self.cp_conversion = cp_conversion

    def is_interoperable(self):
        return any(self.ctype.startswith(x) for x in ['int', 'bool', 'double', 'TimestampTz'])

    def get_ptype_without_pointers(self):
        if self.is_interoperable():
            return self.ptype.replace(" *'", "'").replace("**", '*')
        else:
            return self.ptype

    def __str__(self) -> str:
        return f'{self.name=}, {self.converted_name=}, {self.ctype=}, {self.ptype=}, {self.cp_conversion=}'


class ReturnType:

    def __init__(self, ctype: str, ptype: str, conversion: Optional[str]) -> None:
        super().__init__()
        self.ctype = ctype
        self.return_type = ptype
        self.conversion = conversion


BASE = """from datetime import datetime, timedelta
from typing import Any, Tuple, Optional, List, Union

import _meos_cffi
import postgis as pg
import shapely.geometry as spg
from dateutil.parser import parse
from shapely import wkt, wkb, get_srid
from shapely.geometry.base import BaseGeometry
from spans.types import floatrange, intrange

_ffi = _meos_cffi.ffi
_lib = _meos_cffi.lib


def create_pointer(object: 'Any', type: str) -> 'Any *':
    return _ffi.new(f'{type} *', object)
    

def get_address(value: 'Any') -> 'Any *':
    return _ffi.addressof(value)


def datetime_to_timestamptz(dt: datetime) -> int:
    return _lib.pg_timestamptz_in(dt.strftime('%Y-%m-%d %H:%M:%S%z').encode('utf-8'), -1)


def timestamptz_to_datetime(ts: int) -> datetime:
    return parse(pg_timestamptz_out(ts))


def timedelta_to_interval(td: timedelta) -> Any:
    return _ffi.new('Interval *', {'time': td.microseconds + td.seconds * 1000000, 'day': td.days, 'month': 0})


def interval_to_timedelta(interval: Any) -> timedelta:
    # TODO fix for months/years
    return timedelta(days=interval.day, microseconds=interval.time)


def geo_to_gserialized(geom: Union[pg.Geometry, BaseGeometry], geodetic: bool) -> 'GSERIALIZED *':
    if geodetic:
        return geography_to_gserialized(geom)
    else:
        return geometry_to_gserialized(geom)


def geometry_to_gserialized(geom: Union[pg.Geometry, BaseGeometry]) -> 'GSERIALIZED *':
    if isinstance(geom, pg.Geometry):
        text = geom.wkt
        # if geom.has_srid():
        #     text = f'SRID={geom.srid};{text}'
    elif isinstance(geom, BaseGeometry):
        text = wkt.dumps(geom)
        if get_srid(geom) > 0:
            text = f'SRID={get_srid(geom)};{text}'
    else:
        raise TypeError('Parameter geom must be either a PostGIS Geometry or a Shapely BaseGeometry')
    gs = pgis_geometry_in(text, -1)
    return gs


def geography_to_gserialized(geom: Union[pg.Geometry, BaseGeometry]) -> 'GSERIALIZED *':
    if isinstance(geom, pg.Geometry):
        text = geom.wkt
        # if geom.has_srid():
        #     text = f'SRID={geom.srid};{text}'
    elif isinstance(geom, BaseGeometry):
        text = wkt.dumps(geom)
        if get_srid(geom) > 0:
            text = f'SRID={get_srid(geom)};{text}'
    else:
        raise TypeError('Parameter geom must be either a PostGIS Geometry or a Shapely BaseGeometry')
<<<<<<< HEAD
    gs = pgis_geometry_in(text, -1)
    if geodetic is not None:
        # GFlags is an 8-bit integer, where the 4th bit is the geodetic flag (0x80)
        # If geodetic is True, then set the 4th bit to 1, otherwise set it to 0
        gs.gflags = (gs.gflags | 0x08) if geodetic else (gs.gflags & 0xF7)
=======
    gs = pgis_geography_in(text, -1)
>>>>>>> 28ba7a39
    return gs


def gserialized_to_shapely_point(geom: 'const GSERIALIZED *', precision: int = 6) -> spg.Point:
    return wkt.loads(gserialized_as_text(geom, precision))


def gserialized_to_shapely_geometry(geom: 'const GSERIALIZED *', precision: int = 6) -> BaseGeometry:
    return wkt.loads(gserialized_as_text(geom, precision))


def intrange_to_intspan(irange: intrange) -> 'Span *':
    return intspan_make(irange.lower, irange.upper, irange.lower_inc, irange.upper_inc)


def intspan_to_intrange(ispan: 'Span *') -> intrange:
    return intrange(intspan_lower(ispan), intspan_upper(ispan), ispan.lower_inc, ispan.upper_inc)


def floatrange_to_floatspan(frange: floatrange) -> 'Span *':
    return floatspan_make(frange.lower, frange.upper, frange.lower_inc, frange.upper_inc)


def floatspan_to_floatrange(fspan: 'Span *') -> floatrange:
    return floatrange(floatspan_lower(fspan), floatspan_upper(fspan), fspan.lower_inc, fspan.upper_inc)


def as_tinstant(temporal: 'Temporal *') -> 'TInstant *':
    return _ffi.cast('TInstant *', temporal)


def as_tsequence(temporal: 'Temporal *') -> 'TSequence *':
    return _ffi.cast('TSequence *', temporal)


def as_tsequenceset(temporal: 'Temporal *') -> 'TSequenceSet *':
    return _ffi.cast('TSequenceSet *', temporal)


# -----------------------------------------------------------------------------
# ----------------------End of manually-defined functions----------------------
# -----------------------------------------------------------------------------


"""

function_notes = {
}

function_modifiers = {
    'cstring2text': cstring2text_modifier,
    'text2cstring': text2cstring_modifier,
    'timestampset_make': timestampset_make_modifier,
    'gserialized_from_lwgeom': gserialized_from_lwgeom_modifier,
    'spanset_make': spanset_make_modifier,
    'temporal_from_wkb': from_wkb_modifier('temporal_from_wkb', 'Temporal'),
    'set_from_wkb': from_wkb_modifier('set_from_wkb', 'Set'),
    'span_from_wkb': from_wkb_modifier('span_from_wkb', 'Span'),
    'spanset_from_wkb': from_wkb_modifier('spanset_from_wkb', 'SpanSet'),
    'tbox_from_wkb': from_wkb_modifier('tbox_from_wkb', 'TBOX'),
    'stbox_from_wkb': from_wkb_modifier('stbox_from_wkb', 'STBOX'),
    'temporal_as_wkb': as_wkb_modifier,
    'set_as_wkb': as_wkb_modifier,
    'span_as_wkb': as_wkb_modifier,
    'spanset_as_wkb': as_wkb_modifier,
    'tbox_as_wkb': as_wkb_modifier,
    'stbox_as_wkb': as_wkb_modifier,
    'intset_make': array_parameter_modifier('values', 'count'),
    'bigintset_make': array_parameter_modifier('values', 'count'),
    'floatset_make': array_parameter_modifier('values', 'count'),
    'textset_make': array_parameter_modifier('values', 'count'),
    'geoset_make': array_length_remover_modifier('values', 'count'),
}

# List of result function parameters in tuples of (function, parameter)
result_parameters = {
    ('tbool_value_at_timestamp', 'value'),
    ('ttext_value_at_timestamp', 'value'),
    ('tint_value_at_timestamp', 'value'),
    ('tfloat_value_at_timestamp', 'value'),
    ('tpoint_value_at_timestamp', 'value'),
}

# List of output function parameters in tuples of (function, parameter). All parameters named result are assumed
# to be output parameters, and it's not necessary to list them here.
output_parameters = {
    ('temporal_time_split', 'buckets'),
    ('temporal_time_split', 'newcount'),
    ('tint_value_split', 'buckets'),
    ('tint_value_split', 'newcount'),
    ('tfloat_value_split', 'buckets'),
    ('tfloat_value_split', 'newcount'),
    ('tint_value_time_split', 'newcount'),
    ('tfloat_value_time_split', 'newcount'),
    ('tbox_as_hexwkb', 'size'),
    ('stbox_as_hexwkb', 'size'),
    ('tbox_tile_list', 'rows'),
    ('tbox_tile_list', 'columns'),
    ('stbox_tile_list', 'cellcount'),
}

# List of nullable function parameters in tuples of (function, parameter)
nullable_parameters = {
    ('meos_initialize', 'tz_str'),
    ('temporal_append_tinstant', 'maxt'),
    ('temporal_as_mfjson', 'srs'),
    ('gserialized_as_geojson', 'srs'),
    ('period_shift_tscale', 'shift'),
    ('period_shift_tscale', 'duration'),
    ('period_shift_tscale', 'delta'),
    ('period_shift_tscale', 'scale'),
    ('timestampset_shift_tscale', 'shift'),
    ('timestampset_shift_tscale', 'duration'),
    ('periodset_shift_tscale', 'shift'),
    ('periodset_shift_tscale', 'duration'),
    ('temporal_shift_tscale', 'shift'),
    ('temporal_shift_tscale', 'duration'),
    ('temporal_shift_tscale', 'shift'),
    ('tbox_make', 'p'),
    ('tbox_make', 's'),
    ('stbox_make', 'p'),
    ('temporal_tcount_transfn', 'state'),
    ('temporal_extent_transfn', 'p'),
    ('tnumber_extent_transfn', 'box'),
    ('tpoint_extent_transfn', 'box'),
    ('tbool_tand_transfn', 'state'),
    ('tbool_tor_transfn', 'state'),
    ('tint_tmin_transfn', 'state'),
    ('tfloat_tmin_transfn', 'state'),
    ('tint_tmax_transfn', 'state'),
    ('tfloat_tmax_transfn', 'state'),
    ('tint_tsum_transfn', 'state'),
    ('tfloat_tsum_transfn', 'state'),
    ('tnumber_tavg_transfn', 'state'),
    ('ttext_tmin_transfn', 'state'),
    ('ttext_tmax_transfn', 'state'),
    ('temporal_tcount_transfn', 'interval'),
    ('timestamp_tcount_transfn', 'interval'),
    ('timestampset_tcount_transfn', 'interval'),
    ('period_tcount_transfn', 'interval'),
    ('periodset_tcount_transfn', 'interval'),
    ('timestamp_extent_transfn', 'p'),
    ('timestamp_tcount_transfn', 'state'),
    ('timestampset_tcount_transfn', 'state'),
    ('period_tcount_transfn', 'state'),
    ('periodset_tcount_transfn', 'state'),
    ('stbox_tile_list', 'duration'),
    ('tbox_tile_list', 'xorigin'),
    ('tbox_tile_list', 'torigin'),
}


# Checks if parameter in function is nullable
def is_nullable_parameter(function: str, parameter: str) -> bool:
    return (function, parameter) in nullable_parameters


# Checks if parameter in function is actually a result parameter
def is_result_parameter(function: str, parameter: Parameter) -> bool:
    if parameter.name == 'result':
        return True
    return (function, parameter.name) in result_parameters


# Checks if parameter in function is actually an output parameter
def is_output_parameter(function: str, parameter: Parameter) -> bool:
    if parameter.name.endswith('_out'):
        return True
    if parameter.name == 'count' and parameter.ptype.endswith("*'"):
        return True
    return (function, parameter.name) in output_parameters


def check_modifiers(functions: List[str]) -> None:
    for func in function_modifiers.keys():
        if func not in functions:
            print(f'Modifier defined for non-existent function {func}')
    for func, param in result_parameters:
        if func not in functions:
            print(f'Result parameter defined for non-existent function {func} ({param})')
    for func, param in output_parameters:
        if func not in functions:
            print(f'Output parameter defined for non-existent function {func} ({param})')
    for func, param in nullable_parameters:
        if func not in functions:
            print(f'Nullable Parameter defined for non-existent function {func} ({param})')


def main():
    with open('pymeos_cffi/builder/meos.h') as f:
        content = f.read()
    # Regex lines:
    # 1st line: Match beginning of function with optional "extern", "static" and "inline"
    # 2nd line: Match the return type as any alphanumeric string with optional "const" modifier (before the type) or
    #             pointer modifier (after the type)
    # 3rd line: Match the name of the function as any alphanumeric string
    # 4th line: Match the parameters as any sequence of alphanumeric characters, commas, spaces and asterisks between
    #             parenthesis and end with a semicolon. (Parameter decomposition will be performed later)
    f_regex = r'(?:extern )?(?:static )?(?:inline )?' \
              r'(?P<returnType>(?:const )?\w+(?: \*+)?)' \
              r'\s*(?P<function>\w+)' \
              r'\((?P<params>[\w\s,\*]*)\);'
    matches = re.finditer(f_regex, ''.join(content.splitlines()), flags=RegexFlag.MULTILINE)

    with open('pymeos_cffi/functions.py', 'w+') as file:
        file.write(BASE)
        for match in matches:
            named = match.groupdict()
            function = named['function']
            inner_return_type = named['returnType']
            return_type = get_return_type(inner_return_type)
            inner_params = named['params']
            params = get_params(function, inner_params)
            function_string = build_function_string(function, return_type, params)
            file.write(function_string)
            file.write('\n\n\n')

    functions = []
    with open('pymeos_cffi/functions.py', 'r') as funcs, open('pymeos_cffi/__init__.py', 'w+') as init:
        content = funcs.read()
        matches = list(re.finditer(r'def (\w+)\(', content))
        init.write('from .functions import *\n\n')
        init.write('__all__ = [\n')
        for fn in matches:
            functions.append(fn.group(1))
            init.write(f"    '{fn.group(1)}',\n")
        init.write(']\n')

    check_modifiers(functions)


def get_params(function: str, inner_params: str) -> List[Parameter]:
    return [p for p in (get_param(function, param.strip()) for param in inner_params.split(',')) if p is not None]


# Creates Parameter object from a function parameter
def get_param(function: str, inner_param: str) -> Optional[Parameter]:
    # Split param name and type
    split = inner_param.split(' ')

    # Type is everything except last word
    param_type = ' '.join(split[:-1])

    # Check if parameter is pointer and fix type and name accordingly
    if split[-1].startswith('**'):
        param_type += ' **'
    elif split[-1].startswith('*'):
        param_type += ' *'
    param_name = split[-1].lstrip('*')

    # Check if the parameter name is a reserved word and change it if necessary
    reserved_words = {
        'str': 'string',
        'is': 'iset',
    }
    if param_name in reserved_words:
        param_name = reserved_words[param_name]

    # Return None to remove the parameter if it's void
    if param_name == 'void':
        return None

    # Get the type conversion
    conversion = get_param_conversion(param_type)

    # Check if parameter is nullable
    nullable = is_nullable_parameter(function, param_name)

    # If no conversion is needed between c and python types, use parameter name also as converted name
    if conversion.p_to_c is None:
        # If nullable, add null check
        if nullable:
            return Parameter(param_name, f'{param_name}_converted', param_type, f"'Optional[{conversion.p_type}]'",
                             f'{param_name}_converted = {param_name} if {param_name} is not None else _ffi.NULL')
        return Parameter(param_name, param_name, param_type, conversion.p_type, None)

    # If a conversion is needed, create new name and add the conversion
    if nullable:
        return Parameter(param_name, f'{param_name}_converted', param_type, f'"Optional[{conversion.p_type}]"',
                         f'{param_name}_converted = {conversion.p_to_c(param_name)} '
                         f'if {param_name} is not None else _ffi.NULL')
    return Parameter(param_name, f'{param_name}_converted', param_type, conversion.p_type,
                     f'{param_name}_converted = {conversion.p_to_c(param_name)}')


# Returns a conversion for a type
def get_param_conversion(param_type: str) -> Conversion:
    # Check if type is known
    if param_type in conversion_map:
        return conversion_map[param_type]
    # Otherwise, create a new conversion

    # If it's a double pointer, cast as array
    if param_type.endswith('**'):
        return Conversion(param_type, f"'{param_type}'",
                          lambda name: f"[_ffi.cast('{param_type[:-1]}', x) for x in {name}]", lambda name: name)

    # Otherwise, cast normally
    else:
        return Conversion(param_type, f"'{param_type}'", lambda name: f"_ffi.cast('{param_type}', {name})",
                          lambda name: name)


# Creates a ReturnType object from the function return type
def get_return_type(inner_return_type) -> ReturnType:
    # Check if a conversion is known
    if inner_return_type in conversion_map:
        conversion = conversion_map[inner_return_type]
        return ReturnType(conversion.c_type, conversion.p_type,
                          conversion.c_to_p('result') if conversion.c_to_p else None)
    # Otherwise, don't transform anything
    return ReturnType(inner_return_type, f"'{inner_return_type}'", None)


def build_function_string(function_name: str, return_type: ReturnType, parameters: List[Parameter]) -> str:
    # Check if there is a result param, i.e. output parameters that are the actual product of the function, instead of
    # whatever the function returns (typically void or bool/int indicating the success or failure of the function)
    result_param = None
    if len(parameters) > 1 and is_result_parameter(function_name, parameters[-1]):
        # Remove it from the list of parameters
        result_param = parameters.pop(-1)

    # Check if there are output parameters. Unlike result parameters, these are just normal parameters that provide
    # extra information or actual results that are meant to go along with whatever the function returns
    out_params = []
    if len(parameters) > 1:
        out_params = [p for p in parameters if is_output_parameter(function_name, p)]

    # Create wrapper function parameter list
    params = ', '.join(f'{p.name}: {p.ptype}' for p in parameters
                       if p not in out_params)

    # Create necessary conversions for the parameters
    param_conversions = '\n    '.join(p.cp_conversion for p in parameters
                                      if p.cp_conversion is not None and p not in out_params)

    # Create CFFI function parameter list
    inner_params = ', '.join(pc.name if pc in out_params else pc.converted_name for pc in parameters)

    # Add result conversion if necessary
    result_manipulation = None
    if return_type.conversion is not None:
        result_manipulation = f'    result = {return_type.conversion}\n'

    # Initialize the function return type to the python type unless it needs no conversion (where the C type gives
    # extra information while being interoperable), or the function is void
    function_return_type = return_type.return_type \
        if return_type.conversion is not None or return_type.return_type == 'None' \
        else f"'{return_type.ctype}'"
    # If there is a result param
    if result_param is not None:
        # Create the CFFI object to hold it
        param_conversions += f"\n    out_result = _ffi.new('{result_param.ctype}')"
        # Add it to the CFFI call param list
        inner_params += ', out_result'

        # If result is interoperable, remove pointer, otherwise, keep pointer
        returning_object = 'out_result'
        if result_param.is_interoperable():
            returning_object += '[0]'

        # If original C function returned bool, use it to return it when result is True, or raise exception when False
        if return_type.return_type == 'bool':

            result_manipulation = (result_manipulation or '') + \
                                  "    if result:\n" \
                                  f"        return {returning_object} if {returning_object} != _ffi.NULL else None\n" \
                                  "    return None"
        # Otherwise, just return it normally
        else:
            result_manipulation = (result_manipulation or '') + f'    return {returning_object} if {returning_object}' \
                                                                f'!= _ffi.NULL else None\n'
        # Set the return type as the Python type, removing the pointer modifier if necessary
        function_return_type = result_param.get_ptype_without_pointers()
    # Otherwise, return the result normally (if needed)
    elif return_type.return_type != 'None':
        result_manipulation = (result_manipulation or '') + '    return result if result != _ffi.NULL else None'

    # For each output param
    for out_param in out_params:
        # Create the CFFI object to hold it
        param_conversions += f"\n    {out_param.name} = _ffi.new('{out_param.ctype}')"
        # Add its type to the return type of the function, removing the pointer modifier if necessary
        function_return_type += ', ' + out_param.get_ptype_without_pointers()
        # Add it to the return statement
        result_manipulation += f', {out_param.name}[0]'

    # If there are output params, wrap function return type in a Tuple
    if len(out_params) > 0:
        function_return_type = f'"Tuple[{function_return_type}]"'

    # Add padding to param conversions
    if len(param_conversions) > 0:
        param_conversions = f'    {param_conversions}\n'

    # Add TO DO note if the function is listed in the function_notes dictionary
    note = ''
    if function_name in function_notes:
        note = f'#TODO {function_notes[function_name]}\n'

    # Create common part of function string (note, name, parameters, return type and parameter conversions).
    base = f'{note}def {function_name}({params}) -> {function_return_type}:\n' \
           f'{param_conversions}'
    # If the function didn't return anything, just add the function call to the base
    if return_type.return_type == 'None':
        function_string = f'{base}' \
                          f'    _lib.{function_name}({inner_params})'
    # Otherwise, store the result in a variable
    else:
        function_string = f'{base}' \
                          f'    result = _lib.{function_name}({inner_params})'

    # Add whatever manipulation the result needs (maybe empty)
    if result_manipulation is not None:
        function_string += f'\n{result_manipulation}'

    # Check if there is function modifiers to modify specific elements of the function
    if function_name in function_modifiers:
        function_string = function_modifiers[function_name](function_string)

    return function_string


if __name__ == '__main__':
    main()<|MERGE_RESOLUTION|>--- conflicted
+++ resolved
@@ -111,15 +111,7 @@
             text = f'SRID={get_srid(geom)};{text}'
     else:
         raise TypeError('Parameter geom must be either a PostGIS Geometry or a Shapely BaseGeometry')
-<<<<<<< HEAD
-    gs = pgis_geometry_in(text, -1)
-    if geodetic is not None:
-        # GFlags is an 8-bit integer, where the 4th bit is the geodetic flag (0x80)
-        # If geodetic is True, then set the 4th bit to 1, otherwise set it to 0
-        gs.gflags = (gs.gflags | 0x08) if geodetic else (gs.gflags & 0xF7)
-=======
     gs = pgis_geography_in(text, -1)
->>>>>>> 28ba7a39
     return gs
 
 
