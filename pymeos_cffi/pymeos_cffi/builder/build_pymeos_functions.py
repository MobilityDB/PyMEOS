--- conflicted
+++ resolved
@@ -40,132 +40,17 @@
 
 # List of functions defined in functions.py that shouldn't be exported
 
-<<<<<<< HEAD
-import _meos_cffi
-import postgis as pg
-import shapely.geometry as spg
-from dateutil.parser import parse
-from shapely import wkt, wkb, get_srid
-from shapely.geometry.base import BaseGeometry
-from spans.types import floatrange, intrange
-
-_ffi = _meos_cffi.ffi
-_lib = _meos_cffi.lib
-
-
-def create_pointer(object: 'Any', type: str) -> 'Any *':
-    return _ffi.new(f'{type} *', object)
-    
-
-def get_address(value: 'Any') -> 'Any *':
-    return _ffi.addressof(value)
-
-
-def datetime_to_timestamptz(dt: datetime) -> int:
-    return _lib.pg_timestamptz_in(dt.strftime('%Y-%m-%d %H:%M:%S%z').encode('utf-8'), -1)
-
-
-def timestamptz_to_datetime(ts: int) -> datetime:
-    return parse(pg_timestamptz_out(ts))
-
-
-def timedelta_to_interval(td: timedelta) -> Any:
-    return _ffi.new('Interval *', {'time': td.microseconds + td.seconds * 1000000, 'day': td.days, 'month': 0})
-
-
-def interval_to_timedelta(interval: Any) -> timedelta:
-    # TODO fix for months/years
-    return timedelta(days=interval.day, microseconds=interval.time)
-
-
-def geo_to_gserialized(geom: Union[pg.Geometry, BaseGeometry], geodetic: bool) -> 'GSERIALIZED *':
-    if geodetic:
-        return geography_to_gserialized(geom)
-    else:
-        return geometry_to_gserialized(geom)
-
-
-def geometry_to_gserialized(geom: Union[pg.Geometry, BaseGeometry]) -> 'GSERIALIZED *':
-    if isinstance(geom, pg.Geometry):
-        text = geom.wkt
-        # if geom.has_srid():
-        #     text = f'SRID={geom.srid};{text}'
-    elif isinstance(geom, BaseGeometry):
-        text = wkt.dumps(geom)
-        if get_srid(geom) > 0:
-            text = f'SRID={get_srid(geom)};{text}'
-    else:
-        raise TypeError('Parameter geom must be either a PostGIS Geometry or a Shapely BaseGeometry')
-    gs = pgis_geometry_in(text, -1)
-    return gs
-
-
-def geography_to_gserialized(geom: Union[pg.Geometry, BaseGeometry]) -> 'GSERIALIZED *':
-    if isinstance(geom, pg.Geometry):
-        text = geom.wkt
-        # if geom.has_srid():
-        #     text = f'SRID={geom.srid};{text}'
-    elif isinstance(geom, BaseGeometry):
-        text = wkt.dumps(geom)
-        if get_srid(geom) > 0:
-            text = f'SRID={get_srid(geom)};{text}'
-    else:
-        raise TypeError('Parameter geom must be either a PostGIS Geometry or a Shapely BaseGeometry')
-    gs = pgis_geography_in(text, -1)
-    return gs
-
-
-def gserialized_to_shapely_point(geom: 'const GSERIALIZED *', precision: int = 6) -> spg.Point:
-    return wkt.loads(gserialized_as_text(geom, precision))
-
-
-def gserialized_to_shapely_geometry(geom: 'const GSERIALIZED *', precision: int = 6) -> BaseGeometry:
-    return wkt.loads(gserialized_as_text(geom, precision))
-
-
-def intrange_to_intspan(irange: intrange) -> 'Span *':
-    return intspan_make(irange.lower, irange.upper, irange.lower_inc, irange.upper_inc)
-
-
-def intspan_to_intrange(ispan: 'Span *') -> intrange:
-    return intrange(intspan_lower(ispan), intspan_upper(ispan), ispan.lower_inc, ispan.upper_inc)
-
-
-def floatrange_to_floatspan(frange: floatrange) -> 'Span *':
-    return floatspan_make(frange.lower, frange.upper, frange.lower_inc, frange.upper_inc)
-
-
-def floatspan_to_floatrange(fspan: 'Span *') -> floatrange:
-    return floatrange(floatspan_lower(fspan), floatspan_upper(fspan), fspan.lower_inc, fspan.upper_inc)
-
-
-def as_tinstant(temporal: 'Temporal *') -> 'TInstant *':
-    return _ffi.cast('TInstant *', temporal)
-
-
-def as_tsequence(temporal: 'Temporal *') -> 'TSequence *':
-    return _ffi.cast('TSequence *', temporal)
-
-
-def as_tsequenceset(temporal: 'Temporal *') -> 'TSequenceSet *':
-    return _ffi.cast('TSequenceSet *', temporal)
-
-
-# -----------------------------------------------------------------------------
-# ----------------------End of manually-defined functions----------------------
-# -----------------------------------------------------------------------------
-
-
-"""
-=======
 hidden_functions = [
     '_check_error',
+]
+
+# List of MEOS functions that should not defined in functions.py
+skipped_functions = [
     'py_error_handler',
     'meos_initialize_timezone',
     'meos_initialize_error_handler',
     'meos_finalize_timezone',
 ]
->>>>>>> 0d9610cb
 
 function_notes = {
 }
@@ -336,7 +221,7 @@
             named = match.groupdict()
             function = named['function']
             inner_return_type = named['returnType']
-            if function == 'py_error_handler':
+            if function in skipped_functions:
                 continue
             return_type = get_return_type(inner_return_type)
             inner_params = named['params']
@@ -350,12 +235,6 @@
         content = funcs.read()
         matches = list(re.finditer(r'def (\w+)\(', content))
         init.write('from .functions import *\n\n')
-<<<<<<< HEAD
-        init.write('__all__ = [\n')
-        for fn in matches:
-            functions.append(fn.group(1))
-            init.write(f"    '{fn.group(1)}',\n")
-=======
         init.write('from .errors import *\n\n')
         init.write('__all__ = [\n'
                    "    # Exceptions \n"
@@ -383,12 +262,12 @@
                    "    'MeosGeoJsonOutputError',\n"
                    "    # Functions\n"
                    )
-        for fn in f_names:
+        for fn in matches:
             function_name = fn.group(1)
             if function_name in hidden_functions:
                 continue
             init.write(f"    '{function_name}',\n")
->>>>>>> 0d9610cb
+            functions.append(function_name)
         init.write(']\n')
 
     check_modifiers(functions)
