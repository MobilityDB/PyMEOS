--- conflicted
+++ resolved
@@ -4,11 +4,7 @@
 
 from pymeos_cffi import *
 
-<<<<<<< HEAD
-from .. import Set, Span, SpanSet
-=======
 from ..base import Set
->>>>>>> 9ac7045f
 
 
 class TextSet(Set[str]):
