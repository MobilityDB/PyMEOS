--- conflicted
+++ resolved
@@ -1,9 +1,3 @@
-<<<<<<< HEAD
 from .textset import TextSet
 
-__all__ = ['TextSet']
-=======
-from .textset import TextSet
-
-__all__ = ['TextSet']
->>>>>>> 9ac7045f
+__all__ = ['TextSet']