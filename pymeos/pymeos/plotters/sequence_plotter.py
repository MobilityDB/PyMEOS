from functools import partial
from typing import Union, List

import matplotlib.pyplot as plt

from ..temporal import TSequence, TInterpolation, TInstant


class TemporalSequencePlotter:
    """
    Plotter for :class:`TSequence` and lists of :class:`TInstant`.
    """

    @staticmethod
    def plot(sequence: Union[TSequence, List[TInstant]], *args, axes=None, show_markers=True, show_grid=True, **kwargs):
        """
        Plot a :class:`TSequence` or a list of :class:`TInstant` on the given axes. The actual plot function is chosen
        based on the interpolation of the sequence.

        Params:
            sequence: The :class:`TSequence` or list of :class:`TInstant` to plot.
            axes: The axes to plot on. If None, the current axes are used.
            show_markers: Whether to show markers at the start and end of the sequence. The marker will be filled if the
            sequence is inclusive at that end, and empty otherwise.
            show_grid: Whether to show a grid.
            *args: Additional arguments to pass to the plot function.
            **kwargs: Additional keyword arguments to pass to the plot function.

        Returns:
            List with the plotted elements.
        """
        base = axes or plt.gca()
        if isinstance(sequence, list):
            plot_func = base.scatter
<<<<<<< HEAD
            show_markers = False
        elif sequence.interpolation == TInterpolation.LINEAR:
=======
        elif sequence.interpolation() == TInterpolation.LINEAR:
>>>>>>> 46e0312b
            plot_func = base.plot
        elif sequence.interpolation() == TInterpolation.STEPWISE:
            plot_func = partial(base.step, where='post')
        else:
            plot_func = base.scatter
            show_markers = False

        ins = sequence.instants() if isinstance(sequence, TSequence) else sequence
        x = [i.timestamp() for i in ins]
        y = [i.value() for i in ins]

        base.set_axisbelow(True)

        if show_grid:
            base.grid(zorder=0.5)
        plots = [plot_func(x, y, *args, **kwargs)]

<<<<<<< HEAD
        if show_markers:
            color = plots[0][0].get_color()
            plots.append(base.scatter(x[0], y[0], s=40, marker='o',
                                      facecolors=color if sequence.lower_inc() else 'none',
                                      edgecolors=color, zorder=2 if sequence.lower_inc() else 3))
            plots.append(base.scatter(x[-1], y[-1], s=40, marker='o',
                                      facecolors=color if sequence.upper_inc() else 'none',
                                      edgecolors=color, zorder=2 if sequence.upper_inc() else 3))
=======
        if sequence.interpolation() != TInterpolation.DISCRETE and show_markers:
            color = plot[0].get_color()
            base.scatter(x[0], y[0], s=40, marker='o', facecolors=color if sequence.lower_inc() else 'none',
                         edgecolors=color, zorder=2 if sequence.lower_inc() else 3)
            base.scatter(x[-1], y[-1], s=40, marker='o', facecolors=color if sequence.upper_inc() else 'none',
                         edgecolors=color, zorder=2 if sequence.upper_inc() else 3)
>>>>>>> 46e0312b

        if isinstance(y[0], bool):
            plt.yticks([1.0, 0.0], ['True', 'False'])
            plt.ylim(-0.25, 1.25)

        base.tick_params(axis="x", rotation=45)

        return plots<|MERGE_RESOLUTION|>--- conflicted
+++ resolved
@@ -32,12 +32,8 @@
         base = axes or plt.gca()
         if isinstance(sequence, list):
             plot_func = base.scatter
-<<<<<<< HEAD
             show_markers = False
-        elif sequence.interpolation == TInterpolation.LINEAR:
-=======
         elif sequence.interpolation() == TInterpolation.LINEAR:
->>>>>>> 46e0312b
             plot_func = base.plot
         elif sequence.interpolation() == TInterpolation.STEPWISE:
             plot_func = partial(base.step, where='post')
@@ -55,7 +51,6 @@
             base.grid(zorder=0.5)
         plots = [plot_func(x, y, *args, **kwargs)]
 
-<<<<<<< HEAD
         if show_markers:
             color = plots[0][0].get_color()
             plots.append(base.scatter(x[0], y[0], s=40, marker='o',
@@ -64,14 +59,6 @@
             plots.append(base.scatter(x[-1], y[-1], s=40, marker='o',
                                       facecolors=color if sequence.upper_inc() else 'none',
                                       edgecolors=color, zorder=2 if sequence.upper_inc() else 3))
-=======
-        if sequence.interpolation() != TInterpolation.DISCRETE and show_markers:
-            color = plot[0].get_color()
-            base.scatter(x[0], y[0], s=40, marker='o', facecolors=color if sequence.lower_inc() else 'none',
-                         edgecolors=color, zorder=2 if sequence.lower_inc() else 3)
-            base.scatter(x[-1], y[-1], s=40, marker='o', facecolors=color if sequence.upper_inc() else 'none',
-                         edgecolors=color, zorder=2 if sequence.upper_inc() else 3)
->>>>>>> 46e0312b
 
         if isinstance(y[0], bool):
             plt.yticks([1.0, 0.0], ['True', 'False'])
