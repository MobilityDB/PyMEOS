--- conflicted
+++ resolved
@@ -3,11 +3,7 @@
 from .main import *
 from .meos_init import *
 from .temporal import *
-<<<<<<< HEAD
-from .collections import IntSet, FloatSet, TextSet, Period, PeriodSet, TimestampSet, Time
-=======
 from .collections import Period, PeriodSet, TimestampSet, Time, TextSet
->>>>>>> 9ac7045f
 
 __version__ = '1.1.3a1'
 __all__ = [
@@ -25,13 +21,7 @@
     'TGeogPoint', 'TGeogPointInst', 'TGeogPointSeq', 'TGeogPointSeqSet',
     # temporal
     'Temporal', 'TInstant', 'TSequence', 'TSequenceSet',
-<<<<<<< HEAD
-    # collections
-    'IntSet', 'FloatSet', 'TextSet',
-    # time
-=======
     # Collections
->>>>>>> 9ac7045f
     'Time', 'Period', 'TimestampSet', 'PeriodSet',
     'TextSet',
     # extras
