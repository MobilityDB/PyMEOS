from typing import Optional, Union, Tuple, Any

<<<<<<< HEAD
from pymeos_cffi import meos_initialize, meos_finalize


def pymeos_initialize(timezone: Optional[str] = None) -> None:
=======
from pymeos_cffi import (
    meos_initialize,
    meos_finalize,
    meos_set_debug,
    meos_set_datestyle,
    meos_set_intervalstyle,
)


def pymeos_initialize(
    timezone: Optional[str] = None,
    debug: bool = False,
    date_style: Union[None, str, Tuple[str, Any]] = None,
    interval_style: Union[None, str, Tuple[str, int]] = None,
) -> None:
>>>>>>> ff350e51
    """
    Initializes the underlying MEOS platform.
    Must be called before any other PyMEOS function.

    Args:
        timezone: :class:`str` indicating the desired timezone to be used. Defaults to system timezone.
<<<<<<< HEAD
=======
        debug: :class:`bool` indicating whether debug mode should be enabled. Defaults to False.
        date_style: :class:`str` indicating the desired date style to be used.
        interval_style: :class:`str` indicating the desired interval style to be used.
>>>>>>> ff350e51

    MEOS Functions:
        meos_initialize, meos_set_datestyle, meos_set_intervalstyle
    """
    meos_initialize(timezone)
<<<<<<< HEAD
=======
    meos_set_debug(debug)

    if date_style is not None:
        if isinstance(date_style, str):
            meos_set_datestyle(date_style, None)
        else:
            meos_set_datestyle(*date_style)

    if interval_style is not None:
        if isinstance(interval_style, str):
            meos_set_intervalstyle(interval_style, None)
        else:
            meos_set_intervalstyle(*interval_style)


def pymeos_set_debug(debug: bool) -> None:
    """
    Sets the debug mode of the underlying MEOS platform.

    Args:
        debug: :class:`bool` indicating whether debug mode should be enabled.
    """
    meos_set_debug(debug)
>>>>>>> ff350e51


def pymeos_finalize() -> None:
    """
    Cleans up the underlying MEOS platform.
    Should be called at the end after PyMEOS is no longer used.

    MEOS Functions:
        meos_finalize
    """
    meos_finalize()<|MERGE_RESOLUTION|>--- conflicted
+++ resolved
@@ -1,15 +1,8 @@
 from typing import Optional, Union, Tuple, Any
 
-<<<<<<< HEAD
-from pymeos_cffi import meos_initialize, meos_finalize
-
-
-def pymeos_initialize(timezone: Optional[str] = None) -> None:
-=======
 from pymeos_cffi import (
     meos_initialize,
     meos_finalize,
-    meos_set_debug,
     meos_set_datestyle,
     meos_set_intervalstyle,
 )
@@ -17,31 +10,22 @@
 
 def pymeos_initialize(
     timezone: Optional[str] = None,
-    debug: bool = False,
     date_style: Union[None, str, Tuple[str, Any]] = None,
     interval_style: Union[None, str, Tuple[str, int]] = None,
 ) -> None:
->>>>>>> ff350e51
     """
     Initializes the underlying MEOS platform.
     Must be called before any other PyMEOS function.
 
     Args:
         timezone: :class:`str` indicating the desired timezone to be used. Defaults to system timezone.
-<<<<<<< HEAD
-=======
-        debug: :class:`bool` indicating whether debug mode should be enabled. Defaults to False.
         date_style: :class:`str` indicating the desired date style to be used.
         interval_style: :class:`str` indicating the desired interval style to be used.
->>>>>>> ff350e51
 
     MEOS Functions:
         meos_initialize, meos_set_datestyle, meos_set_intervalstyle
     """
     meos_initialize(timezone)
-<<<<<<< HEAD
-=======
-    meos_set_debug(debug)
 
     if date_style is not None:
         if isinstance(date_style, str):
@@ -56,17 +40,6 @@
             meos_set_intervalstyle(*interval_style)
 
 
-def pymeos_set_debug(debug: bool) -> None:
-    """
-    Sets the debug mode of the underlying MEOS platform.
-
-    Args:
-        debug: :class:`bool` indicating whether debug mode should be enabled.
-    """
-    meos_set_debug(debug)
->>>>>>> ff350e51
-
-
 def pymeos_finalize() -> None:
     """
     Cleans up the underlying MEOS platform.
