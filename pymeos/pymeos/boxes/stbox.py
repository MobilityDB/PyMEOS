from __future__ import annotations

from typing import Optional, Union, List, TYPE_CHECKING, get_args

import postgis as pg
import shapely.geometry.base as shp
from pymeos_cffi import *

from ..main import TPoint
from ..temporal import Temporal
from ..time import *

Geometry = Union[pg.Geometry, shp.BaseGeometry]

if TYPE_CHECKING:
    from .box import Box


class STBox:
    """
    Class for representing a spatio-temporal box. Temporal bounds may be inclusive or exclusive.

    ``STBox`` objects can be created with a single argument of type string as in MobilityDB.

        >>> STBox('STBOX ZT(((1.0,2.0,3.0),(4.0,5.0,6.0)),[2001-01-01, 2001-01-02])')

    Another possibility is to provide the different dimensions with the corresponding parameters:
        - ``xmin``, ``xmax``, ``ymin``, ``ymax`` for spatial dimension
        - ``zmin``, ``zmax`` for the third spatial dimension
        - ``tmin``, ``tmax`` for temporal dimension
        - ``tmin_inc``, ``tmax_inc`` to specify if the temporal bounds are inclusive or exclusive
        - ``geodetic`` to specify if the spatial dimension is geodetic
        - ``srid`` to specify the spatial reference system identifier

    Note that at least the 2D spatial dimension or the temporal dimension must be provided.

        >>> STBox(xmin=1.0, xmax=4.0, ymin=2.0, ymax=5.0, tmin=datetime(2001, 1, 1), tmax=datetime(2001, 1, 2))

    """
    __slots__ = ['_inner']

    def _get_box(self, other: Union[Geometry, STBox, Temporal, Time], allow_space_only: bool = True,
                 allow_time_only: bool = False) -> STBox:
        if allow_space_only and isinstance(other, get_args(Geometry)):
            other_box = geo_to_stbox(geo_to_gserialized(other, self.geodetic()))
        elif isinstance(other, STBox):
            other_box = other._inner
        elif isinstance(other, TPoint):
            other_box = tpoint_to_stbox(other._inner)
        elif allow_time_only and isinstance(other, Temporal):
            other_box = period_to_stbox(temporal_to_period(other._inner))
        elif allow_time_only and isinstance(other, datetime):
            other_box = timestamp_to_stbox(datetime_to_timestamptz(other))
        elif allow_time_only and isinstance(other, TimestampSet):
            other_box = timestampset_to_stbox(other._inner)
        elif allow_time_only and isinstance(other, Period):
            other_box = period_to_stbox(other._inner)
        elif allow_time_only and isinstance(other, PeriodSet):
            other_box = periodset_to_stbox(other._inner)
        else:
            raise TypeError(f'Operation not supported with type {other.__class__}')
        return other_box

    # ------------------------- Constructors ----------------------------------
    def __init__(self, string: Optional[str] = None, *,
                 xmin: Optional[Union[str, float]] = None, 
                 xmax: Optional[Union[str, float]] = None,
                 ymin: Optional[Union[str, float]] = None, 
                 ymax: Optional[Union[str, float]] = None,
                 zmin: Optional[Union[str, float]] = None, 
                 zmax: Optional[Union[str, float]] = None,
                 tmin: Optional[Union[str, datetime]] = None, 
                 tmax: Optional[Union[str, datetime]] = None,
                 tmin_inc: bool = True, tmax_inc: bool = True,
                 geodetic: bool = False, srid: Optional[int] = None,
                 _inner=None):

        assert (_inner is not None) or (string is not None) != (
                (xmin is not None and xmax is not None and ymin is not None and ymax is not None) or
                (tmin is not None and tmax is not None)), \
            "Either string must be not None or at least a bound pair (xmin/max and ymin/max, or tmin/max)" \
            " must be not None"

        if _inner is not None:
            self._inner = _inner
        elif string is not None:
            self._inner = stbox_in(string)
        else:
            period = None
            hast = tmin is not None and tmax is not None
            hasx = xmin is not None and xmax is not None and ymin is not None and ymax is not None
            hasz = zmin is not None and zmax is not None
            if hast:
                period = Period(lower=tmin, upper=tmax, lower_inc=tmin_inc, upper_inc=tmax_inc)._inner
            self._inner = stbox_make(hasx, hasz, geodetic, srid or 0, float(xmin or 0), float(xmax or 0),
                                     float(ymin or 0), float(ymax or 0), float(zmin or 0), float(zmax or 0), period)

    def __copy__(self) -> STBox:
        """
        Returns a copy of ``self``.

        Returns:
            A :class:`STBox` instance.

        MEOS Functions:
            stbox_copy
        """
        inner_copy = stbox_copy(self._inner)
        return STBox(_inner=inner_copy)

    @staticmethod
    def from_wkb(wkb: bytes) -> STBox:
        """
        Returns a `STBox` from its WKB representation.

        Args:
            wkb: WKB representation

        Returns:
            A new :class:`STBox` instance

        MEOS Functions:
            stbox_from_wkb
        """
        result = stbox_from_wkb(wkb)
        return STBox(_inner=result)

    @staticmethod
    def from_hexwkb(hexwkb: str) -> STBox:
        """
        Returns a `STBox` from its WKB representation in hex-encoded ASCII.

        Args:
            hexwkb: WKB representation in hex-encoded ASCII

        Returns:
            A new :class:`STBox` instance

        MEOS Functions:
            stbox_from_hexwkb
        """
        result = stbox_from_hexwkb(hexwkb)
        return STBox(_inner=result)

    @staticmethod
    def from_geometry(geom: Geometry, geodetic: bool = False) -> STBox:
        """
        Returns a `STBox` from a `Geometry`.

        Args:
            geom: A `Geometry` instance.
            geodetic: Whether to create a geodetic or geometric `STBox`.

        Returns:
            A new :class:`STBox` instance.

        MEOS Functions:
            pgis_geometry_in, geo_to_stbox
        """
        gs = geo_to_gserialized(geom, geodetic)
        return STBox(_inner=geo_to_stbox(gs))

    @staticmethod
    def from_time(time: Time) -> STBox:
        """
        Returns a `STBox` from a `Time` instance.

        Args:
            time: A `Time` instance.

        Returns:
            A new :class:`STBox` instance.

        MEOS Functions:
            timestamp_to_stbox, timestampset_to_stbox, period_to_stbox, periodset_to_stbox
        """
        if isinstance(time, datetime):
            result = timestamp_to_stbox(datetime_to_timestamptz(time))
        elif isinstance(time, TimestampSet):
            result = timestampset_to_stbox(time._inner)
        elif isinstance(time, Period):
            result = period_to_stbox(time._inner)
        elif isinstance(time, PeriodSet):
            result = periodset_to_stbox(time._inner)
        else:
            raise TypeError(f'Operation not supported with type {time.__class__}')
        return STBox(_inner=result)

    @staticmethod
    def from_geometry_time(geometry: Geometry, time: Union[datetime, Period],
                           geodetic: bool = False) -> STBox:
        """
        Returns a `STBox` from a space and time dimension.

        Args:
            geometry: A `Geometry` instance representing the space dimension.
            time: A `Time` instance representing the time dimension.
            geodetic: Whether to create a geodetic or geometric `STBox`.

        Returns:
            A new :class:`STBox` instance.

        MEOS Functions:
            geo_timestamp_to_stbox, geo_period_to_stbox
        """
        gs = geo_to_gserialized(geometry, geodetic)
        if isinstance(time, datetime):
            result = geo_timestamp_to_stbox(gs, datetime_to_timestamptz(time))
        elif isinstance(time, Period):
            result = geo_period_to_stbox(gs, time._inner)
        else:
            raise TypeError(f'Operation not supported with types {geometry.__class__} and {time.__class__}')
        return STBox(_inner=result)

    @staticmethod
    def from_tpoint(temporal: TPoint) -> STBox:
        """
        Returns the bounding box of a `TPoint` instance as an `STBox`.

        Args:
            temporal: A `TPoint` instance.

        Returns:
            A new :class:`STBox` instance.

        MEOS Functions:
            tpoint_to_stbox
        """
        return STBox(_inner=tpoint_to_stbox(temporal._inner))

    @staticmethod
    def from_expanding_bounding_box(value: Union[Geometry, TPoint, STBox],
        expansion: float, geodetic: Optional[bool] = False) -> STBox:
        """
        Returns a `STBox` from a `Geometry`, `TPoint` or `STBox` instance, expanding its bounding box by the given amount.

        Args:
            value: A `Geometry`, `TPoint` or `STBox` instance.
            expansion: The amount to expand the bounding box.
            geodetic: Whether to create a geodetic or geometric `STBox`. 
            Only used when value is a `Geometry` instance.

        Returns:
            A new :class:`STBox` instance.

        MEOS Functions:
            geo_expand_space, tpoint_expand_space, stbox_expand_space
        """
        if isinstance(value, get_args(Geometry)):
            gs = geo_to_gserialized(value, geodetic)
            result = geo_expand_space(gs, expansion)
        elif isinstance(value, TPoint):
            result = tpoint_expand_space(value._inner, expansion)
        elif isinstance(value, STBox):
            result = stbox_expand_space(value._inner, expansion)
        else:
            raise TypeError(f'Operation not supported with type {value.__class__}')
        return STBox(_inner=result)

    # ------------------------- Output ----------------------------------------
    def __str__(self, max_decimals: int = 15):
        """
        Returns a string representation of ``self``.

        Returns:
            A :class:`str` instance.

        MEOS Functions:
            stbox_out
        """
        return stbox_out(self._inner, max_decimals)

    def __repr__(self):
        """
        Returns a string representation of ``self``.

        Returns:
            A :class:`str` instance.

        MEOS Functions:
            stbox_out
        """
        return (f'{self.__class__.__name__}'
                f'({self})')

    def as_wkb(self) -> bytes:
        """
        Returns the WKB representation of ``self``.

        Returns:
            A :class:`str` object with the WKB representation of ``self``.

        MEOS Functions:
            stbox_as_wkb
        """
        return stbox_as_wkb(self._inner, 4)

    def as_hexwkb(self) -> str:
        """
        Returns the WKB representation of ``self`` in hex-encoded ASCII.

        Returns:
            A :class:`str` object with the WKB representation of ``self`` in hex-encoded ASCII.

        MEOS Functions:
            stbox_as_hexwkb
        """
        return stbox_as_hexwkb(self._inner, -1)[0]

    # ------------------------- Conversions ----------------------------------
    def to_geometry(self, precision: int = 15) -> shp.BaseGeometry:
        """
        Returns the spatial dimension of ``self`` as a `shapely` :class:`~shapely.BaseGeometry` instance.

        Args:
            precision: The precision of the geometry coordinates.

        Returns:
            A new :class:`~shapely.BaseGeometry` instance.

        MEOS Functions:
            stbox_to_geo
        """
        return gserialized_to_shapely_geometry(stbox_to_geo(self._inner), precision)

    def to_period(self) -> Period:
        """
        Returns the temporal dimension of ``self`` as a `Period` instance.

        Returns:
            A new :class:`Period` instance.

        MEOS Functions:
            stbox_to_period
        """
        return Period(_inner=stbox_to_period(self._inner))

    # ------------------------- Accessors -------------------------------------
    def has_xy(self) -> bool:

        """
        Returns whether ``self`` has a spatial (XY) dimension.

        Returns:
            True if ``self`` has a spatial dimension, False otherwise.

        MEOS Functions:
            stbox_hasx
        """
        return stbox_hasx(self._inner)

    def has_z(self) -> bool:
        """
        Returns whether ``self`` has a Z dimension.

        Returns:
            True if ``self`` has a Z dimension, False otherwise.

        MEOS Functions:
            stbox_hasz
        """
        return stbox_hasz(self._inner)

    def has_t(self) -> bool:
        """
        Returns whether ``self`` has a time dimension.

        Returns:
            True if ``self`` has a time dimension, False otherwise.

        MEOS Functions:
            stbox_hast
        """
        return stbox_hast(self._inner)

    def geodetic(self) -> bool:
        """
        Returns whether ``self`` is geodetic.

        Returns:
            True if ``self`` is geodetic, False otherwise.

        MEOS Functions:
            stbox_isgeodetic
        """
        return stbox_isgeodetic(self._inner)

    def xmin(self) -> float:
        """
        Returns the minimum X coordinate of ``self``.

        Returns:
            A :class:`float` with the minimum X coordinate of ``self``.

        MEOS Functions:
            stbox_xmin
        """
        return stbox_xmin(self._inner)

    def ymin(self) -> float:
        """
        Returns the minimum Y coordinate of ``self``.

        Returns:
            A :class:`float` with the minimum Y coordinate of ``self``.

        MEOS Functions:
            stbox_ymin
        """
        return stbox_ymin(self._inner)

    def zmin(self) -> float:
        """
        Returns the minimum Z coordinate of ``self``.

        Returns:
            A :class:`float` with the minimum Z coordinate of ``self``.

        MEOS Functions:
            stbox_zmin
        """
        return stbox_zmin(self._inner)

    def tmin(self) -> datetime:
        """
        Returns the starting time of ``self``.

        Returns:
            A :class:`datetime` with the minimum time coordinate of ``self``.

        MEOS Functions:
            stbox_tmin
        """
        result = stbox_tmin(self._inner)
        if not result:
            return None
        return timestamptz_to_datetime(result)

    def tmin_inc(self) -> bool:
        """
        Returns whether starting time of ``self`` is inclusive or not

        Returns:
            True if the starting time of ``self`` is inclusive and False otherwise

        MEOS Functions:
            stbox_tmin_inc
        """
        return stbox_tmin_inc(self._inner)

    def xmax(self) -> float:
        """
        Returns the maximum X coordinate of ``self``.

        Returns:
            A :class:`float` with the maximum X coordinate of ``self``.

        MEOS Functions:
            stbox_xmax
        """
        return stbox_xmax(self._inner)

    def ymax(self) -> float:
        """
        Returns the maximum Y coordinate of ``self``.

        Returns:
            A :class:`float` with the maximum Y coordinate of ``self``.

        MEOS Functions:
            stbox_ymax
        """
        return stbox_ymax(self._inner)

    def zmax(self) -> float:
        """
        Returns the maximum Z coordinate of ``self``.

        Returns:
            A :class:`float` with the maximum Z coordinate of ``self``.

        MEOS Functions:
            stbox_zmax
        """
        return stbox_zmax(self._inner)

    def tmax(self) -> datetime:
        """
        Returns the ending time of ``self``.

        Returns:
            A :class:`datetime` with the maximum time coordinate of ``self``.

        MEOS Functions:
            stbox_tmax
        """
        result = stbox_tmax(self._inner)
        if not result:
            return None
        return timestamptz_to_datetime(result)

    def tmax_inc(self) -> bool:
        """
        Returns whether ending time of ``self`` is inclusive or not

        Returns:
            True if the ending time of ``self`` is inclusive and False otherwise

        MEOS Functions:
            stbox_tmax_inc
        """
        return stbox_tmax_inc(self._inner)

    # ------------------------- Spatial Reference System ----------------------
    def srid(self) -> int:
        """
        Returns the SRID of ``self``.

        Returns:
            An :class:`int` with the SRID of ``self``.

        MEOS Functions:
            stbox_srid
        """
        return self._inner.srid

    def set_srid(self, value: int) -> STBox:
        """
        Returns a copy of ``self`` with the SRID set to ``value``.

        Args:
            value: The new SRID.

        Returns:
            A new :class:`STBox` instance.

        MEOS Functions:
            stbox_set_srid
        """
        return STBox(_inner=stbox_set_srid(self._inner, value))

    # ------------------------- Transformations -------------------------------
    def expand(self, other: Union[int, float, timedelta]) -> STBox:
        """
        Expands ``self`` with `other`.
        If `other` is a :class:`int` or a :class:`float`, the result is equal to ``self`` but with the spatial dimensions
        expanded by `other` in all directions. If `other` is a :class:`timedelta`, the result is equal to ``self``
        but with the temporal dimension expanded by `other` in both directions.

        Args:
            other: The object to expand ``self`` with.

        Returns:
            A new :class:`STBox` instance.

        MEOS Functions:
            stbox_expand_space, stbox_expand_time
        """
        if isinstance(other, int) or isinstance(other, float):
            result = stbox_expand_space(self._inner, float(other))
        elif isinstance(other, timedelta):
            result = stbox_expand_time(self._inner, timedelta_to_interval(other))
        else:
            raise TypeError(f'Operation not supported with type {other.__class__}')
        return STBox(_inner=result)

    def shift(self, delta: timedelta) -> STBox:
        """
        Returns a new `STBox` with the time dimension shifted by `delta`.

        Args:
            delta: :class:`datetime.timedelta` instance to shift

        Returns:
            A new :class:`STBox` instance

        MEOS Functions:
            periodshift_tscale

        See Also:
            :meth:`Period.shift`
        """
        return self.shift_tscale(shift=delta)

    def tscale(self, duration: timedelta) -> STBox:
        """
        Returns a new `STBox` with the time dimension having duration `duration`.

        Args:
            duration: :class:`datetime.timedelta` instance with new duration

        Returns:
            A new :class:`STBox` instance

        MEOS Functions:
            period_shift_tscale

        See Also:
            :meth:`Period.tscale`
        """
        return self.shift_tscale(duration=duration)

    def shift_tscale(self, shift: Optional[timedelta] = None,
        duration: Optional[timedelta] = None) -> STBox:
        """
        Returns a new `STBox` with the time dimension shifted by `shift` and with duration `duration`.

        Args:
            shift: :class:`datetime.timedelta` instance to shift
            duration: :class:`datetime.timedelta` instance with new duration

        Returns:
            A new :class:`STBox` instance

        MEOS Functions:
            period_shift_tscale

        See Also:
            :meth:`Period.shift_tscale`
        """
        assert shift is not None or duration is not None, 'shift and scale deltas must not be both None'
        new_inner = stbox_copy(self._inner)
        new_period = get_address(new_inner.period)
        period_shift_tscale(
            new_period,
            timedelta_to_interval(shift) if shift else None,
            timedelta_to_interval(duration) if duration else None
        )
        return STBox(_inner=new_inner)

    def round(self, maxdd : int = 0) -> STBox:
        """
        Returns `self` rounded to the given number of decimal digits.

        Args:
            maxdd: Maximum number of decimal digits.

        Returns:
            A new :class:`STBox` instance

        MEOS Functions:
            stbox_round
        """
        new_inner = stbox_copy(self._inner)
        stbox_round(new_inner, maxdd)
        return STBox(_inner=new_inner)

    # ------------------------- Set Operations --------------------------------
    def union(self, other: STBox, strict: Optional[bool] = False) -> STBox:
        """
        Returns the union of `self` with `other`.

        Args:
            other: spatiotemporal box to merge with
            strict: Whether to fail if the boxes do not intersect.

        Returns:
            A :class:`STBox` instance.

        MEOS Functions:
            union_stbox_stbox
        """
        return STBox(_inner=union_stbox_stbox(self._inner, other._inner, strict))

    def __add__(self, other):
        """
        Returns the union of `self` with `other`. Fails if the union is not contiguous.

        Args:
            other: spatiotemporal box to merge with

        Returns:
            A :class:`STBox` instance.

        MEOS Functions:
            union_stbox_stbox
        """
        return self.union(other, False)

    # TODO: Check returning None for empty intersection is the desired behaviour
    def intersection(self, other: STBox) -> Optional[STBox]:
        """
        Returns the intersection of `self` with `other`.

        Args:
            other: temporal object to merge with

        Returns:
            A :class:`STBox` instance if the instersection is not empty, `None` otherwise.

        MEOS Functions:
            intersection_stbox_stbox
        """
        result = intersection_stbox_stbox(self._inner, other._inner)
        return STBox(_inner=result) if result else None

    def __mul__(self, other):
        """
        Returns the intersection of `self` with `other`.

        Args:
            other: temporal object to merge with

        Returns:
            A :class:`STBox` instance if the instersection is not empty, `None` otherwise.

        MEOS Functions:
            intersection_stbox_stbox
        """
        return self.intersection(other)

    # ------------------------- Topological Operations ------------------------
    def is_adjacent(self, other: Union[Geometry, STBox, Temporal, Time]) -> bool:
        """
        Returns whether ``self`` and `other` are adjacent. Two spatiotemporal boxes are adjacent if they share n
        dimensions and the intersection is of at most n-1 dimensions. Note that for `TPoint` instances, the bounding box
        of the temporal point is used.

        Args:
            other: The other spatiotemporal object to check adjacency with ``self``.

        Returns:
            ``True`` if ``self`` and `other` are adjacent, ``False`` otherwise.

        MEOS Functions:
            adjacent_stbox_stbox
        """
        return adjacent_stbox_stbox(self._inner, self._get_box(other, allow_time_only=True))

    def is_contained_in(self, container: Union[Geometry, STBox, Temporal, Time]) -> bool:
        """
        Returns whether ``self`` is contained in `container`. Note that for `TPoint` instances, the bounding
        box of the temporal point is used.

        Args:
            container: The spatiotemporal object to check containment with ``self``.

        Returns:
            ``True`` if ``self`` is contained in `container`, ``False`` otherwise.

        MEOS Functions:
            contained_stbox_stbox
        """
        return contained_stbox_stbox(self._inner, self._get_box(container, allow_time_only=True))

    def contains(self, content: Union[Geometry, STBox, Temporal, Time]) -> bool:
        """
        Returns whether ``self`` contains `content`. Note that for `TPoint` instances, the bounding box of
        the temporal point is used.

        Args:
            content: The spatiotemporal object to check containment with ``self``.

        Returns:
            ``True`` if ``self`` contains `content`, ``False`` otherwise.

        MEOS Functions:
            contains_stbox_stbox
        """
        return contains_stbox_stbox(self._inner, self._get_box(content, allow_time_only=True))

    def __contains__(self, item):
        """
        Returns whether ``self`` contains `item`.

        Args:
            item: The spatiotemporal object to check if it is contained in ``self``.

        Returns:
            ``True`` if ``self`` contains ``item``, ``False`` otherwise.

        MEOS Functions:
            contains_stbox_stbox

        See Also:
            :meth:`STBox.contains`
        """
        return self.contains(item)

    def overlaps(self, other: Union[Geometry, STBox, Temporal, Time]) -> bool:
        """
        Returns whether ``self`` overlaps `other`. Note that for `TPoint` instances, the bounding box of
        the temporal point is used.

        Args:
            other: The spatiotemporal object to check overlap with ``self``.

        Returns:
            ``True`` if ``self`` overlaps `other`, ``False`` otherwise.

        MEOS Functions:
            overlaps_stbox_stbox
        """
        return overlaps_stbox_stbox(self._inner, self._get_box(other, allow_time_only=True))

    def is_same(self, other: Union[Geometry, STBox, Temporal, Time]) -> bool:
        """
        Returns whether ``self`` is the same as `other`. Note that for `TPoint` instances, the bounding box of
        the temporal point is used.

        Args:
            other: The spatiotemporal object to check equality with ``self``.

        Returns:
            ``True`` if ``self`` is the same as `other`, ``False`` otherwise.

        MEOS Functions:
            same_stbox_stbox
        """
        return same_stbox_stbox(self._inner, self._get_box(other, allow_time_only=True))

    # ------------------------- Position Operations ---------------------------
    def is_left(self, other: Union[Geometry, STBox, TPoint]) -> bool:
        """
        Returns whether ``self`` is strictly to the left  of `other`. Checks the X dimension.

        Args:
            other: The spatiotemporal object to compare with ``self``.

        Returns:
            ``True`` if ``self`` is strictly to the left of `other`, ``False`` otherwise.

        MEOS Functions:
            left_stbox_stbox
        """
        return left_stbox_stbox(self._inner, self._get_box(other))

    def is_over_or_left(self, other: Union[Geometry, STBox, TPoint]) -> bool:
        """
        Returns whether ``self`` is to the left `other` allowing for overlap. That is, ``self`` does not extend
        to the right of `other`. Checks the X dimension.

        Args:
            other: The spatiotemporal object to compare with ``self``.

        Returns:
            ``True`` if ``self`` is to the left of `other` allowing for overlap, ``False`` otherwise.

        MEOS Functions:
            overleft_stbox_stbox, tpoint_to_stbox
        """
        return overleft_stbox_stbox(self._inner, self._get_box(other))

    def is_right(self, other: Union[Geometry, STBox, TPoint]) -> bool:
        """
        Returns whether ``self`` is strictly to the right of `other`. Checks the X dimension.

        Args:
            other: The spatiotemporal object to compare with ``self``.

        Returns:
            ``True`` if ``self`` is strictly to the right of `other`, ``False`` otherwise.

        MEOS Functions:
            right_stbox_stbox
        """
        return right_stbox_stbox(self._inner, self._get_box(other))

    def is_over_or_right(self, other: Union[Geometry, STBox, TPoint]) -> bool:
        """
        Returns whether ``self`` is to the right of `other` allowing for overlap. That is, ``self`` does not
        extend to the left of `other`. Checks the X dimension.

        Args:
            other: The spatiotemporal object to compare with ``self``.

        Returns:
            ``True`` if ``self`` is to the right of `other` allowing for overlap, ``False`` otherwise.

        MEOS Functions:
            overright_stbox_stbox
        """
        return overright_stbox_stbox(self._inner, self._get_box(other))

    def is_below(self, other: Union[Geometry, STBox, TPoint]) -> bool:
        """
        Returns whether ``self`` is strictly below `other`. Checks the Y dimension.

        Args:
            other: The spatiotemporal object to compare with ``self``.

        Returns:
            ``True`` if ``self`` is strictly below `other`, ``False`` otherwise.

        MEOS Functions:
            below_stbox_stbox
        """
        return below_stbox_stbox(self._inner, self._get_box(other))

    def is_over_or_below(self, other: Union[Geometry, STBox, TPoint]) -> bool:
        """
        Returns whether ``self`` is below `other` allowing for overlap. That is, ``self`` does not extend
        above `other`. Checks the Y dimension.

        Args:
            other: The spatiotemporal object to compare with ``self``.

        Returns:
            ``True`` if ``self`` is below `other` allowing for overlap, ``False`` otherwise.

        MEOS Functions:
            overbelow_stbox_stbox
        """
        return overbelow_stbox_stbox(self._inner, self._get_box(other))

    def is_above(self, other: Union[Geometry, STBox, TPoint]) -> bool:
        """
        Returns whether ``self`` is strictly above `other`. Checks the Y dimension.

        Args:
            other: The spatiotemporal object to compare with ``self``.

        Returns:
            ``True`` if ``self`` is strictly above `other`, ``False`` otherwise.

        MEOS Functions:
            above_stbox_stbox
        """
        return above_stbox_stbox(self._inner, self._get_box(other))

    def is_over_or_above(self, other: Union[Geometry, STBox, TPoint]) -> bool:
        """
        Returns whether ``self`` is above `other` allowing for overlap. That is, ``self`` does not extend
        below `other`. Checks the Y dimension.

        Args:
            other: The spatiotemporal object to compare with ``self``.

        Returns:
            ``True`` if ``self`` is above `other` allowing for overlap, ``False`` otherwise.

        MEOS Functions:
            overabove_stbox_stbox
        """
        return overabove_stbox_stbox(self._inner, self._get_box(other))

    def is_front(self, other: Union[Geometry, STBox, TPoint]) -> bool:
        """
        Returns whether ``self`` is strictly in front of `other`. Checks the Z dimension.

        Args:
            other: The spatiotemporal object to compare with ``self``.

        Returns:
            ``True`` if ``self`` is strictly in front of `other`, ``False`` otherwise.

        MEOS Functions:
            front_stbox_stbox
        """
        return front_stbox_stbox(self._inner, self._get_box(other))

    def is_over_or_front(self, other: Union[Geometry, STBox, TPoint]) -> bool:
        """
        Returns whether ``self`` is in front of `other` allowing for overlap. That is, ``self`` does not extend
        behind `other`. Checks the Z dimension.

        Args:
            other: The spatiotemporal object to compare with ``self``.

        Returns:
            ``True`` if ``self`` is in front of `other` allowing for overlap, ``False`` otherwise.

        MEOS Functions:
            overfront_stbox_stbox
        """
        return overfront_stbox_stbox(self._inner, self._get_box(other))

    def is_behind(self, other: Union[Geometry, STBox, TPoint]) -> bool:
        """
        Returns whether ``self`` is strictly behind `other`. Checks the Z dimension.

        Args:
            other: The spatiotemporal object to compare with ``self``.

        Returns:
            ``True`` if ``self`` is strictly behind `other`, ``False`` otherwise.

        MEOS Functions:
            back_stbox_stbox
        """
        return back_stbox_stbox(self._inner, self._get_box(other))

    def is_over_or_behind(self, other: Union[Geometry, STBox, TPoint]) -> bool:
        """
        Returns whether ``self`` is behind `other` allowing for overlap. That is, ``self`` does not extend
        in front of `other`. Checks the Z dimension.

        Args:
            other: The spatiotemporal object to compare with ``self``.

        Returns:
            ``True`` if ``self`` is behind `other` allowing for overlap, ``False`` otherwise.

        MEOS Functions:
            overback_stbox_stbox
        """
        return overback_stbox_stbox(self._inner, self._get_box(other))

    def is_before(self, other: Union[Box, Temporal, Time]) -> bool:
        """
        Returns whether ``self`` is strictly before `other`. Checks the time dimension.

        Args:
            other: The spatiotemporal object to compare with ``self``.

        Returns:
            ``True`` if ``self`` is strictly before `other`, ``False`` otherwise.
        """
        return self.to_period().is_before(other)

    def is_over_or_before(self, other: Union[Box, Temporal, Time]) -> bool:
        """
        Returns whether ``self`` is before `other` allowing for overlap. That is, ``self`` does not extend
        after `other`. Checks the time dimension.

        Args:
            other: The spatiotemporal object to compare with ``self``.

        Returns:
            ``True`` if ``self`` is before `other` allowing for overlap, ``False`` otherwise.
        """
        return self.to_period().is_over_or_before(other)

    def is_after(self, other: Union[Box, Temporal, Time]) -> bool:
        """
        Returns whether ``self`` is strictly after `other`. Checks the time dimension.

        Args:
            other: The spatiotemporal object to compare with ``self``.

        Returns:
            ``True`` if ``self`` is strictly after `other`, ``False`` otherwise.
        """
        return self.to_period().is_after(other)

    def is_over_or_after(self, other: Union[Box, Temporal, Time]) -> bool:
        """
        Returns whether ``self`` is after `other` allowing for overlap. That is, ``self`` does not extend
        before `other`. Checks the time dimension.

        Args:
            other: The spatiotemporal object to compare with ``self``.

        Returns:
            ``True`` if ``self`` is after `other` allowing for overlap, ``False`` otherwise.
        """
        return self.to_period().is_over_or_after(other)

    # ------------------------- Distance Operations ---------------------------
    def nearest_approach_distance(self, other: Union[Geometry, STBox, TPoint]) -> float:
        """
        Returns the distance between the nearest points of ``self`` and `other`.

        Args:
            other: The spatiotemporal object to compare with ``self``.

        Returns:
            A :class:`float` with the distance between the nearest points of ``self`` and ``other``.

        MEOS Functions:
            nad_stbox_geo, nad_stbox_stbox
        """
        if isinstance(other, get_args(Geometry)):
            gs = geo_to_gserialized(other, self.geodetic())
            return nad_stbox_geo(self._inner, gs)
        elif isinstance(other, STBox):
            return nad_stbox_stbox(self._inner, other._inner)
        elif isinstance(other, TPoint):
            return nad_tpoint_stbox(other._inner, self._inner)
        else:
            raise TypeError(f'Operation not supported with type {other.__class__}')

    # ------------------------- Splitting --------------------------------------
    def quad_split_flat(self) -> List[STBox]:
        """
        Returns a list of 4 (or 8 if `self`has Z dimension) :class:`STBox` instances resulting from the quad
        split of ``self``.

        Indices of returned array are as follows (back only present if Z dimension is present):

           >>> #    (front)          (back)
           >>> # -------------   -------------
           >>> # |  2  |  3  |   |  6  |  7  |
           >>> # ------------- + -------------
           >>> # |  0  |  1  |   |  4  |  5  |
           >>> # -------------   -------------

        Returns:
            A :class:`list` of :class:`STBox` instances.

        MEOS Functions:
            stbox_quad_split
        """
        boxes, count = stbox_quad_split(self._inner)
        return [STBox(_inner=boxes + i) for i in range(count)]

    def quad_split(self) -> Union[List[List[STBox]], List[List[List[STBox]]]]:
        """
        Returns a 2D (YxX) or 3D (ZxYxX) list of :class:`STBox` instances resulting from the quad split of ``self``.

        Indices of returned array are as follows:

           >>> #       (front)
           >>> # -------------------
           >>> # | [1][0] | [1][1] |
           >>> # -------------------
           >>> # | [0][0] | [0][1] |
           >>> # -------------------

        If Z dimension is present:

           >>> #          (front)                      (back)
           >>> # -------------------------   -------------------------
           >>> # | [0][1][0] | [0][1][1] |   | [1][1][0] | [1][1][1] |
           >>> # ------------------------- + -------------------------
           >>> # | [0][0][0] | [0][0][1] |   | [1][0][0] | [1][0][1] |
           >>> # -------------------------   -------------------------


        Returns:
            A 2D or 3D :class:`list` of :class:`STBox` instances.

        MEOS Functions:
            stbox_quad_split

        """
        boxes, count = stbox_quad_split(self._inner)
        if self.has_z():
            return [
                [[STBox(_inner=boxes + i) for i in range(2)], [STBox(_inner=boxes + i) for i in range(2, 4)]],
                [[STBox(_inner=boxes + i) for i in range(4, 6)], [STBox(_inner=boxes + i) for i in range(6, 8)]]
            ]
        else:
            return [[STBox(_inner=boxes + i) for i in range(2)], [STBox(_inner=boxes + i) for i in range(2, 4)]]

    def tile(self, size: Optional[float] = None, duration: Optional[Union[timedelta, str]] = None,
             origin: Optional[Geometry] = None,
             start: Union[datetime, str, None] = None) -> List[List[List[List[STBox]]]]:
        """
        Returns a 4D matrix (XxYxZxT) of `STBox` instances representing the tiles of ``self``.
        The resulting matrix has 4 dimensions regardless of the dimensionality of ``self``. If the ``self``
        is missing a dimension, the resulting matrix will have a size of 1 for that dimension.

        Args:
            size: The size of the spatial tiles. If the `STBox` instance has a spatial dimension and this
                argument is not provided, the tiling will be only temporal.
            duration: The duration of the temporal tiles. If the `STBox` instance has a time dimension and this
                argument is not provided, the tiling will be only spatial.
            origin: The origin of the spatial tiling. If not provided, the origin will be (0, 0, 0).
            start: The start time of the temporal tiling. If not provided, the start time will be the starting time of
                the `STBox` time dimension.

        Returns:
            A 4D matrix (XxYxZxT) of `STBox` instances.

        MEOS Functions:
            stbox_tile_list
        """
        sz = size or (max(self.xmax() - self.xmin(), self.ymax() - self.ymin(),
                          (self.zmax() - self.zmin() if self.has_z() else 0)) + 1)
        dt = timedelta_to_interval(duration) if isinstance(duration, timedelta) \
            else pg_interval_in(duration, -1) if isinstance(duration, str) \
            else None
        st = datetime_to_timestamptz(start) if isinstance(start, datetime) \
            else pg_timestamptz_in(start, -1) if isinstance(start, str) \
            else datetime_to_timestamptz(self.tmin()) if self.has_t() \
            else 0
<<<<<<< HEAD
        gs = geometry_to_gserialized(origin) if origin is not None \
=======
        gs = geo_to_gserialized(origin, self.geodetic()) if origin is not None \
            else pgis_geography_in('Point(0 0 0)', -1) if self.geodetic() \
>>>>>>> 28ba7a39
            else pgis_geometry_in('Point(0 0 0)', -1)
        tiles, dimensions = stbox_tile_list(self._inner, sz, sz, sz, dt, gs, st)
        x_size = dimensions[0] or 1
        y_size = dimensions[1] or 1
        z_size = dimensions[2] or 1
        t_size = dimensions[3] or 1
        x_factor = y_size * z_size * t_size
        y_factor = z_size * t_size
        z_factor = t_size
        return [[[[STBox(_inner=tiles + x * x_factor + y * y_factor + z * z_factor + t) for t in range(t_size)]
                  for z in range(z_size)] for y in range(y_size)] for x in range(x_size)]

    def tile_flat(self, size: float, duration: Optional[Union[timedelta, str]] = None,
                  origin: Optional[Geometry] = None,
                  start: Union[datetime, str, None] = None) -> List[STBox]:
        """
        Returns a flat list of `STBox` instances representing the tiles of ``self``.

        Args:
            size: The size of the spatial tiles. If the `STBox` instance has a spatial dimension and this
                argument is not provided, the tiling will be only temporal.
            duration: The duration of the temporal tiles. If the `STBox` instance has a time dimension and this
                argument is not provided, the tiling will be only spatial.
            origin: The origin of the spatial tiling. If not provided, the origin will be (0, 0, 0).
            start: The start time of the temporal tiling. If not provided, the start time will be the starting time of
                the `STBox` time dimension.

        Returns:
            A flat list of `STBox` instances.

        MEOS Functions:
            stbox_tile_list
        """
        boxes = self.tile(size, duration, origin, start)
        return [b
                for x in boxes
                for y in x
                for z in y
                for b in z
                ]

    # ------------------------- Comparisons -----------------------------------
    def __eq__(self, other):
        """
        Returns whether ``self`` is equal to `other`.

        Args:
            other: The spatiotemporal object to compare with ``self``.

        Returns:
            ``True`` if ``self`` is equal to ``other``, ``False`` otherwise.

        MEOS Functions:
            stbox_eq
        """
        if isinstance(other, self.__class__):
            return stbox_eq(self._inner, other._inner)
        return False

    def __ne__(self, other):
        """
        Returns whether ``self`` is not equal to `other`.

        Args:
            other: The spatiotemporal object to compare with ``self``.

        Returns:
            ``True`` if ``self`` is not equal to ``other``, ``False`` otherwise.

        MEOS Functions:
            stbox_ne
        """
        if isinstance(other, self.__class__):
            return stbox_ne(self._inner, other._inner)
        return True

    def __lt__(self, other):
        """
        Returns whether ``self`` is less than `other`. Compares first the SRID, then the time dimension,
        and finally the spatial dimension (X, then Y then Z lower bounds and then the upper bounds).

        Args:
            other: The spatiotemporal object to compare with ``self``.

        Returns:
            ``True`` if ``self`` is less than ``other``, ``False`` otherwise.

        MEOS Functions:
            stbox_lt
        """
        if isinstance(other, self.__class__):
            return stbox_lt(self._inner, other._inner)
        raise TypeError(f'Operation not supported with type {other.__class__}')

    def __le__(self, other):
        """
        Returns whether ``self`` is less than or equal to `other`. Compares first the SRID, then the time dimension,
        and finally the spatial dimension (X, then Y then Z lower bounds and then the upper bounds).

        Args:
            other: The spatiotemporal object to compare with ``self``.

        Returns:
            ``True`` if ``self`` is less than or equal to ``other``, ``False`` otherwise.

        MEOS Functions:
            stbox_le
        """
        if isinstance(other, self.__class__):
            return stbox_le(self._inner, other._inner)
        raise TypeError(f'Operation not supported with type {other.__class__}')

    def __gt__(self, other):
        """
        Returns whether ``self`` is greater than `other`. Compares first the SRID, then the time dimension,
        and finally the spatial dimension (X, then Y then Z lower bounds and then the upper bounds).

        Args:
            other: The spatiotemporal object to compare with ``self``.

        Returns:
            ``True`` if ``self`` is greater than ``other``, ``False`` otherwise.

        MEOS Functions:
            stbox_gt
        """
        if isinstance(other, self.__class__):
            return stbox_gt(self._inner, other._inner)
        raise TypeError(f'Operation not supported with type {other.__class__}')

    def __ge__(self, other):
        """
        Returns whether ``self`` is greater than or equal to `other`. Compares first the SRID, then the time dimension,
        and finally the spatial dimension (X, then Y then Z lower bounds and then the upper bounds).

        Args:
            other: The spatiotemporal object to compare with ``self``.

        Returns:
            ``True`` if ``self`` is greater than or equal to ``other``, ``False`` otherwise.

        MEOS Functions:
            stbox_ge
        """
        if isinstance(other, self.__class__):
            return stbox_ge(self._inner, other._inner)
        raise TypeError(f'Operation not supported with type {other.__class__}')

    # ------------------------- Plot Operations -------------------------------
    def plot_xy(self, *args, **kwargs):
        """
        Plots the spatial dimension (XY) of ``self``.

        See Also:
            :func:`~pymeos.plotters.box_plotter.BoxPlotter.plot_stbox_xy`
        """
        from ..plotters import BoxPlotter
        return BoxPlotter.plot_stbox_xy(self, *args, **kwargs)

    def plot_xt(self, *args, **kwargs):
        """
        Plots the first spatial dimension and the temporal dimension (XT) of ``self``.

        See Also:
            :func:`~pymeos.plotters.box_plotter.BoxPlotter.plot_stbox_xt`
        """
        from ..plotters import BoxPlotter
        return BoxPlotter.plot_stbox_xt(self, *args, **kwargs)

    def plot_yt(self, *args, **kwargs):
        """
        Plots the second spatial dimension and the temporal dimension (YT) of ``self``.

        See Also:
            :func:`~pymeos.plotters.box_plotter.BoxPlotter.plot_stbox_yt`
        """
        from ..plotters import BoxPlotter
        return BoxPlotter.plot_stbox_yt(self, *args, **kwargs)

    # ------------------------- Database Operations ---------------------------
    @staticmethod
    def read_from_cursor(value, _=None):
        """
        Reads a :class:`STBox` from a database cursor. Used when automatically loading objects from the database.
        Users should use the class constructor instead.
        """
        if not value:
            return None
        return STBox(string=value)<|MERGE_RESOLUTION|>--- conflicted
+++ resolved
@@ -1165,12 +1165,8 @@
             else pg_timestamptz_in(start, -1) if isinstance(start, str) \
             else datetime_to_timestamptz(self.tmin()) if self.has_t() \
             else 0
-<<<<<<< HEAD
-        gs = geometry_to_gserialized(origin) if origin is not None \
-=======
         gs = geo_to_gserialized(origin, self.geodetic()) if origin is not None \
             else pgis_geography_in('Point(0 0 0)', -1) if self.geodetic() \
->>>>>>> 28ba7a39
             else pgis_geometry_in('Point(0 0 0)', -1)
         tiles, dimensions = stbox_tile_list(self._inner, sz, sz, sz, dt, gs, st)
         x_size = dimensions[0] or 1
