from __future__ import annotations

from abc import ABC
from functools import reduce
from typing import Optional, List, Union, TYPE_CHECKING, Set, overload

from pymeos_cffi import *
from spans.types import floatrange, intrange

from .tnumber import TNumber
from ..temporal import TInterpolation, Temporal, TInstant, TSequence, TSequenceSet
from ..collections import *

if TYPE_CHECKING:
    from ..boxes import TBox
    from .tint import TInt


class TFloat(TNumber[float, 'TFloat', 'TFloatInst', 'TFloatSeq', 'TFloatSeqSet'], ABC):
    _mobilitydb_name = 'tfloat'

    BaseClass = float
    _parse_function = tfloat_in

    # ------------------------- Constructors ----------------------------------
    @staticmethod
    def from_base_temporal(value: float, base: Temporal,
                           interpolation: TInterpolation = TInterpolation.LINEAR) -> TFloat:
        """
        Returns a new temporal float with the value `value` and the temporal
        frame of `base`.

        Args:
            value: Value of the temporal float.
            base: Temporal object to get the temporal frame from.
            interpolation: Interpolation of the temporal float.

        Returns:
            A new :class:`TFloat` object.

        MEOS Functions:
            tfloat_from_base_temp
        """
        result = tfloat_from_base_temp(value, base._inner)
        return Temporal._factory(result)

    @staticmethod
    @overload
    def from_base_time(value: float, base: datetime) -> TFloatInst:
        ...

    @staticmethod
    @overload
    def from_base_time(value: float, base: Union[TimestampSet, Period]) -> \
            TFloatSeq:
        ...

    @staticmethod
    @overload
    def from_base_time(value: float, base: PeriodSet) -> TFloatSeqSet:
        ...

    @staticmethod
    def from_base_time(value: float, base: Time,
                       interpolation: TInterpolation = None) -> TFloat:
        """
        Returns a new temporal float with the value `value` and the temporal
        frame of `base`.

        Args:
            value: Value of the temporal float.
            base: Time object to get the temporal frame from.
            interpolation: Interpolation of the temporal float.

        Returns:
            A new temporal float.

        MEOS Functions:
            tfloatinst_make, tfloatseq_from_base_timestampset,
            tfloatseq_from_base_time, tfloatseqset_from_base_time
        """
        if isinstance(base, datetime):
            return TFloatInst(_inner=tfloatinst_make(value,
                                                     datetime_to_timestamptz(base)))
        elif isinstance(base, TimestampSet):
            return TFloatSeq(_inner=tfloatseq_from_base_timestampset(value,
                                                                     base._inner))
        elif isinstance(base, Period):
            return TFloatSeq(_inner=tfloatseq_from_base_period(value,
                                                               base._inner, interpolation))
        elif isinstance(base, PeriodSet):
            return TFloatSeqSet(_inner=tfloatseqset_from_base_periodset(value,
                                                                        base._inner, interpolation))
        raise TypeError(f'Operation not supported with type {base.__class__}')

    # ------------------------- Output ----------------------------------------
    def __str__(self, max_decimals: int = 15):
        """
        Returns a string representation of `self`.

        Returns:
            A string representation of `self`.

        MEOS Functions:
            tfloat_out
        """
        return tfloat_out(self._inner, max_decimals)

    def as_wkt(self, max_decimals: int = 15) -> str:
        """
        Returns a WKT representation of `self`.

        Args:
            max_decimals: The number of decimals to use.

        Returns:
            A WKT representation of `self`.

        MEOS Functions:
            tfloat_out
        """
        return tfloat_out(self._inner, max_decimals)

    # ------------------------- Conversions ----------------------------------
    def to_tint(self) -> TInt:
        """
        Returns a new temporal integer with the values of `self` floored.
        This operation can only be performed when the interpolation is stepwise
        or discrete.

        Returns:
            A new temporal integer.

        MEOS Functions:
            tfloat_to_tint

        Raises:
            ValueError: If the interpolation is linear.
        """
        from ..factory import _TemporalFactory
        if self.interpolation() == TInterpolation.LINEAR:
            raise ValueError("Cannot convert a temporal float with linear " \
                             "interpolation to a temporal integer")
        return _TemporalFactory.create_temporal(tfloat_to_tint(self._inner))

    def to_floatrange(self) -> floatrange:
        """
        Returns value span of `self`.

        Returns:
            An :class:`floatrange` with the value span of `self`.

        MEOS Functions:
            tnumber_to_span
        """
        return floatspan_to_floatrange(tnumber_to_span(self._inner))

    # ------------------------- Accessors -------------------------------------
    def value_range(self) -> floatrange:
        """
        Returns the value span of `self`.

        Returns:
            An :class:`floatrange` with the value span of `self`.

        MEOS Functions:
            tnumber_to_span
        """
        return self.to_floatrange()

    def value_ranges(self) -> List[floatrange]:
        """
        Returns the value spans of `self` taking into account gaps.

        Returns:
            A list of :class:`floatrange` with the value spans of `self`.

        MEOS Functions:
            tfloat_spanset
        """
        spanset = tnumber_valuespans(self._inner)
        spans = spanset_spans(spanset)
        count = spanset_num_spans(spanset)
        return [floatspan_to_floatrange(spans[i]) for i in range(count)]

    def start_value(self) -> float:
        """
        Returns the start value of `self`.

        Returns:
            A :class:`float` with the start value.

        MEOS Functions:
            tfloat_start_value
        """
        return tfloat_start_value(self._inner)

    def end_value(self) -> float:
        """
        Returns the end value of `self`.

        Returns:
            A :class:`float` with the end value.

        MEOS Functions:
            tfloat_end_value
        """
        return tfloat_end_value(self._inner)

    def value_set(self) -> Set[float]:
        """
        Returns the set of values of `self`.
        Note that when the interpolation is linear, the set will contain only
        the waypoints.

        Returns:
            A :class:`set` with the values of `self`.

        MEOS Functions:
            tint_values
        """
        values, count = tfloat_values(self._inner)
        return {values[i] for i in range(count)}

    def min_value(self) -> float:
        """
        Returns the minimum value of the `self`.

        Returns:
            A :class:`float` with the minimum value.

        MEOS Functions:
            tfloat_min_value
        """
        return tfloat_min_value(self._inner)

    def max_value(self) -> float:
        """
        Returns the maximum value of the `self`.

        Returns:
            A :class:`float` with the maximum value.

        MEOS Functions:
            tfloat_max_value
        """
        return tfloat_max_value(self._inner)

    # ------------------------- Ever and Always Comparisons -------------------
    def always_equal(self, value: float) -> bool:
        """
        Returns whether the values of `self` are always equal to `value`.

        Args:
            value: :class:`float` to compare.

        Returns:
            `True` if the values of `self` are always equal to `value`,
            `False` otherwise.

        MEOS Functions:
            tfloat_always_eq
        """
        return tfloat_always_eq(self._inner, value)

    def always_not_equal(self, value: float) -> bool:
        """
        Returns whether the values of `self` are always not equal to `value`.

        Args:
            value: :class:`float` to compare.

        Returns:
            `True` if the values of `self` are always not equal to `value`,
            `False` otherwise.

        MEOS Functions:
            tfloat_ever_eq
        """
        return not tfloat_ever_eq(self._inner, value)

    def always_less(self, value: float) -> bool:
        """
        Returns whether the values of `self` are always less than `value`.

        Args:
            value: :class:`float` to compare.

        Returns:
            `True` if the values of `self` are always less than `value`,
            `False` otherwise.

        MEOS Functions:
            tfloat_always_lt
        """
        return tfloat_always_lt(self._inner, value)

    def always_less_or_equal(self, value: float) -> bool:
        """
        Returns whether the values of `self` are always less than or equal to
        `value`.

        Args:
            value: :class:`float` to compare.

        Returns:
            `True` if the values of `self` are always less than or equal to
            `value`, `False` otherwise.

        MEOS Functions:
            tfloat_always_le
        """
        return tfloat_always_le(self._inner, value)

    def always_greater_or_equal(self, value: float) -> bool:
        """
        Returns whether the values of `self` are always greater than or equal
        to `value`.

        Args:
            value: :class:`float` to compare.

        Returns:
            `True` if the values of `self` are always greater than or equal to
            `value`, `False` otherwise.

        MEOS Functions:
            tfloat_ever_lt
        """
        return not tfloat_ever_lt(self._inner, value)

    def always_greater(self, value: float) -> bool:
        """
        Returns whether the values of `self` are always greater than `value`.

        Args:
            value: :class:`float` to compare.

        Returns:
            `True` if the values of `self` are always greater than `value`,
            `False` otherwise.

        MEOS Functions:
            tfloat_ever_le
        """
        return not tfloat_ever_le(self._inner, value)

    def ever_less(self, value: float) -> bool:
        """
        Returns whether the values of `self` are ever less than `value`.

        Args:
            value: :class:`float` to compare.

        Returns:
            `True` if the values of `self` are ever less than `value`,
            `False` otherwise.

        MEOS Functions:
            tfloat_ever_lt
        """
        return tfloat_ever_lt(self._inner, value)

    def ever_less_or_equal(self, value: float) -> bool:
        """
        Returns whether the values of `self` are ever less than or equal to
        `value`.

        Args:
            value: :class:`float` to compare.

        Returns:
            `True` if the values of `self` are ever less than or equal to
            `value`, `False` otherwise.

        MEOS Functions:
            tfloat_ever_le
        """
        return tfloat_ever_le(self._inner, value)

    def ever_equal(self, value: float) -> bool:
        """
        Returns whether the values of `self` are ever equal to `value`.

        Args:
            value: :class:`float` to compare.

        Returns:
            `True` if the values of `self` are ever equal to `value`, `False`
            otherwise.

        MEOS Functions:
            tfloat_ever_eq
        """
        return tfloat_ever_eq(self._inner, value)

    def ever_not_equal(self, value: float) -> bool:
        """
        Returns whether the values of `self` are ever not equal to `value`.

        Args:
            value: :class:`float` to compare.

        Returns:
            `True` if the values of `self` are ever not equal to `value`,
            `False` otherwise.

        MEOS Functions:
            tfloat_always_eq
        """
        return not tfloat_always_eq(self._inner, value)

    def ever_greater_or_equal(self, value: float) -> bool:
        """
        Returns whether the values of `self` are ever greater than or equal to
        `value`.

        Args:
            value: :class:`float` to compare.

        Returns:
            `True` if the values of `self` are ever greater than or equal to
            `value`, `False` otherwise.

        MEOS Functions:
            tfloat_always_lt
        """
        return not tfloat_always_lt(self._inner, value)

    def ever_greater(self, value: float) -> bool:
        """
        Returns whether the values of `self` are ever greater than `value`.

        Args:
            value: :class:`float` to compare.

        Returns:
            `True` if the values of `self` are ever greater than `value`,
            `False` otherwise.

        MEOS Functions:
            tfloat_always_le
        """
        return not tfloat_always_le(self._inner, value)

    def never_equal(self, value: float) -> bool:
        """
        Returns whether the values of `self` are never equal to `value`.

        Args:
            value: :class:`float` value to compare.

        Returns:
            `True` if the values of `self` are never equal to `value`,
            `False` otherwise.

        MEOS Functions:
            tfloat_ever_eq
        """
        return not tfloat_ever_eq(self._inner, value)

    def never_not_equal(self, value: float) -> bool:
        """
        Returns whether the values of `self` are never not equal to `value`.

        Args:
            value: :class:`float` value to compare.

        Returns:
            `True` if the values of `self` are never not equal to `value`,
            `False` otherwise.

        MEOS Functions:
            tfloat_always_eq
        """
        return tfloat_always_eq(self._inner, value)

    def never_less(self, value: float) -> bool:
        """
        Returns whether the values of `self` are never less than `value`.

        Args:
            value: :class:`float` value to compare.

        Returns:
            `True` if the values of `self` are never less than `value`,
            `False` otherwise.

        MEOS Functions:
            tfloat_ever_lt
        """
        return not tfloat_ever_lt(self._inner, value)

    def never_less_or_equal(self, value: float) -> bool:
        """
        Returns whether the values of `self` are never less than or equal to
        `value`.

        Args:
            value: :class:`float` value to compare.

        Returns:
            `True` if the values of `self` are never less than or equal to
            `value`, `False` otherwise.

        MEOS Functions:
            tfloat_ever_le
        """
        return not tfloat_ever_le(self._inner, value)

    def never_greater_or_equal(self, value: float) -> bool:
        """
        Returns whether the values of `self` are never greater than or equal to
        `value`.

        Args:
            value: :class:`float` value to compare.

        Returns:
            `True` if the values of `self` are never greater than or equal to
            `value`, `False` otherwise.

        MEOS Functions:
            tfloat_always_lt
        """
        return tfloat_always_lt(self._inner, value)

    def never_greater(self, value: float) -> bool:
        """
        Returns whether the values of `self` are never greater than `value`.

        Args:
            value: :class:`float` value to compare.

        Returns:
            `True` if the values of `self` are never greater than `value`,
            `False` otherwise.

        MEOS Functions:
            tfloat_always_le
        """
        return tfloat_always_le(self._inner, value)

    # ------------------------- Temporal Comparisons --------------------------
    def temporal_equal(self, other: Union[int, float, Temporal]) -> Temporal:
        """
        Returns the temporal equality relation between `self` and `other`.

        Args:
            other: An :class:`int`, :class:`float` or temporal object to
            compare to `self`.

        Returns:
            A :class:`TBool` with the result of the temporal equality relation.

        MEOS Functions:
            teq_tfloat_float, teq_temporal_temporal
        """
        if isinstance(other, int) or isinstance(other, float):
            result = teq_tfloat_float(self._inner, float(other))
        else:
            return super().temporal_equal(other)
        return Temporal._factory(result)

    def temporal_not_equal(self, other: Union[int, float, Temporal]) -> Temporal:
        """
        Returns the temporal not equal relation between `self` and `other`.

        Args:
            other: An :class:`int`, :class:`float` or temporal object to
            compare to `self`.

        Returns:
            A :class:`TBool` with the result of the temporal not equal relation.

        MEOS Functions:
            tne_tfloat_float, tne_temporal_temporal
        """
        if isinstance(other, int) or isinstance(other, float):
            result = tne_tfloat_float(self._inner, float(other))
        else:
            return super().temporal_not_equal(other)
        return Temporal._factory(result)

    def temporal_less(self, other: Union[int, float, Temporal]) -> Temporal:
        """
        Returns the temporal less than relation between `self` and `other`.

        Args:
            other: An :class:`int`, :class:`float` or temporal object to
            compare to `self`.

        Returns:
            A :class:`TBool` with the result of the temporal less than relation.

        MEOS Functions:
            tlt_tfloat_float, tlt_temporal_temporal
        """
        if isinstance(other, int) or isinstance(other, float):
            result = tlt_tfloat_float(self._inner, float(other))
        else:
            return super().temporal_less(other)
        return Temporal._factory(result)

    def temporal_less_or_equal(self, other: Union[int, float, Temporal]) -> \
            Temporal:
        """
        Returns the temporal less or equal relation between `self` and `other`.

        Args:
            other: An :class:`int`, :class:`float` or temporal object to
            compare to `self`.

        Returns:
            A :class:`TBool` with the result of the temporal less or equal
            relation.

        MEOS Functions:
            tle_tfloat_float, tle_temporal_temporal
        """
        if isinstance(other, int) or isinstance(other, float):
            result = tle_tfloat_float(self._inner, float(other))
        else:
            return super().temporal_less_or_equal(other)
        return Temporal._factory(result)

    def temporal_greater_or_equal(self, other: Union[int, float, Temporal]) \
            -> Temporal:
        """
        Returns the temporal greater or equal relation between `self` and `other`.

        Args:
            other: An :class:`int`, :class:`float` or temporal object to
            compare to `self`.

        Returns:
            A :class:`TBool` with the result of the temporal greater or equal
            relation.

        MEOS Functions:
            tge_tfloat_float, tge_temporal_temporal
        """
        if isinstance(other, int) or isinstance(other, float):
            result = tge_tfloat_float(self._inner, float(other))
        else:
            return super().temporal_greater_or_equal(other)
        return Temporal._factory(result)

    def temporal_greater(self, other: Union[int, float, Temporal]) -> Temporal:
        """
        Returns the temporal greater than relation between `self` and `other`.

        Args:
            other: An :class:`int`, :class:`float` or temporal object to
            compare to `self`.

        Returns:
            A :class:`TBool` with the result of the temporal greater than
            relation.

        MEOS Functions:
            tgt_tfloat_float, tgt_temporal_temporal
        """
        if isinstance(other, int) or isinstance(other, float):
            result = tgt_tfloat_float(self._inner, float(other))
        else:
            return super().temporal_greater(other)
        return Temporal._factory(result)

    # ------------------------- Restrictions ----------------------------------
    def at(self, other: Union[int, float, List[int], List[float],
    floatrange, List[floatrange], TBox, Time]) -> TFloat:
        """
        Returns a new temporal float with the values of `self` restricted to
        the value or time `other`.

        Args:
            other: Value or time to restrict to.

        Returns:
            A new temporal float.

        MEOS Functions:
            tfloat_at_value, tfloat_at_values, tfloat_at_span, tfloat_at_spanset,
            temporal_at_timestamp, temporal_at_timestampset, temporal_at_period,
            temporal_at_periodset
        """
        if isinstance(other, int) or isinstance(other, float):
            result = tfloat_at_value(self._inner, float(other))
        elif isinstance(other, floatrange):
            result = tnumber_at_span(self._inner, floatrange_to_floatspan(other))
        elif isinstance(other, list) and (isinstance(other[0], int) or \
                                          isinstance(other[0], float)):
            result = temporal_at_values(self._inner, floatset_make(other))
        # elif isinstance(other, list) and (isinstance(other[0], floatrange) or isinstance(other[0], intrange)):
        # results = [tnumber_at_span(self._inner, value) for value in other if other is not None]
        # result = temporal_merge_array(results, len(results))
        else:
            return super().at(other)
        return Temporal._factory(result)

    def minus(self, other: Union[int, float, List[int], List[float],
    floatrange, List[floatrange], TBox, Time]) -> Temporal:
        """
        Returns a new temporal float with the values of `self` restricted to
        the complement of the time or value `other`.

        Args:
            other: Time or value to restrict to the complement of.

        Returns:
            A new temporal float.

        MEOS Functions:
            tfloat_minus_value, tnumber_minus_span, 
            temporal_minus_timestamp, temporal_minus_timestampset,
            temporal_minus_period, temporal_minus_periodset
        """
        if isinstance(other, int) or isinstance(other, float):
            result = tfloat_minus_value(self._inner, float(other))
        elif isinstance(other, floatrange):
            result = tnumber_minus_span(self._inner,
                                        floatrange_to_floatspan(other))
        elif isinstance(other, list) and isinstance(other[0], float):
            result = temporal_minus_values(self._inner,
                                           floatset_make(other))
        else:
            return super().minus(other)
        return Temporal._factory(result)

    def value_at_timestamp(self, timestamp) -> float:
        """
        Returns the value that `self` takes at a certain moment.

        Args:
            timestamp: The moment to get the value.

        Returns:
            A class:`float` with the value of `self` at `timestamp`.

        MEOS Functions:
            tfloat_value_at_timestamp
        """
        return tfloat_value_at_timestamp(self._inner,
                                         datetime_to_timestamptz(timestamp), True)

    def derivative(self) -> TFloat:
        """
        Returns the derivative of `self`.

        Returns:
            A new :class:`TFloat` instance.

        MEOS Functions:
            tfloat_derivative
        """
        from ..factory import _TemporalFactory
        return _TemporalFactory.create_temporal(tfloat_derivative(self._inner))

    # ------------------------- Transformations ----------------------------------
    def to_degrees(self, normalize: bool = True) -> TFloat:
        """
        Returns a copy of `self` converted from radians to degrees.

        Args:
            normalize: If True, the result will be normalized to the range
            [0, 360).

        Returns:
            A new :class:`TFloat` instance.

        MEOS Functions:
            tfloat_degrees
        """
        from ..factory import _TemporalFactory
        return _TemporalFactory.create_temporal(tfloat_degrees(self._inner,
                                                               normalize))

    def to_radians(self) -> TFloat:
        """
        Returns a copy of `self` converted from degrees to radians.

        Returns:
            A new :class:`TFloat` instance.

        MEOS Functions:
            tfloat_radians
        """
        from ..factory import _TemporalFactory
        return _TemporalFactory.create_temporal(tfloat_radians(self._inner))

    def round(self, maxdd: int = 0) -> TFloat:
        """
        Returns `self` rounded to the given number of decimal digits.

        Args:
            maxdd: Maximum number of decimal digits.

        Returns:
            A new :class:`TFloat` instance.

        MEOS Functions:
            tfloat_round
        """
        from ..factory import _TemporalFactory
        return _TemporalFactory.create_temporal(tfloat_round(self._inner,
                                                             maxdd))

    # ------------------------- Split Operations ------------------------------
<<<<<<< HEAD
    def value_split(self, size: float, start: Optional[float] = 0.0) -> \
        List[Temporal]:
=======
    def value_split(self, size: float, start: Optional[float] = 0) -> \
            List[Temporal]:
>>>>>>> 9ac7045f
        """
        Splits `self` into fragments with respect to value buckets

        Args:
            start: Start value of the first value bucket.
            size: Size of the value buckets.

        Returns:
            A list of temporal floats.

        MEOS Functions:
            tfloat_value_split
        """
        fragments, values, count = tfloat_value_split(self._inner, size, start)
        from ..factory import _TemporalFactory
<<<<<<< HEAD
        return [_TemporalFactory.create_temporal(fragments[i]) for i in \
            range(count)]
=======
        return [_TemporalFactory.create_temporal(tiles[i]) for i in \
                range(new_count)]
>>>>>>> 9ac7045f

    def value_time_split(self, value_size: float, 
                         duration: Union[str, timedelta],
                         value_start: Optional[float] = 0.0,
                         time_start: Optional[Union[str, datetime]] = None) -> \
                         List[Temporal]:
        """
        Splits `self` into fragments with respect to value and period buckets.

        Args:
            value_size: Size of the value buckets.
            duration: Duration of the period buckets.
            value_start: Start value of the first value bucket. If None, the
                start value used by default is 0
            time_start: Start time of the first period bucket. If None, the
                start time used by default is Monday, January 3, 2000.

        Returns:
            A list of temporal floats.

        MEOS Functions:
            tfloat_value_time_split
        """
        if time_start is None:
            st = pg_timestamptz_in('2000-01-03', -1)
        else:
            st = datetime_to_timestamptz(time_start) \
                if isinstance(time_start, datetime) \
                else pg_timestamptz_in(time_start, -1)
        dt = timedelta_to_interval(duration) \
            if isinstance(duration, timedelta) \
            else pg_interval_in(duration, -1)
<<<<<<< HEAD
        fragments, values, times, count = tfloat_value_time_split(self._inner, value_size,
            dt, value_start, st)
        return [Temporal._factory(fragments[i]) for i in range(count)]
=======
        tiles, new_count = tfloat_value_time_split(self._inner, value_size,
                                                   value_start, dt, st)
        return [Temporal._factory(tiles[i]) for i in range(new_count)]
>>>>>>> 9ac7045f

    # ------------------------- Database Operations ---------------------------
    @staticmethod
    def read_from_cursor(value, _=None):
        """
        Reads a :class:`TFloat` from a database cursor. Used when automatically
        loading objects from the database.
        Users should use the class constructor instead.
        """
        if not value:
            return None
        if value.startswith('Interp=Stepwise;'):
            value1 = value.replace('Interp=Stepwise;', '')
            if value1[0] == '{':
                return TFloatSeqSet(string=value)
            else:
                return TFloatSeq(string=value)
        elif value[0] != '{' and value[0] != '[' and value[0] != '(':
            return TFloatInst(string=value)
        elif value[0] == '[' or value[0] == '(':
            return TFloatSeq(string=value)
        elif value[0] == '{':
            if value[1] == '[' or value[1] == '(':
                return TFloatSeqSet(string=value)
            else:
                return TFloatSeq(string=value)
        raise Exception("ERROR: Could not parse temporal float value")


class TFloatInst(TInstant[float, 'TFloat', 'TFloatInst', 'TFloatSeq',
'TFloatSeqSet'], TFloat):
    """
    Class for representing temporal floats at a single instant.
    """
    _make_function = tfloatinst_make
    _cast_function = float

    def __init__(self, string: Optional[str] = None, *,
                 value: Optional[Union[str, float]] = None,
                 timestamp: Optional[Union[str, datetime]] = None, _inner=None):
        super().__init__(string=string, value=value, timestamp=timestamp,
                         _inner=_inner)


class TFloatSeq(TSequence[float, 'TFloat', 'TFloatInst', 'TFloatSeq',
'TFloatSeqSet'], TFloat):
    """
    Class for representing temporal floats over a period of time.
    """
    ComponentClass = TFloatInst

    def __init__(self, string: Optional[str] = None, *,
                 instant_list: Optional[List[Union[str, TFloatInst]]] = None,
                 lower_inc: bool = True, upper_inc: bool = False,
                 expandable: Union[bool, float] = False,
                 interpolation: TInterpolation = TInterpolation.LINEAR,
                 normalize: bool = True, _inner=None):
        super().__init__(string=string, instant_list=instant_list,
                         lower_inc=lower_inc, upper_inc=upper_inc,
                         expandable=expandable, interpolation=interpolation,
                         normalize=normalize, _inner=_inner)


class TFloatSeqSet(TSequenceSet[float, 'TFloat', 'TFloatInst', 'TFloatSeq',
'TFloatSeqSet'], TFloat):
    """
    Class for representing temporal floats over a period of time with gaps.
    """
    ComponentClass = TFloatSeq

    def __init__(self, string: Optional[str] = None, *,
                 sequence_list: Optional[List[Union[str, TFloatSeq]]] = None,
                 normalize: bool = True, _inner=None):
        super().__init__(string=string, sequence_list=sequence_list,
                         normalize=normalize, _inner=_inner)<|MERGE_RESOLUTION|>--- conflicted
+++ resolved
@@ -807,13 +807,8 @@
                                                              maxdd))
 
     # ------------------------- Split Operations ------------------------------
-<<<<<<< HEAD
-    def value_split(self, size: float, start: Optional[float] = 0.0) -> \
-        List[Temporal]:
-=======
     def value_split(self, size: float, start: Optional[float] = 0) -> \
             List[Temporal]:
->>>>>>> 9ac7045f
         """
         Splits `self` into fragments with respect to value buckets
 
@@ -829,13 +824,8 @@
         """
         fragments, values, count = tfloat_value_split(self._inner, size, start)
         from ..factory import _TemporalFactory
-<<<<<<< HEAD
-        return [_TemporalFactory.create_temporal(fragments[i]) for i in \
-            range(count)]
-=======
         return [_TemporalFactory.create_temporal(tiles[i]) for i in \
                 range(new_count)]
->>>>>>> 9ac7045f
 
     def value_time_split(self, value_size: float, 
                          duration: Union[str, timedelta],
@@ -868,15 +858,9 @@
         dt = timedelta_to_interval(duration) \
             if isinstance(duration, timedelta) \
             else pg_interval_in(duration, -1)
-<<<<<<< HEAD
-        fragments, values, times, count = tfloat_value_time_split(self._inner, value_size,
-            dt, value_start, st)
-        return [Temporal._factory(fragments[i]) for i in range(count)]
-=======
         tiles, new_count = tfloat_value_time_split(self._inner, value_size,
                                                    value_start, dt, st)
         return [Temporal._factory(tiles[i]) for i in range(new_count)]
->>>>>>> 9ac7045f
 
     # ------------------------- Database Operations ---------------------------
     @staticmethod
