from __future__ import annotations

from abc import ABC
from functools import reduce
from typing import Optional, List, TYPE_CHECKING, Set, Tuple, Union, TypeVar, Type

import postgis as pg
import shapely.geometry as shp
import shapely.geometry.base as shpb
from geopandas import GeoDataFrame
from pymeos_cffi import *

from .tbool import TBool
from .tfloat import TFloatSeqSet, TFloat
from ..temporal import Temporal, TInstant, TSequence, TSequenceSet, TInterpolation
from ..time import *

if TYPE_CHECKING:
    from ..boxes import STBox

TG = TypeVar('TG', bound='TPoint')
TI = TypeVar('TI', bound='TPointInst')
TS = TypeVar('TS', bound='TPointSeq')
TSS = TypeVar('TSS', bound='TPointSeqSet')
Self = TypeVar('Self', bound='TPoint')


class TPoint(Temporal[shp.Point, TG, TI, TS, TSS], ABC):
    """
    Abstract class for temporal points.
    """

    def __init__(self, _inner) -> None:
        super().__init__()

    @classmethod
    def from_hexwkb(cls: Type[Self], hexwkb: str, srid: Optional[int] = None) -> Self:
        result = super().from_hexwkb(hexwkb)
        return result.set_srid(srid) if srid is not None else result

    def srid(self) -> int:
        """
        Returns the SRID.

        Returns:
            An :class:`int` representing the SRID.

        MEOS Functions:
            tpoint_srid
        """
        return tpoint_srid(self._inner)

    def set_srid(self: Self, srid: int) -> Self:
        """
        Returns a new TPoint with the given SRID.


        """
        return self.__class__(_inner=tpoint_set_srid(self._inner, srid))

    def bounding_box(self) -> STBox:
        """
        Returns the bounding box of the `self`.

        Returns:
            An :class:`~pymeos.boxes.STBox` representing the bounding box.

        MEOS Functions:
            tpoint_to_stbox
        """
        from ..boxes import STBox
        return STBox(_inner=tpoint_to_stbox(self._inner))

    def values(self, precision: int = 15) -> List[shp.Point]:
        """
        Returns the values of the temporal point.

        Returns:
            A :class:`list` of :class:`~shapely.geometry.Point` with the values.

        MEOS Functions:
            tpoint_values
        """
        result, count = tpoint_values(self._inner)
        return [gserialized_to_shapely_point(result[i], precision) for i in range(count)]

    def start_value(self, precision: int = 15) -> shp.Point:
        """
        Returns the start value of the temporal point.

        Returns:
            A :class:`~shapely.geometry.Point` with the start value.

        MEOS Functions:
            tpoint_start_value
        """
        return gserialized_to_shapely_point(tpoint_start_value(self._inner), precision)

    def end_value(self, precision: int = 15) -> shp.Point:
        """
        Returns the end value of the temporal point.

        Returns:
            A :class:`~shapely.geometry.Point` with the end value.

        MEOS Functions:
            tpoint_end_value
        """
        return gserialized_to_shapely_point(tpoint_end_value(self._inner), precision)

    def value_set(self, precision: int = 15) -> Set[shp.Point]:
        """
        Returns the set of values of `self`.
        Note that when the interpolation is linear, the set will contain only the waypoints.

        Returns:
            A :class:`set` of :class:`~shapely.geometry.Point` with the values.

        MEOS Functions:
            tpoint_values
        """
        values, count = tpoint_values(self._inner)
        return {gserialized_to_shapely_point(values[i], precision) for i in range(count)}

    def value_at_timestamp(self, timestamp: datetime, precision: int = 15) -> shp.Point:
        """
        Returns the value of the temporal point at the given timestamp.

        Args:
            timestamp: A :class:`datetime` representing the timestamp.
            precision: An :class:`int` representing the precision of the coordinates.

        Returns:
            A :class:`~shapely.geometry.Point` with the value.

        MEOS Functions:
            tpoint_value_at_timestamp
        """
        return gserialized_to_shapely_point(
            tpoint_value_at_timestamp(self._inner, datetime_to_timestamptz(timestamp), True)[0], precision)

    def simplify_min_dist(self: Self, tolerance: float) -> Self:
        """
        Returns a new :class:`TPoint` with the same trajectory but simplified so that there is a minimum distance
        between points.

        Args:
            tolerance: A :class:`float` representing the tolerance in units of the coordinate system.

        Returns:
            A new :class:`TPoint` with the simplified trajectory.

        MEOS Functions:
            temporal_simplify_min_dist
        """
        return self.__class__(_inner=temporal_simplify_min_dist(self._inner, tolerance))

    def simplify_min_time_delta(self: Self, tolerance: timedelta) -> Self:
        """
        Returns a new :class:`TPoint` with the same trajectory but simplified so that there is a minimum time delta
        between points.

        Args:
            tolerance: A :class:`timedelta` representing the tolerance.

        Returns:
            A new :class:`TPoint` with the simplified trajectory.

        MEOS Functions:
            temporal_simplify_min_tdelta
        """
        return self.__class__(_inner=temporal_simplify_min_tdelta(self._inner, timedelta_to_interval(tolerance)))

    def simplify_douglas_peucker(self: Self, tolerance: float, synchronized: bool = False) -> Self:
        """
        Returns a new :class:`TPoint` with the same trajectory but simplified using the Douglas-Peucker algorithm.

        Args:
            tolerance: A :class:`float` representing the tolerance in units of the coordinate system.
            synchronized: A :class:`bool` indicating whether the simplification should use the synchronized distance
            or the spatial-only distance.

        Returns:
            A new :class:`TPoint` with the simplified trajectory.

        MEOS Functions:
            temporal_simplify_dp
        """
        return self.__class__(_inner=temporal_simplify_dp(self._inner, tolerance, synchronized))

    def simplify_max_dist(self: Self, tolerance: float, synchronized: bool = False) -> Self:
        """
        Returns a new :class:`TPoint` with the same trajectory but simplified using a single-pass implementation of
        the Douglas-Peucker line simplification algorithm that checks whether the projected distance threshold is
        exceeded.

        Args:
            tolerance: A :class:`float` representing the tolerance in units of the coordinate system.
            synchronized: A :class:`bool` indicating whether the simplification should use the synchronized distance
            or the spatial-only distance.

        Returns:
            A new :class:`TPoint` with the simplified trajectory.

        MEOS Functions:
            temporal_simplify_max_dist
        """
        return self.__class__(_inner=temporal_simplify_max_dist(self._inner, tolerance, synchronized))

    def length(self) -> float:
        """
        Returns the length of the trajectory.

        Returns:
            A :class:`float` with the length of the trajectory.

        MEOS Functions:
            tpoint_length
        """
        return tpoint_length(self._inner)

    def cumulative_length(self) -> TFloat:
        """
        Returns the cumulative length of the trajectory.

        Returns:
            A :class:`TFloat` with the cumulative length of the trajectory.

        MEOS Functions:
            tpoint_cumulative_length
        """
        result = tpoint_cumulative_length(self._inner)
        return Temporal._factory(result)

    def speed(self) -> TFloat:
        """
        Returns the speed of the trajectory.

        Returns:
            A :class:`TFloat` with the speed of the trajectory.

        MEOS Functions:
            tpoint_speed
        """
        result = tpoint_speed(self._inner)
        return Temporal._factory(result)

    def x(self) -> TFloat:
        """
        Returns the x coordinate of the trajectory.

        Returns:
            A :class:`TFloat` with the x coordinate of the trajectory.

        MEOS Functions:
            tpoint_get_coord
        """
        result = tpoint_get_coord(self._inner, 0)
        return Temporal._factory(result)

    def y(self) -> TFloat:
        """
        Returns the y coordinate of the trajectory.

        Returns:
            A :class:`TFloat` with the y coordinate of the trajectory.

        MEOS Functions:
            tpoint_get_coord
        """
        result = tpoint_get_coord(self._inner, 1)
        return Temporal._factory(result)

    def z(self) -> TFloat:
        """
        Returns the z coordinate of the trajectory.

        Returns:
            A :class:`TFloat` with the z coordinate of the trajectory.

        MEOS Functions:
            tpoint_get_coord
        """
        result = tpoint_get_coord(self._inner, 2)
        return Temporal._factory(result)

    def has_z(self) -> bool:
        """
        Returns whether the trajectory has a z coordinate.

        Returns:
            A :class:`bool` indicating whether the trajectory has a z coordinate.

        MEOS Functions:
            tpoint_start_value
        """
        return self.bounding_box().has_z()

    def stboxes(self) -> List[STBox]:
        """
        Returns a collection of :class:`STBox`es representing the bounding boxes of the segments of the trajectory.

        Returns:
            A :class:`list` of :class:`STBox`es.

        MEOS Functions:
            tpoint_stboxes
        """
        from ..boxes import STBox
        result, count = tpoint_stboxes(self._inner)
        return [STBox(_inner=result + i) for i in range(count)]

    def is_simple(self) -> bool:
        """
        Returns whether the trajectory is simple. That is, whether it does not self-intersect.

        Returns:
            A :class:`bool` indicating whether the trajectory is simple.

        MEOS Functions:
            tpoint_is_simple
        """
        return tpoint_is_simple(self._inner)

    def make_simple(self) -> List[TPoint]:
        """
        Split the trajectory into a collection of simple trajectories.
        
        Returns:
            A :class:`list` of :class:`TPoint`es.
            
        MEOS Functions:
            tpoint_make_simple
        """
        result, count = tpoint_make_simple(self._inner)
        from ..factory import _TemporalFactory
        return [_TemporalFactory.create_temporal(result[i]) for i in range(count)]

    def at(self,
           other: Union[pg.Geometry, List[pg.Geometry], shpb.BaseGeometry, List[shpb.BaseGeometry], STBox, Time]) -> TG:
        """
        Returns a new temporal object with the values of `self` restricted to `other`.

        Args:
            other: An object to restrict the values of `self` to.

        Returns:
            A new :TPoint: with the values of `self` restricted to `other`.

        MEOS Functions:
            tpoint_at_geometry, tpoint_at_stbox,
            temporal_at_timestamp, temporal_at_timestampset, temporal_at_period, temporal_at_periodset
        """
        from ..boxes import STBox
        if isinstance(other, pg.Geometry) or isinstance(other, shpb.BaseGeometry):
            gs = geometry_to_gserialized(other, isinstance(self, TGeogPoint))
            result = tpoint_at_value(self._inner, gs)
        elif isinstance(other, list):
            gss = [geometry_to_gserialized(gm, isinstance(self, TGeogPoint)) for gm in other]
            results = [tpoint_at_value(self._inner, gs) for gs in gss]
            result = temporal_merge_array(results, len(results))
        elif isinstance(other, STBox):
            result = tpoint_at_stbox(self._inner, other._inner, True)
        else:
            return super().at(other)
        return Temporal._factory(result)

    def minus(self,
              other: Union[pg.Geometry, List[pg.Geometry], shpb.BaseGeometry, List[shpb.BaseGeometry], STBox, Time]
              ) -> TG:
        """
        Returns a new temporal object with the values of `self` restricted to the complement of `other`.

        Args:
            other: An object to restrict the values of `self` to the complement of.

        Returns:
            A new :TPoint: with the values of `self` restricted to the complement of `other`.

        MEOS Functions:
            tpoint_minus_geometry, tpoint_minus_stbox,
            temporal_minus_timestamp, temporal_minus_timestampset, temporal_minus_period, temporal_minus_periodset
        """
        from ..boxes import STBox
        if isinstance(other, pg.Geometry) or isinstance(other, shpb.BaseGeometry):
            gs = geometry_to_gserialized(other, isinstance(self, TGeogPoint))
            result = tpoint_minus_value(self._inner, gs)
        elif isinstance(other, list):
            gss = [geometry_to_gserialized(gm, isinstance(self, TGeogPoint)) for gm in other]
            result = reduce(tpoint_minus_value, gss, self._inner)
        elif isinstance(other, STBox):
            result = tpoint_minus_stbox(self._inner, other._inner, True)
        else:
            return super().minus(other)
        return Temporal._factory(result)

    def within_distance(self, other: Union[pg.Geometry, shpb.BaseGeometry, TPoint, STBox], distance: float) -> TBool:
        """
        Returns a new temporal boolean indicating whether the trajectory is within `distance` of `other`.

        Args:
            other: An object to check the distance to.
            distance: The distance to check in units of the spatial reference system.

        Returns:
            A new :TBool: indicating whether the trajectory is within `distance` of `other`.

        MEOS Functions:
            tdwithin_tpoint_geo, tdwithin_tpoint_tpoint
        """
        from ..boxes import STBox
        if isinstance(other, pg.Geometry) or isinstance(other, shpb.BaseGeometry):
            gs = geometry_to_gserialized(other, isinstance(self, TGeogPoint))
            result = tdwithin_tpoint_geo(self._inner, gs, distance, False, False)
        elif isinstance(other, STBox):
            result = tdwithin_tpoint_geo(self._inner, stbox_to_geo(other._inner), distance, False, False)
        elif isinstance(other, TPoint):
            result = tdwithin_tpoint_tpoint(self._inner, other._inner, distance, False, False)
        else:
            raise TypeError(f'Operation not supported with type {other.__class__}')
        return Temporal._factory(result)

    def intersects(self, other: Union[pg.Geometry, shpb.BaseGeometry, STBox]) -> TBool:
        """
        Returns a new temporal boolean indicating whether the trajectory intersects `other`.

        Args:
            other: An object to check for intersection with.

        Returns:
            A new :TBool: indicating whether the trajectory intersects `other`.

        MEOS Functions:
            tintersects_tpoint_geo
        """
        from ..boxes import STBox
        if isinstance(other, pg.Geometry) or isinstance(other, shpb.BaseGeometry):
            gs = geometry_to_gserialized(other, isinstance(self, TGeogPoint))
            result = tintersects_tpoint_geo(self._inner, gs, False, False)
        elif isinstance(other, STBox):
            result = tintersects_tpoint_geo(self._inner, stbox_to_geo(other._inner), False, False)
        else:
            raise TypeError(f'Operation not supported with type {other.__class__}')
        return Temporal._factory(result)

    def touches(self, other: Union[pg.Geometry, shpb.BaseGeometry, STBox]) -> TBool:
        """
        Returns a new temporal boolean indicating whether the trajectory touches `other`.

        Args:
            other: An object to check for touching with.

        Returns:
            A new :TBool: indicating whether the trajectory touches `other`.

        MEOS Functions:
            ttouches_tpoint_geo
        """
        from ..boxes import STBox
        if isinstance(other, pg.Geometry) or isinstance(other, shpb.BaseGeometry):
            gs = geometry_to_gserialized(other, isinstance(self, TGeogPoint))
            result = ttouches_tpoint_geo(self._inner, gs, False, False)
        elif isinstance(other, STBox):
            result = ttouches_tpoint_geo(self._inner, stbox_to_geo(other._inner), False, False)
        else:
            raise TypeError(f'Operation not supported with type {other.__class__}')
        return Temporal._factory(result)

    def is_spatially_contained_in(self, container: Union[pg.Geometry, shpb.BaseGeometry, STBox]) -> TBool:
        """
        Returns a new temporal boolean indicating whether the trajectory is contained by `container`.

        Args:
            container: An object to check for containing `self`.

        Returns:
            A new :TBool: indicating whether the trajectory is contained by `container`.

        MEOS Functions:
            tcontains_geo_tpoint
        """
        from ..boxes import STBox
        if isinstance(container, pg.Geometry) or isinstance(container, shpb.BaseGeometry):
            gs = geometry_to_gserialized(container, isinstance(self, TGeogPoint))
            result = tcontains_geo_tpoint(gs, self._inner, False, False)
        elif isinstance(container, STBox):
            gs = stbox_to_geo(container._inner)
            result = tcontains_geo_tpoint(gs, self._inner, False, False)
        else:
            raise TypeError(f'Operation not supported with type {container.__class__}')
        return Temporal._factory(result)

    def disjoint(self, other: Union[pg.Geometry, shpb.BaseGeometry, STBox]) -> TBool:
        """
        Returns a new temporal boolean indicating whether the trajectory is disjoint from `other`.

        Args:
            other: An object to check for disjointness with.

        Returns:
            A new :TBool: indicating whether the trajectory is disjoint from `other`.

        MEOS Functions:
            tdisjoint_tpoint_geo
        """
        from ..boxes import STBox
        if isinstance(other, pg.Geometry) or isinstance(other, shpb.BaseGeometry):
            gs = geometry_to_gserialized(other, isinstance(self, TGeogPoint))
            result = tdisjoint_tpoint_geo(self._inner, gs, False, False)
        elif isinstance(other, STBox):
            result = tdisjoint_tpoint_geo(self._inner, stbox_to_geo(other._inner), False, False)
        else:
            raise TypeError(f'Operation not supported with type {other.__class__}')
        return Temporal._factory(result)

    def is_ever_contained(self, container: Union[pg.Geometry, shpb.BaseGeometry, STBox]) -> bool:
        """
        Returns whether the trajectory is ever contained by `container`.

        Args:
            container: An object to check for containing `self`.

        Returns:
            A :class:`bool` indicating whether the trajectory is ever contained by `container`.

        MEOS Functions:
            econtains_geo_tpoint
        """
        from ..boxes import STBox
        if isinstance(container, pg.Geometry) or isinstance(container, shpb.BaseGeometry):
            gs = geometry_to_gserialized(container, isinstance(self, TGeogPoint))
            result = econtains_geo_tpoint(self._inner, gs)
        elif isinstance(container, STBox):
            result = econtains_geo_tpoint(self._inner, stbox_to_geo(container._inner))
        else:
            raise TypeError(f'Operation not supported with type {container.__class__}')
        return result == 1

    def is_ever_disjoint(self, other: Union[pg.Geometry, shpb.BaseGeometry, TPoint, STBox]) -> bool:
        """
        Returns whether the trajectory is ever disjoint from `other`.

        Args:
            other: An object to check for disjointness with.

        Returns:
            A :class:`bool` indicating whether the trajectory is ever disjoint from `other`.

        MEOS Functions:
            edisjoint_tpoint_geo, edisjoint_tpoint_tpoint
        """
        from ..boxes import STBox
        if isinstance(other, pg.Geometry) or isinstance(other, shpb.BaseGeometry):
<<<<<<< HEAD
            gs = geometry_to_gserialized(other)
            result = edisjoint_tpoint_geo(self._inner, gs)
=======
            gs = geometry_to_gserialized(other, isinstance(self, TGeogPoint))
            result = edisjoint_tpoint_tpoint(self._inner, gs)
>>>>>>> f5d634b1
        elif isinstance(other, STBox):
            result = edisjoint_tpoint_tpoint(self._inner, stbox_to_geo(other._inner))
        else:
            raise TypeError(f'Operation not supported with type {other.__class__}')
        return result == 1

    def is_ever_within_distance(self, other: Union[pg.Geometry, shpb.BaseGeometry, TPoint, STBox],
                                distance: float) -> bool:
        """
        Returns whether the trajectory is ever within `distance` of `other`.

        Args:
            other: An object to check the distance to.
            distance: The distance to check in units of the spatial reference system.

        Returns:
            A :class:`bool` indicating whether the trajectory is ever within `distance` of `other`.

        MEOS Functions:
            edwithin_tpoint_geo, edwithin_tpoint_tpoint
        """
        from ..boxes import STBox
        if isinstance(other, pg.Geometry) or isinstance(other, shpb.BaseGeometry):
            gs = geometry_to_gserialized(other, isinstance(self, TGeogPoint))
            result = edwithin_tpoint_geo(self._inner, gs, distance)
        elif isinstance(other, STBox):
            result = edwithin_tpoint_geo(self._inner, stbox_to_geo(other._inner), distance)
        elif isinstance(other, TPoint):
            result = edwithin_tpoint_tpoint(self._inner, other._inner, distance)
        else:
            raise TypeError(f'Operation not supported with type {other.__class__}')
        return result == 1

    def ever_intersects(self, other: Union[pg.Geometry, shpb.BaseGeometry, TPoint, STBox]) -> bool:
        """
        Returns whether the trajectory ever intersects `other`.

        Args:
            other: An object to check for intersection with.

        Returns:
            A :class:`bool` indicating whether the trajectory ever intersects `other`.

        MEOS Functions:
            eintersects_tpoint_geo, eintersects_tpoint_tpoint
        """
        from ..boxes import STBox
        if isinstance(other, pg.Geometry) or isinstance(other, shpb.BaseGeometry):
            gs = geometry_to_gserialized(other, isinstance(self, TGeogPoint))
            result = eintersects_tpoint_geo(self._inner, gs)
        elif isinstance(other, STBox):
            result = eintersects_tpoint_geo(self._inner, stbox_to_geo(other._inner))
        elif isinstance(other, TPoint):
            result = eintersects_tpoint_tpoint(self._inner, other._inner)
        else:
            raise TypeError(f'Operation not supported with type {other.__class__}')
        return result == 1

    def ever_touches(self, other: Union[pg.Geometry, shpb.BaseGeometry, STBox]) -> bool:
        """
        Returns whether the trajectory ever touches `other`.

        Args:
            other: An object to check for touching with.

        Returns:
            A :class:`bool` indicating whether the trajectory ever touches `other`.

        MEOS Functions:
            etouches_tpoint_geo
        """
        from ..boxes import STBox
        if isinstance(other, pg.Geometry) or isinstance(other, shpb.BaseGeometry):
            gs = geometry_to_gserialized(other, isinstance(self, TGeogPoint))
            result = etouches_tpoint_geo(self._inner, gs)
        elif isinstance(other, STBox):
            result = etouches_tpoint_geo(self._inner, stbox_to_geo(other._inner))
        else:
            raise TypeError(f'Operation not supported with type {other.__class__}')
        return result == 1

    def distance(self, other: Union[pg.Geometry, shpb.BaseGeometry, TPoint, STBox]) -> TFloat:
        """
        Returns the temporal distance between the trajectory and `other`.

        Args:
            other: An object to check the distance to.

        Returns:
            A new :class:`TFloat` indicating the temporal distance between the trajectory and `other`.

        MEOS Functions:
            distance_tpoint_geo, distance_tpoint_tpoint
        """
        from ..boxes import STBox
        if isinstance(other, pg.Geometry) or isinstance(other, shpb.BaseGeometry):
            gs = geometry_to_gserialized(other, isinstance(self, TGeogPoint))
            result = distance_tpoint_geo(self._inner, gs)
        elif isinstance(other, STBox):
            result = distance_tpoint_geo(self._inner, stbox_to_geo(other._inner))
        elif isinstance(other, TPoint):
            result = distance_tpoint_tpoint(self._inner, other._inner)
        else:
            raise TypeError(f'Operation not supported with type {other.__class__}')
        return Temporal._factory(result)

    def nearest_approach_distance(self, other: Union[pg.Geometry, shpb.BaseGeometry, STBox, TPoint]) -> float:
        """
        Returns the nearest approach distance between the trajectory and `other`.

        Args:
            other: An object to check the nearest approach distance to.

        Returns:
            A :class:`float` indicating the nearest approach distance between the trajectory and `other`.

        MEOS Functions:
            nad_tpoint_geo, nad_tpoint_stbox, nad_tpoint_tpoint
        """
        from ..boxes import STBox
        if isinstance(other, pg.Geometry) or isinstance(other, shpb.BaseGeometry):
            gs = geometry_to_gserialized(other, isinstance(self, TGeogPoint))
            return nad_tpoint_geo(self._inner, gs)
        elif isinstance(other, STBox):
            return nad_tpoint_stbox(self._inner, other._inner)
        elif isinstance(other, TPoint):
            return nad_tpoint_tpoint(self._inner, other._inner)
        else:
            raise TypeError(f'Operation not supported with type {other.__class__}')

    def nearest_approach_instant(self, other: Union[pg.Geometry, shpb.BaseGeometry, TPoint]) -> TI:
        """
        Returns the nearest approach instant between the trajectory and `other`.

        Args:
            other: An object to check the nearest approach instant to.

        Returns:
            A new temporal instant indicating the nearest approach instant between the trajectory and `other`.

        MEOS Functions:
            nai_tpoint_geo, nai_tpoint_tpoint
        """
        if isinstance(other, pg.Geometry) or isinstance(other, shpb.BaseGeometry):
            gs = geometry_to_gserialized(other, isinstance(self, TGeogPoint))
            result = nai_tpoint_geo(self._inner, gs)
        elif isinstance(other, TPoint):
            result = nai_tpoint_tpoint(self._inner, other._inner)
        else:
            raise TypeError(f'Operation not supported with type {other.__class__}')
        return Temporal._factory(result)

    def shortest_line(self, other: Union[pg.Geometry, shpb.BaseGeometry, TPoint]) -> shpb.BaseGeometry:
        """
        Returns the shortest line between the trajectory and `other`.

        Args:
            other: An object to check the shortest line to.

        Returns:
            A new :class:`~shapely.geometry.base.BaseGeometry` indicating the shortest line between the trajectory
            and `other`.

        MEOS Functions:
            shortestline_tpoint_geo, shortestline_tpoint_tpoint
        """
        if isinstance(other, pg.Geometry) or isinstance(other, shpb.BaseGeometry):
            gs = geometry_to_gserialized(other, isinstance(self, TGeogPoint))
            result = shortestline_tpoint_geo(self._inner, gs)
        elif isinstance(other, TPoint):
            result = shortestline_tpoint_tpoint(self._inner, other._inner)
        else:
            raise TypeError(f'Operation not supported with type {other.__class__}')
        return gserialized_to_shapely_geometry(result[0], 10)

    def bearing(self, other: Union[pg.Geometry, shpb.BaseGeometry, TPoint]) -> TFloat:
        """
        Returns the temporal bearing between the trajectory and `other`.

        Args:
            other: An object to check the bearing to.

        Returns:
            A new :class:`TFloat` indicating the temporal bearing between the trajectory and `other`.

        MEOS Functions:
            bearing_tpoint_point, bearing_tpoint_tpoint
        """
        if isinstance(other, pg.Geometry) or isinstance(other, shpb.BaseGeometry):
            gs = geometry_to_gserialized(other, isinstance(self, TGeogPoint))
            result = bearing_tpoint_point(self._inner, gs, False)
        elif isinstance(other, TPoint):
            result = bearing_tpoint_tpoint(self._inner, other._inner)
        else:
            raise TypeError(f'Operation not supported with type {other.__class__}')
        return Temporal._factory(result)

    def azimuth(self) -> TFloatSeqSet:
        """
        Returns the temporal azimuth of the trajectory.

        Returns:
            A new :class:`TFloatSeqSet` indicating the temporal azimuth of the trajectory.

        MEOS Functions:
            azimuth_tpoint
        """
        result = tpoint_azimuth(self._inner)
        return Temporal._factory(result)

    def time_weighted_centroid(self, precision: int = 15) -> shp.Point:
        """
        Returns the time weighted centroid of the trajectory.

        Args:
            precision: The precision of the returned geometry.

        Returns:
            A new :class:`~shapely.geometry.base.BaseGeometry` indicating the time weighted centroid of the trajectory.

        MEOS Functions:
            tpoint_twcentroid
        """
        return gserialized_to_shapely_geometry(tpoint_twcentroid(self._inner), precision)  # type: ignore

    def tile(self, size: float, duration: Optional[Union[timedelta, str]] = None,
             origin: Optional[Union[shpb.BaseGeometry, pg.Geometry]] = None,
             start: Union[datetime, str, None] = None) -> List[List[List[List[TG]]]]:
        """
        Split the trajectory into segments following the tiling of the bounding box.

        Args:
            size: The size of the spatial tiles. If `self` has a spatial dimension and this
                argument is not provided, the tiling will be only temporal.
            duration: The duration of the temporal tiles. If `self` has a time dimension and this
                argument is not provided, the tiling will be only spatial.
            origin: The origin of the spatial tiling. If not provided, the origin will be (0, 0, 0).
            start: The start time of the temporal tiling. If not provided, the start time will be the starting time of
                the `STBox` time dimension.

        Returns:
            A 4D matrix (XxYxZxT) of :class:`TPoint` objects.

        See Also:
            :meth:`STBox.tile`
        """
        from ..boxes import STBox
        bbox = STBox.from_tpoint(self)
        tiles = bbox.tile(size, duration, origin, start)
        return [[[[self.at(tile) for tile in z_dim]
                  for z_dim in y_dim] for y_dim in x_dim] for x_dim in tiles]

    def tile_flat(self, size: float, duration: Optional[Union[timedelta, str]] = None,
                  origin: Optional[Union[shpb.BaseGeometry, pg.Geometry]] = None,
                  start: Union[datetime, str, None] = None) -> List[TG]:
        """
        Split the trajectory into segments following the tiling of the bounding box.

        Args:
            size: The size of the spatial tiles. If `self` has a spatial dimension and this
                argument is not provided, the tiling will be only temporal.
            duration: The duration of the temporal tiles. If `self` has a time dimension and this
                argument is not provided, the tiling will be only spatial.
            origin: The origin of the spatial tiling. If not provided, the origin will be (0, 0, 0).
            start: The start time of the temporal tiling. If not provided, the start time will be the starting time of
                the `STBox` time dimension.

        Returns:
            A :class:`list` of :class:`TPoint` objects.

        See Also:
            :meth:`STBox.tile_flat`
        """
        from ..boxes import STBox
        bbox = STBox.from_tpoint(self)
        tiles = bbox.tile_flat(size, duration, origin, start)
        return [x for x in (self.at(tile) for tile in tiles) if x]

    def as_geojson(self, option: int = 1, precision: int = 15, srs: Optional[str] = None) -> str:
        """
        Returns the trajectory as a GeoJSON string.

        Args:
            option: The option to use when serializing the trajectory.
            precision: The precision of the returned geometry.
            srs: The spatial reference system of the returned geometry.

        Returns:
            A new GeoJSON string representing the trajectory.

        MEOS Functions:
            gserialized_as_geojson
        """
        return gserialized_as_geojson(tpoint_trajectory(self._inner), option, precision, srs)

    def to_shapely_geometry(self, precision: int = 15) -> shpb.BaseGeometry:
        """
        Returns the trajectory as a Shapely geometry.

        Args:
            precision: The precision of the returned geometry.

        Returns:
            A new :class:`~shapely.geometry.base.BaseGeometry` representing the trajectory.

        MEOS Functions:
            gserialized_to_shapely_geometry
        """
        return gserialized_to_shapely_geometry(tpoint_trajectory(self._inner), precision)

    def to_dataframe(self) -> GeoDataFrame:
        """
        Returns the trajectory as a GeoPandas DataFrame.

        Returns:
            A new :class:`GeoDataFrame` representing the trajectory.
        """
        data = {
            'time': self.timestamps(),
            'geometry': [i.value() for i in self.instants()]
        }
        return GeoDataFrame(data, crs=self.srid()).set_index(keys=['time'])

    def __str__(self):
        """
        Returns the string representation of the trajectory.

        Returns:
            A new :class:`str` representing the trajectory.

        MEOS Functions:
            tpoint_out
        """
        return tpoint_as_text(self._inner, 15)

    def as_wkt(self, precision: int = 15) -> str:
        """
        Returns the trajectory as a WKT string.

        Args:
            precision: The precision of the returned geometry.

        Returns:
            A new :class:`str` representing the trajectory.

        MEOS Functions:
            tpoint_out
        """
        return tpoint_as_text(self._inner, precision)

    def as_ewkt(self, precision: int = 15) -> str:
        """
        Returns the trajectory as an EWKT string.

        Args:
            precision: The precision of the returned geometry.

        Returns:
            A new :class:`str` representing the trajectory.

        MEOS Functions:
            tpoint_as_ewkt
        """
        return tpoint_as_ewkt(self._inner, precision)


class TPointInst(TInstant[shpb.BaseGeometry, TG, TI, TS, TSS], TPoint[TG, TI, TS, TSS], ABC):
    """
    Abstract class for temporal point instants.
    """

    def value(self, precision: int = 15) -> shp.Point:
        """
        Returns the value of the temporal point instant.

        Args:
            precision: The precision of the returned geometry.

        Returns:
            A new :class:`~shapely.geometry.point.Point` representing the value of the temporal point instant.
        """
        return self.start_value(precision=precision)


class TPointSeq(TSequence[shpb.BaseGeometry, TG, TI, TS, TSS], TPoint[TG, TI, TS, TSS], ABC):
    """
    Abstract class for temporal point sequences.
    """

    @staticmethod
    def from_arrays(t: List[Union[datetime, str]], x: List[float], y: List[float], z: Optional[List[float]] = None,
                    srid: int = 0, geodetic: bool = False, lower_inc: bool = True, upper_inc: bool = False,
                    interpolation: TInterpolation = TInterpolation.LINEAR, normalize: bool = True) -> TPointSeq:
        """
        Creates a temporal point sequence from arrays of timestamps and coordinates.

        Args:
            t: The array of timestamps.
            x: The array of x coordinates.
            y: The array of y coordinates.
            z: The array of z coordinates.
            srid: The spatial reference system identifier.
            geodetic: Whether the coordinates are geodetic.
            lower_inc: Whether the lower bound is inclusive.
            upper_inc: Whether the upper bound is inclusive.
            interpolation: The interpolation method.
            normalize: Whether to normalize the timestamps.

        Returns:
            A new :class:`TPointSeq` object.

        MEOS Functions:
            tpointseq_make_coords
        """
        from ..factory import _TemporalFactory
        assert len(t) == len(x) == len(y)
        times = [datetime_to_timestamptz(ti) if isinstance(ti, datetime) else pg_timestamptz_in(ti, -1) for ti in t]
        return _TemporalFactory.create_temporal(
            tpointseq_make_coords(x, y, z, times, len(t), srid, geodetic, lower_inc, upper_inc, interpolation,
                                  normalize)
        )

    def plot(self, *args, **kwargs):
        """
        Plots the temporal point sequence.

        Args:
            *args: Additional arguments to pass to the plot function.
            **kwargs: Additional keyword arguments to pass to the plot function.

        Returns:
            List with the plotted elements.

        See Also:
            :func:`~pygeos.plotters.point_sequence_plotter.TemporalPointSequencePlotter.plot_xy`
        """
        from ..plotters import TemporalPointSequencePlotter
        return TemporalPointSequencePlotter.plot_xy(self, *args, **kwargs)


class TPointSeqSet(TSequenceSet[shpb.BaseGeometry, TG, TI, TS, TSS], TPoint[TG, TI, TS, TSS], ABC):
    """
    Abstract class for temporal point sequence sets.
    """

    def to_dataframe(self, precision: int = 15) -> GeoDataFrame:
        """
        Returns the temporal point sequence set as a GeoPandas DataFrame.

        Args:
            precision: The precision of the returned geometry.

        Returns:
            A new :class:`GeoDataFrame` representing the temporal point sequence set.
        """
        sequences = self.sequences()
        data = {
            'sequence': [i + 1 for i, seq in enumerate(sequences) for _ in range(seq.num_instants())],
            'time': [t for seq in sequences for t in seq.timestamps()],
            'geometry': [v for seq in sequences for v in seq.values(precision=precision)]
        }
        return GeoDataFrame(data, crs=self.srid()).set_index(keys=['sequence', 'time'])

    def plot(self, *args, **kwargs):
        """
        Plots the temporal point sequence set.

        Args:
            *args: Additional arguments to pass to the plot function.
            **kwargs: Additional keyword arguments to pass to the plot function.

        Returns:
            List with the plotted elements.

        See Also:
            :func:`~pygeos.plotters.point_sequenceset_plotter.TemporalPointSequenceSetPlotter.plot_xy`
        """
        from ..plotters import TemporalPointSequenceSetPlotter
        return TemporalPointSequenceSetPlotter.plot_xy(self, *args, **kwargs)


class TGeomPoint(TPoint['TGeomPoint', 'TGeomPointInst', 'TGeomPointSeq', 'TGeomPointSeqSet'], ABC):
    """
    Abstract class for temporal geometric points.
    """
    BaseClass = shp.Point
    _parse_function = tgeompoint_in

    @staticmethod
    def from_base_temporal(value: Union[pg.Geometry, shpb.BaseGeometry], base: Temporal) -> TGeomPoint:
        """
        Creates a temporal geometric point from a base geometry and the time frame of another temporal object.

        Args:
            value: The base geometry.
            base: The temporal object defining the time frame.
            interpolation: The interpolation method.

        Returns:
            A new :class:`TGeomPoint` object.

        MEOS Functions:
            tgeompoint_from_base_temp
        """
        gs = geometry_to_gserialized(value, isinstance(self, TGeogPoint))
        result = tgeompoint_from_base_temp(gs, base._inner)
        return Temporal._factory(result)

    @staticmethod
    def from_base_time(value: Union[pg.Geometry, shpb.BaseGeometry], base: Time,
                       interpolation: TInterpolation = None) -> TGeomPoint:
        """
        Creates a temporal geometric point from a base geometry and a time value.

        Args:
            value: The base geometry.
            base: The time value.
            interpolation: The interpolation method.

        Returns:
            A new :class:`TGeomPoint` object.

        MEOS Functions:
            tgeompointinst_make, tgeompointseq_from_base_timestampset,
            tgeompointseq_from_base_period, tgeompointseqset_from_base_periodset
        """
        gs = geometry_to_gserialized(value, isinstance(self, TGeogPoint))
        if isinstance(base, datetime):
            return TGeomPointInst(_inner=tgeompointinst_make(gs, datetime_to_timestamptz(base)))
        elif isinstance(base, TimestampSet):
            return TGeomPointSeq(_inner=tgeompointseq_from_base_timestampset(gs, base._inner))
        elif isinstance(base, Period):
            return TGeomPointSeq(_inner=tgeompointseq_from_base_period(gs, base._inner, interpolation))
        elif isinstance(base, PeriodSet):
            return TGeomPointSeqSet(_inner=tgeompointseqset_from_base_periodset(gs, base._inner, interpolation))
        raise TypeError(f'Operation not supported with type {base.__class__}')

    def to_geographic(self) -> TGeogPoint:
        """
        Returns a copy of `self` converted to geographic coordinates.

        Returns:
            A new :class:`TGeogPoint` object.

        MEOS Functions:
            tgeompoint_tgeogpoint
        """
        result = tgeompoint_tgeogpoint(self._inner, True)
        return Temporal._factory(result)

    def always_equal(self, value: Union[pg.Geometry, shpb.BaseGeometry]) -> bool:
        """
        Returns whether `self` is always equal to `value`.

        Args:
            value: The geometry to compare with.

        Returns:
            True if `self` is always equal to `value`, False otherwise.

        MEOS Functions:
            tgeompoint_always_eq
        """
        gs = geometry_to_gserialized(value, isinstance(self, TGeogPoint))
        return tgeompoint_always_eq(self._inner, gs)

    def always_not_equal(self, value: Union[pg.Geometry, shpb.BaseGeometry]) -> bool:
        """
        Returns whether `self` is always different to `value`.

        Args:
            value: The geometry to compare with.

        Returns:
            True if `self` is always different to `value`, False otherwise.

        MEOS Functions:
            tgeompoint_ever_eq
        """
        gs = geometry_to_gserialized(value, isinstance(self, TGeogPoint))
        return not tgeompoint_ever_eq(self._inner, gs)

    def ever_equal(self, value: Union[pg.Geometry, shpb.BaseGeometry]) -> bool:
        """
        Returns whether `self` is ever equal to `value`.

        Args:
            value: The geometry to compare with.

        Returns:
            True if `self` is ever equal to `value`, False otherwise.

        MEOS Functions:
            tgeompoint_ever_eq
        """
        gs = geometry_to_gserialized(value, isinstance(self, TGeogPoint))
        return tgeompoint_ever_eq(self._inner, gs)

    def ever_not_equal(self, value: Union[pg.Geometry, shpb.BaseGeometry]) -> bool:
        """
        Returns whether `self` is ever different to `value`.

        Args:
            value: The geometry to compare with.

        Returns:
            True if `self` is ever different to `value`, False otherwise.

        MEOS Functions:
            tgeompoint_always_eq
        """
        gs = geometry_to_gserialized(value, isinstance(self, TGeogPoint))
        return not tgeompoint_always_eq(self._inner, gs)

    def never_equal(self, value: Union[pg.Geometry, shpb.BaseGeometry]) -> bool:
        """
        Returns whether `self` is never equal to `value`.

        Args:
            value: The geometry to compare with.

        Returns:
            True if `self` is never equal to `value`, False otherwise.

        MEOS Functions:
            tgeompoint_ever_eq
        """
        gs = geometry_to_gserialized(value, isinstance(self, TGeogPoint))
        return not tgeompoint_ever_eq(self._inner, gs)

    def never_not_equal(self, value: Union[pg.Geometry, shpb.BaseGeometry]) -> bool:
        """
        Returns whether `self` is never different to `value`.

        Args:
            value: The geometry to compare with.

        Returns:
            True if `self` is never different to `value`, False otherwise.

        MEOS Functions:
            tgeompoint_always_eq
        """
        gs = geometry_to_gserialized(value, isinstance(self, TGeogPoint))
        return tgeompoint_always_eq(self._inner, gs)

    def temporal_equal(self, other: Union[pg.Point, shp.Point, Temporal]) -> TBool:
        """
        Returns the temporal equality relation between `self` and `other`.

        Args:
            other: A temporal object to compare to `self`.

        Returns:
            A :class:`TBool` with the result of the temporal equality relation.

        MEOS Functions:
            teq_tgeompoint_point, teq_temporal_temporal
        """
        if isinstance(other, pg.Point) or isinstance(other, shp.Point):
            gs = geometry_to_gserialized(other, isinstance(self, TGeogPoint))
            result = teq_tgeompoint_point(self._inner, gs)
        else:
            return super().temporal_equal(other)
        return Temporal._factory(result)

    def temporal_not_equal(self, other: Union[pg.Point, shp.Point, Temporal]) -> Temporal:
        """
        Returns the temporal inequality relation between `self` and `other`.

        Args:
            other: A temporal object to compare to `self`.

        Returns:
            A :class:`TBool` with the result of the temporal inequality relation.

        MEOS Functions:
            tne_tgeompoint_point, tne_temporal_temporal
        """
        if isinstance(other, pg.Point) or isinstance(other, shp.Point):
            gs = geometry_to_gserialized(other, isinstance(self, TGeogPoint))
            result = tne_tgeompoint_point(self._inner, gs)
        else:
            return super().temporal_not_equal(other)
        return Temporal._factory(result)

    @staticmethod
    def read_from_cursor(value, _=None):
        """
        Reads a :class:`TGeomPoint` from a database cursor. Used when automatically loading objects from the database.
        Users should use the class constructor instead.
        """
        if not value:
            return None
        if value.startswith('Interp=Stepwise;'):
            value1 = value.replace('Interp=Stepwise;', '')
            if value1[0] == '{':
                return TGeomPointSeqSet(string=value)
            else:
                return TGeomPointSeq(string=value)
        elif value[0] != '{' and value[0] != '[' and value[0] != '(':
            return TGeomPointInst(string=value)
        elif value[0] == '[' or value[0] == '(':
            return TGeomPointSeq(string=value)
        elif value[0] == '{':
            if value[1] == '[' or value[1] == '(':
                return TGeomPointSeqSet(string=value)
            else:
                return TGeomPointSeq(string=value)
        raise Exception("ERROR: Could not parse temporal point value")


class TGeogPoint(TPoint['TGeogPoint', 'TGeogPointInst', 'TGeogPointSeq', 'TGeogPointSeqSet'], ABC):
    """
    Abstract class for representing temporal geographic points.
    """
    BaseClass = shp.Point
    _parse_function = tgeogpoint_in

    @staticmethod
    def from_base_temporal(value: Union[pg.Geometry, shpb.BaseGeometry], base: Temporal) -> TGeogPoint:
        """
        Creates a temporal geographic point from a base geometry and the time frame of another temporal object.

        Args:
            value: The base geometry.
            base: The temporal object defining the time frame.
            interpolation: The interpolation method.

        Returns:
            A new :class:`TGeogPoint` object.

        MEOS Functions:
            tgeogpoint_from_base_temp
        """
        gs = geometry_to_gserialized(value, isinstance(self, TGeogPoint))
        result = tgeogpoint_from_base_temp(gs, base._inner)
        return Temporal._factory(result)

    @staticmethod
    def from_base_time(value: Union[pg.Geometry, shpb.BaseGeometry], base: Time,
                       interpolation: TInterpolation = None) -> TGeogPoint:
        """
        Creates a temporal geographic point from a base geometry and a time object.

        Args:
            value: The base geometry.
            base: The time object defining the time frame.
            interpolation: The interpolation method.

        Returns:
            A new :class:`TGeogPoint` object.

        MEOS Functions:
            tgeogpointinst_make, tgeogpointseq_from_base_timestampset,
            tgeogpointseq_from_base_period, tgeogpointseqset_from_base_periodset
        """
        gs = geometry_to_gserialized(value, isinstance(self, TGeogPoint))
        if isinstance(base, datetime):
            return TGeogPointInst(_inner=tgeogpointinst_make(gs, datetime_to_timestamptz(base)))
        elif isinstance(base, TimestampSet):
            return TGeogPointSeq(_inner=tgeogpointseq_from_base_timestampset(gs, base._inner))
        elif isinstance(base, Period):
            return TGeogPointSeq(_inner=tgeogpointseq_from_base_period(gs, base._inner, interpolation))
        elif isinstance(base, PeriodSet):
            return TGeogPointSeqSet(_inner=tgeogpointseqset_from_base_periodset(gs, base._inner, interpolation))
        raise TypeError(f'Operation not supported with type {base.__class__}')

    def to_geometric(self) -> TGeomPoint:
        """
        Converts the temporal geographic point to a temporal geometric point.

        Returns:
            A new :class:`TGeomPoint` object.

        MEOS Functions:
            tgeompoint_tgeogpoint
        """
        result = tgeompoint_tgeogpoint(self._inner, False)
        return Temporal._factory(result)

    def always_equal(self, value: Union[pg.Geometry, shpb.BaseGeometry]) -> bool:
        """
        Returns whether `self` is always equal to `value`.

        Args:
            value: The geometry to compare with.

        Returns:
            True if `self` is always equal to `value`, False otherwise.

        MEOS Functions:
            tgeogpoint_always_eq
        """
        gs = geometry_to_gserialized(value, isinstance(self, TGeogPoint))
        return tgeogpoint_always_eq(self._inner, gs)

    def always_not_equal(self, value: Union[pg.Geometry, shpb.BaseGeometry]) -> bool:
        """
        Returns whether `self` is always different to `value`.

        Args:
            value: The geometry to compare with.

        Returns:
            True if `self` is always different to `value`, False otherwise.

        MEOS Functions:
            tgeogpoint_ever_eq
        """
        gs = geometry_to_gserialized(value, isinstance(self, TGeogPoint))
        return not tgeogpoint_ever_eq(self._inner, gs)

    def ever_equal(self, value: Union[pg.Geometry, shpb.BaseGeometry]) -> bool:
        """
        Returns whether `self` is ever equal to `value`.

        Args:
            value: The geometry to compare with.

        Returns:
            True if `self` is ever equal to `value`, False otherwise.

        MEOS Functions:
            tgeogpoint_ever_eq
        """
        gs = geometry_to_gserialized(value, isinstance(self, TGeogPoint))
        return tgeogpoint_ever_eq(self._inner, gs)

    def ever_not_equal(self, value: Union[pg.Geometry, shpb.BaseGeometry]) -> bool:
        """
        Returns whether `self` is ever different to `value`.

        Args:
            value: The geometry to compare with.

        Returns:
            True if `self` is ever different to `value`, False otherwise.

        MEOS Functions:
            tgeogpoint_always_eq
        """
        gs = geometry_to_gserialized(value, isinstance(self, TGeogPoint))
        return not tgeogpoint_always_eq(self._inner, gs)

    def never_equal(self, value: Union[pg.Geometry, shpb.BaseGeometry]) -> bool:
        """
        Returns whether `self` is never equal to `value`.

        Args:
            value: The geometry to compare with.

        Returns:
            True if `self` is never equal to `value`, False otherwise.

        MEOS Functions:
            tgeogpoint_ever_eq
        """
        gs = geometry_to_gserialized(value, isinstance(self, TGeogPoint))
        return not tgeogpoint_ever_eq(self._inner, gs)

    def never_not_equal(self, value: Union[pg.Geometry, shpb.BaseGeometry]) -> bool:
        """
        Returns whether `self` is never different to `value`.

        Args:
            value: The geometry to compare with.

        Returns:
            True if `self` is never different to `value`, False otherwise.

        MEOS Functions:
            tgeogpoint_always_eq
        """
        gs = geometry_to_gserialized(value, isinstance(self, TGeogPoint))
        return tgeogpoint_always_eq(self._inner, gs)

    def temporal_equal(self, other: Union[pg.Point, shp.Point, Temporal]) -> TBool:
        """
        Returns the temporal equality relation between `self` and `other`.

        Args:
            other: A temporal object to compare to `self`.

        Returns:
            A :class:`TBool` with the result of the temporal equality relation.

        MEOS Functions:
            teq_tgeogpoint_point, teq_temporal_temporal
        """
        if isinstance(other, pg.Point) or isinstance(other, shp.Point):
            gs = geometry_to_gserialized(other, isinstance(self, TGeogPoint))
            result = teq_tgeogpoint_point(self._inner, gs)
        else:
            return super().temporal_equal(other)
        return Temporal._factory(result)

    def temporal_not_equal(self, other: Union[pg.Point, shp.Point, Temporal]) -> TBool:
        """
        Returns the temporal inequality relation between `self` and `other`.

        Args:
            other: A temporal object to compare to `self`.

        Returns:
            A :class:`TBool` with the result of the temporal inequality relation.

        MEOS Functions:
            tne_tgeogpoint_point, tne_temporal_temporal
        """
        if isinstance(other, pg.Point) or isinstance(other, shp.Point):
            gs = geometry_to_gserialized(other, isinstance(self, TGeogPoint))
            result = tne_tgeogpoint_point(self._inner, gs)
        else:
            return super().temporal_not_equal(other)
        return Temporal._factory(result)

    @staticmethod
    def read_from_cursor(value, _=None):
        """
        Reads a :class:`TGeogPoint` from a database cursor. Used when automatically loading objects from the database.
        Users should use the class constructor instead.
        """
        if not value:
            return None
        if value.startswith('Interp=Stepwise;'):
            value1 = value.replace('Interp=Stepwise;', '')
            if value1[0] == '{':
                return TGeogPointSeqSet(string=value)
            else:
                return TGeogPointSeq(string=value)
        elif value[0] != '{' and value[0] != '[' and value[0] != '(':
            return TGeogPointInst(string=value)
        elif value[0] == '[' or value[0] == '(':
            return TGeogPointSeq(string=value)
        elif value[0] == '{':
            if value[1] == '[' or value[1] == '(':
                return TGeogPointSeqSet(string=value)
            else:
                return TGeogPointSeq(string=value)
        raise Exception("ERROR: Could not parse temporal point value")


class TGeomPointInst(TPointInst['TGeomPoint', 'TGeomPointInst', 'TGeomPointSeq', 'TGeomPointSeqSet'], TGeomPoint):
    """
    Class for representing temporal geometric points at a single instant.
    """
    _make_function = lambda *args: None
    _cast_function = lambda x: None

    def __init__(self, string: Optional[str] = None, *, point: Optional[Union[str, pg.Point, shp.Point]] = None,
                 timestamp: Optional[Union[str, datetime]] = None, srid: Optional[int] = 0, _inner=None) -> None:
        super().__init__(string=string, value=point, timestamp=timestamp, _inner=_inner)
        if self._inner is None:
            self._inner = tgeompoint_in(f"SRID={srid};{point}@{timestamp}")


class TGeogPointInst(TPointInst['TGeogPoint', 'TGeogPointInst', 'TGeogPointSeq', 'TGeogPointSeqSet'], TGeogPoint):
    """
    Class for representing temporal geographic points at a single instant.
    """
    _make_function = lambda *args: None
    _cast_function = lambda x: None

    def __init__(self, string: Optional[str] = None, *,
                 point: Optional[Union[str, pg.Point, shp.Point, Tuple[float, float]]] = None,
                 timestamp: Optional[Union[str, datetime]] = None, srid: Optional[int] = 0, _inner=None) -> None:
        super().__init__(string=string, value=point, timestamp=timestamp, _inner=_inner)
        if self._inner is None:
            p = f'POINT({point[0]} {point[1]})' if isinstance(point, tuple) else f'{point}'
            self._inner = tgeogpoint_in(f"SRID={srid};{p}@{timestamp}")


class TGeomPointSeq(TPointSeq['TGeomPoint', 'TGeomPointInst', 'TGeomPointSeq', 'TGeomPointSeqSet'], TGeomPoint):
    """
    Class for representing temporal geometric points over a period of time.
    """
    ComponentClass = TGeomPointInst

    def __init__(self, string: Optional[str] = None, *, instant_list: Optional[List[Union[str, TGeomPointInst]]] = None,
                 lower_inc: bool = True, upper_inc: bool = False, expandable: Union[bool, int] = False,
                 interpolation: TInterpolation = TInterpolation.LINEAR,
                 normalize: bool = True, _inner=None):
        super().__init__(string=string, instant_list=instant_list, lower_inc=lower_inc, upper_inc=upper_inc,
                         expandable=expandable, interpolation=interpolation, normalize=normalize, _inner=_inner)


class TGeogPointSeq(TPointSeq['TGeogPoint', 'TGeogPointInst', 'TGeogPointSeq', 'TGeogPointSeqSet'], TGeogPoint):
    """
    Class for representing temporal geographic points over a period of time.
    """
    ComponentClass = TGeogPointInst

    def __init__(self, string: Optional[str] = None, *, instant_list: Optional[List[Union[str, TGeogPointInst]]] = None,
                 lower_inc: bool = True, upper_inc: bool = False, expandable: Union[bool, int] = False,
                 interpolation: TInterpolation = TInterpolation.LINEAR, normalize: bool = True, _inner=None):
        super().__init__(string=string, instant_list=instant_list, lower_inc=lower_inc, upper_inc=upper_inc,
                         expandable=expandable, interpolation=interpolation, normalize=normalize, _inner=_inner)


class TGeomPointSeqSet(TPointSeqSet['TGeomPoint', 'TGeomPointInst', 'TGeomPointSeq', 'TGeomPointSeqSet'], TGeomPoint):
    """
    Class for representing temporal geometric points over a period of time with gaps.
    """
    ComponentClass = TGeomPointSeq

    def __init__(self, string: Optional[str] = None, *, sequence_list: Optional[List[Union[str, TGeomPointSeq]]] = None,
                 normalize: bool = True, _inner=None):
        super().__init__(string=string, sequence_list=sequence_list, normalize=normalize, _inner=_inner)


class TGeogPointSeqSet(TPointSeqSet['TGeogPoint', 'TGeogPointInst', 'TGeogPointSeq', 'TGeogPointSeqSet'], TGeogPoint):
    """
    Class for representing temporal geographic points over a period of time with gaps.
    """
    ComponentClass = TGeogPointSeq

    def __init__(self, string: Optional[str] = None, *, sequence_list: Optional[List[Union[str, TGeogPointSeq]]] = None,
                 normalize: bool = True, _inner=None):
        super().__init__(string=string, sequence_list=sequence_list, normalize=normalize, _inner=_inner)<|MERGE_RESOLUTION|>--- conflicted
+++ resolved
@@ -551,13 +551,8 @@
         """
         from ..boxes import STBox
         if isinstance(other, pg.Geometry) or isinstance(other, shpb.BaseGeometry):
-<<<<<<< HEAD
-            gs = geometry_to_gserialized(other)
+            gs = geometry_to_gserialized(other, isinstance(self, TGeogPoint))
             result = edisjoint_tpoint_geo(self._inner, gs)
-=======
-            gs = geometry_to_gserialized(other, isinstance(self, TGeogPoint))
-            result = edisjoint_tpoint_tpoint(self._inner, gs)
->>>>>>> f5d634b1
         elif isinstance(other, STBox):
             result = edisjoint_tpoint_tpoint(self._inner, stbox_to_geo(other._inner))
         else:
