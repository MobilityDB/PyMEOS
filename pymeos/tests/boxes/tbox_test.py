from copy import copy
from datetime import datetime, timezone, timedelta
from spans.types import intrange, floatrange

import pytest

from pymeos import TBox, TInterpolation, TimestampSet, Period, PeriodSet, \
    TInt, TIntInst, TIntSeq, TIntSeqSet, TFloat, TFloatInst, TFloatSeq, TFloatSeqSet

from tests.conftest import TestPyMEOS


class TestTBox(TestPyMEOS):

    @staticmethod
    def assert_tbox_equality(tbox: TBox,
                             xmin: float = None,
                             xmax: float = None,
                             tmin: datetime = None,
                             tmax: datetime = None,
                             xmin_inc: bool = None,
                             xmax_inc: bool = None,
                             tmin_inc: bool = None,
                             tmax_inc: bool = None):
        if xmin is not None:
            assert tbox.xmin() == xmin
        if xmax is not None:
            assert tbox.xmax() == xmax
        if tmin is not None:
            assert tbox.tmin() == tmin
        if tmax is not None:
            assert tbox.tmax() == tmax
        if xmin_inc is not None:
            assert tbox.xmin_inc() == xmin_inc
        if xmax_inc is not None:
            assert tbox.xmax_inc() == xmax_inc
        if tmin_inc is not None:
            assert tbox.tmin_inc() == tmin_inc
        if tmax_inc is not None:
            assert tbox.tmax_inc() == tmax_inc


class TestTBoxConstructors(TestTBox):
    tbfx = TBox('TBOXFLOAT X([1,2])')
    tbt = TBox('TBOX T([2019-09-01,2019-09-02])')
    tbfxt = TBox('TBOXFLOAT XT([1,2],[2019-09-01,2019-09-02])')

    @pytest.mark.parametrize(
        'source, type, expected',
        [
            ('TBOXFLOAT X([1,2])', TBox, 'TBOXFLOAT X([1, 2])'),
            ('TBOX T([2019-09-01,2019-09-02])', TBox, 
             'TBOX T([2019-09-01 00:00:00+00, 2019-09-02 00:00:00+00])'),
            ('TBOXFLOAT XT([1,2],[2019-09-01,2019-09-02])', TBox, 
             'TBOXFLOAT XT([1, 2],[2019-09-01 00:00:00+00, 2019-09-02 00:00:00+00])')
        ],
        ids=['TBoxFloat X', 'TBox T', 'TBoxFloat XT']
    )
    def test_string_constructor(self, source, type, expected):
        tb = type(source)
        assert isinstance(tb, type)
        assert str(tb) == expected

    def test_hexwkb_constructor(self):
        source = '010321000300A01E4E713402000000F66B85340200070003000000000000F03F0000000000000040'
        tbox = TBox.from_hexwkb(source)
        self.assert_tbox_equality(tbox, 1, 2, 
                                  datetime(2019, 9, 1, tzinfo=timezone.utc),
                                  datetime(2019, 9, 2, tzinfo=timezone.utc),
                                  True, True, True, True)

    @pytest.mark.parametrize(
        'value, expected',
        [
            (1, 'TBOXINT X([1, 2))'),
            (1.5, 'TBOXFLOAT X([1.5, 1.5])'),
            (intrange(1, 2, True, True), 'TBOXINT X([1, 3))'),
            (floatrange(1.5, 2.5, True, True), 'TBOXFLOAT X([1.5, 2.5])'),
        ],
        ids=['int', 'float', 'intrange', 'floatrange']
    )
    def test_from_value_constructor(self, value, expected):
        tb = TBox.from_value(value)
        assert isinstance(tb, TBox)
        assert str(tb) == expected

    @pytest.mark.parametrize(
        'time, expected',
        [
<<<<<<< HEAD
            (datetime(2019, 9, 1), 
=======
            (datetime(2019, 9, 1),
>>>>>>> a4b72332
                'TBOX T([2019-09-01 00:00:00+00, 2019-09-01 00:00:00+00])'),
            (TimestampSet('{2019-09-01, 2019-09-02}'),
                'TBOX T([2019-09-01 00:00:00+00, 2019-09-02 00:00:00+00])'),
            (Period('[2019-09-01, 2019-09-02]'),
                'TBOX T([2019-09-01 00:00:00+00, 2019-09-02 00:00:00+00])'),
            (PeriodSet('{[2019-09-01, 2019-09-02],[2019-09-03, 2019-09-05]}'),
<<<<<<< HEAD
                'TBOX T([2019-09-01 00:00:00+00, 2019-09-02 00:00:00+00])'),
=======
                'TBOX T([2019-09-01 00:00:00+00, 2019-09-05 00:00:00+00])'),
>>>>>>> a4b72332
        ],
        ids=['Timestamp', 'TimestampSet', 'Period', 'PeriodSet']
    )
    def test_from_time_constructor(self, time, expected):
        tb = TBox.from_time(time)
        assert isinstance(tb, TBox)
        assert str(tb) == expected

<<<<<<< HEAD
    # @pytest.mark.parametrize(
        # 'value, time, expected',
        # [
            # (1, datetime(2019, 9, 1),
                # 'TBOXINT XT([1, 2),[2019-09-01 00:00:00+00, 2019-09-01 00:00:00+00])'),
            # (1.5, datetime(2019, 9, 1),
                # 'TBOXFLOAT XT([1.5, 1.5],[2019-09-01 00:00:00+00, 2019-09-01 00:00:00+00])'),
            # (intrange(1, 2, True, True), datetime(2019, 9, 1),
                # 'TBOXINT XT([1, 3),[2019-09-01 00:00:00+00, 2019-09-01 00:00:00+00])'),
            # (floatrange(1.5, 2.5, True, True), datetime(2019, 9, 1),
                # 'TBOXFLOAT XT([1.5, 2.5],[2019-09-01 00:00:00+00, 2019-09-01 00:00:00+00])'),
            # (1, Period('[2019-09-01, 2019-09-02]'),
                # 'TBOXINT XT([1, 3),[2019-09-01 00:00:00+00, 2019-09-02 00:00:00+00])'),
            # (1.5, Period('[2019-09-01, 2019-09-02]'),
                # 'TBOXFLOAT XT([1.5, 1.5],[2019-09-01 00:00:00+00, 2019-09-02 00:00:00+00])'),
            # (intrange(1, 2, True, True), Period('[2019-09-01, 2019-09-02]'),
                # 'TBOXINT XT([1, 3),[2019-09-01 00:00:00+00, 2019-09-02 00:00:00+00])'),
            # (floatrange(1.5, 2.5, True, True), Period('[2019-09-01, 2019-09-02]'),
                # 'TBOXFLOAT XT([1.5, 2.5],[2019-09-01 00:00:00+00, 2019-09-02 00:00:00+00])'),
        # ],
        # ids=['int-Timestamp', 'float-Timestamp', 'intrange-Timestamp', 'floatrange-Timestamp',
             # 'int-Period', 'float-Period', 'intrange-Period', 'floatrange-Period',]
    # )
    # def test_from_value_time_constructor(self, value, time, expected):
        # tb = TBox.from_value_time(value, time)
        # assert isinstance(tb, TBox)
        # assert str(tb) == expected
=======
    @pytest.mark.parametrize(
        'value, time, expected',
        [
            (1, datetime(2019, 9, 1),
                'TBOXINT XT([1, 2),[2019-09-01 00:00:00+00, 2019-09-01 00:00:00+00])'),
            (1.5, datetime(2019, 9, 1),
                'TBOXFLOAT XT([1.5, 1.5],[2019-09-01 00:00:00+00, 2019-09-01 00:00:00+00])'),
            (intrange(1, 2, True, True), datetime(2019, 9, 1),
                'TBOXINT XT([1, 3),[2019-09-01 00:00:00+00, 2019-09-01 00:00:00+00])'),
            (floatrange(1.5, 2.5, True, True), datetime(2019, 9, 1),
                'TBOXFLOAT XT([1.5, 2.5],[2019-09-01 00:00:00+00, 2019-09-01 00:00:00+00])'),
            (1, Period('[2019-09-01, 2019-09-02]'),
                'TBOXINT XT([1, 2),[2019-09-01 00:00:00+00, 2019-09-02 00:00:00+00])'),
            (1.5, Period('[2019-09-01, 2019-09-02]'),
                'TBOXFLOAT XT([1.5, 1.5],[2019-09-01 00:00:00+00, 2019-09-02 00:00:00+00])'),
            (intrange(1, 2, True, True), Period('[2019-09-01, 2019-09-02]'),
                'TBOXINT XT([1, 3),[2019-09-01 00:00:00+00, 2019-09-02 00:00:00+00])'),
            (floatrange(1.5, 2.5, True, True), Period('[2019-09-01, 2019-09-02]'),
                'TBOXFLOAT XT([1.5, 2.5],[2019-09-01 00:00:00+00, 2019-09-02 00:00:00+00])'),
        ],
        ids=['int-Timestamp', 'float-Timestamp', 'intrange-Timestamp', 'floatrange-Timestamp',
             'int-Period', 'float-Period', 'intrange-Period', 'floatrange-Period',]
    )
    def test_from_value_time_constructor(self, value, time, expected):
        tb = TBox.from_value_time(value, time)
        assert isinstance(tb, TBox)
        assert str(tb) == expected
>>>>>>> a4b72332

    @pytest.mark.parametrize(
        'tnumber, expected',
        [
            (TIntInst('1@2019-09-01'), 'TBOXINT XT([1, 2),[2019-09-01 00:00:00+00, 2019-09-01 00:00:00+00])'),
            (TIntSeq('{1@2019-09-01,2@2019-09-02}'), 'TBOXINT XT([1, 3),[2019-09-01 00:00:00+00, 2019-09-02 00:00:00+00])'),
            (TIntSeq('(1@2019-09-01,2@2019-09-02]'), 'TBOXINT XT([1, 3),(2019-09-01 00:00:00+00, 2019-09-02 00:00:00+00])'),
            (TIntSeqSet('{(1@2019-09-01,2@2019-09-02],(1@2019-09-03,2@2019-09-05]}'),
                'TBOXINT XT([1, 3),(2019-09-01 00:00:00+00, 2019-09-05 00:00:00+00])'),

            (TFloatInst('1.5@2019-09-01'), 'TBOXFLOAT XT([1.5, 1.5],[2019-09-01 00:00:00+00, 2019-09-01 00:00:00+00])'),
            (TFloatSeq('{1.5@2019-09-01,2.5@2019-09-02}'), 'TBOXFLOAT XT([1.5, 2.5],[2019-09-01 00:00:00+00, 2019-09-02 00:00:00+00])'),
            (TFloatSeq('[1.5@2019-09-01,2.5@2019-09-02)'), 'TBOXFLOAT XT([1.5, 2.5),[2019-09-01 00:00:00+00, 2019-09-02 00:00:00+00))'),
            (TFloatSeqSet('{[1.5@2019-09-01,2.5@2019-09-02),[1.5@2019-09-03,1.5@2019-09-05)}'),
                'TBOXFLOAT XT([1.5, 2.5),[2019-09-01 00:00:00+00, 2019-09-05 00:00:00+00))'),
        ],
        ids=['TInt Instant', 'TInt Discrete Sequence', 'TInt Sequence', 'TInt Sequence Set', 
             'TFloat Instant', 'TFloat Discrete Sequence', 'TFloat Sequence', 'TFloat Sequence Set']
    )
    def test_from_tnumber_constructor(self, tnumber, expected):
        tb = TBox.from_tnumber(tnumber)
        assert isinstance(tb, TBox)
        assert str(tb) == expected

    @pytest.mark.parametrize(
        'tbox',
        [tbfx, tbt, tbfxt],
        ids=['TBoxFloat X', 'TBox T', 'TBoxFloat XT']
    )
    def test_from_as_constructor(self, tbox):
        assert tbox == tbox.from_wkb(tbox.as_wkb())
        assert tbox == tbox.from_hexwkb(tbox.as_hexwkb())

    @pytest.mark.parametrize(
        'tbox',
        [tbfx, tbt, tbfxt],
        ids=['TBoxFloat X', 'TBox T', 'TBoxFloat XT']
    )
    def test_copy_constructor(self, tbox):
        other = copy(tbox)
        assert tbox == other
        assert tbox is not other


class TestTBoxOutputs(TestTBox):
    tbfx = TBox('TBOXFLOAT X([1,2])')
    tbt = TBox('TBOX T([2019-09-01,2019-09-02])')
    tbfxt = TBox('TBOXFLOAT XT([1,2],[2019-09-01,2019-09-02])')
                                                                  
    @pytest.mark.parametrize(
        'tbox, expected',
        [
            (tbfx, 'TBOXFLOAT X([1, 2])'),
            (tbt, 'TBOX T([2019-09-01 00:00:00+00, 2019-09-02 00:00:00+00])'),
            (tbfxt, 'TBOXFLOAT XT([1, 2],[2019-09-01 00:00:00+00, 2019-09-02 00:00:00+00])'),
        ],
        ids=['TBoxFloat X', 'TBox T', 'TBoxFloat XT']
    )
    def test_str(self, tbox, expected):
        assert str(tbox) == expected

    @pytest.mark.parametrize(
        'tbox, expected',
        [
            (tbfx, 'TBox(TBOXFLOAT X([1, 2]))'),
            (tbt, 'TBox(TBOX T([2019-09-01 00:00:00+00, 2019-09-02 00:00:00+00]))'),
            (tbfxt, 'TBox(TBOXFLOAT XT([1, 2],[2019-09-01 00:00:00+00, 2019-09-02 00:00:00+00]))'),
        ],
        ids=['TBoxFloat X', 'TBox T', 'TBoxFloat XT']
    )
    def test_repr(self, tbox, expected):
        assert repr(tbox) == expected

    @pytest.mark.parametrize(
        'tbox, expected',
        [
            (tbfx, '0101070003000000000000F03F0000000000000040'),
            (tbt, '010221000300A01E4E713402000000F66B85340200'),
            (tbfxt, '010321000300A01E4E713402000000F66B85340200070003000000000000F03F0000000000000040'),
        ],
        ids=['TBoxFloat X', 'TBox T', 'TBoxFloat XT']
    )
    def test_as_hexwkb(self, tbox, expected):
        assert tbox.as_hexwkb() == expected

    @pytest.mark.parametrize(
        'tbox, expected',
        [
            (tbfx, floatrange(1.0, 2.0, True, True)),
            (tbfxt, floatrange(1.0, 2.0, True, True)),
        ],
        ids=['TBoxFloat X', 'TBoxFloat XT']
    )
    def test_to_floatrange(self, tbox, expected):
        tb = tbox.to_floatrange()
        assert isinstance(tb, floatrange)
        assert tb == expected

    @pytest.mark.parametrize(
        'tbox, expected',
        [
            (tbt, Period('[2019-09-01, 2019-09-02]')),
            (tbfxt, Period('[2019-09-01, 2019-09-02]')),
        ],
        ids=['TBoxFloat X', 'TBoxFloat XT']
    )
    def test_to_period(self, tbox, expected):
        tb = tbox.to_period()
        assert isinstance(tb, Period)
        assert tb == expected


class TestTBoxAccessors(TestTBox):
    tbfx = TBox('TBOXFLOAT X([1,2])')
    tbt = TBox('TBOX T([2019-09-01,2019-09-02])')
    tbfxt = TBox('TBOXFLOAT XT([1,2],[2019-09-01,2019-09-02])')

    @pytest.mark.parametrize(
        'tbox, expected',
        [
            (tbfx, True),
            (tbt, False),
            (tbfxt, True)
        ],
        ids=['TBoxFloat X', 'TBox T', 'TBoxFloat XT']
    )
    def test_has_x(self, tbox, expected):
        assert tbox.has_x() == expected

    @pytest.mark.parametrize(
        'tbox, expected',
        [
            (tbfx, False),
            (tbt, True),
            (tbfxt, True)
        ],
        ids=['TBoxFloat X', 'TBox T', 'TBoxFloat XT']
    )
    def test_has_t(self, tbox, expected):
        assert tbox.has_t() == expected

    @pytest.mark.parametrize(
        'tbox, expected',
        [
            (tbfx, 1),
            (tbt, None),
            (tbfxt, 1)
        ],
        ids=['TBoxFloat X', 'TBox T', 'TBoxFloat XT']
    )
    def test_xmin(self, tbox, expected):
        assert tbox.xmin() == expected

    @pytest.mark.parametrize(
        'tbox, expected',
        [
            (tbfx, True),
            (tbt, None),
            (tbfxt, True)
        ],
        ids=['TBoxFloat X', 'TBox T', 'TBoxFloat XT']
    )
    def test_xmin_xmax_inc(self, tbox, expected):
        assert tbox.xmin_inc() == expected
        assert tbox.xmax_inc() == expected

    @pytest.mark.parametrize(
        'tbox, expected',
        [
            (tbfx, 2),
            (tbt, None),
            (tbfxt, 2)
        ],
        ids=['TBoxFloat X', 'TBox T', 'TBoxFloat XT']
    )
    def test_xmax(self, tbox, expected):
        assert tbox.xmax() == expected

    @pytest.mark.parametrize(
        'tbox, expected',
        [
            (tbfx, None),
            (tbt, datetime(year=2019, month=9, day=1, tzinfo=timezone.utc)),
            (tbfxt, datetime(year=2019, month=9, day=1, tzinfo=timezone.utc))
        ],
        ids=['TBoxFloat X', 'TBox T', 'TBoxFloat XT']
    )
    def test_tmin(self, tbox, expected):
        assert tbox.tmin() == expected

    @pytest.mark.parametrize(
        'tbox, expected',
        [
            (tbfx, None),
            (tbt, True),
            (tbfxt, True)
        ],
        ids=['TBoxFloat X', 'TBox T', 'TBoxFloat XT']
    )
    def test_tmin_tmax_inc(self, tbox, expected):
        assert tbox.tmin_inc() == expected
        assert tbox.tmax_inc() == expected

    @pytest.mark.parametrize(
        'tbox, expected',
        [
            (tbfx, None),
            (tbt, datetime(year=2019, month=9, day=2, tzinfo=timezone.utc)),
            (tbfxt, datetime(year=2019, month=9, day=2, tzinfo=timezone.utc))
        ],
        ids=['TBoxFloat X', 'TBox T', 'TBoxFloat XT']
    )
    def test_tmax(self, tbox, expected):
        assert tbox.tmax() == expected


class TestTBoxTransformations(TestTBox):
    tbfx = TBox('TBOXFLOAT X([1,2])')
    tbt = TBox('TBOX T([2019-09-01,2019-09-02])')
    tbfxt = TBox('TBOXFLOAT XT([1,2],[2019-09-01,2019-09-02])')

    @pytest.mark.parametrize(
        'tbox, expected',
        [
            (tbfx, TBox('TBOXFLOAT X([0, 3])')),
            (tbfxt, TBox('TBOXFLOAT XT([0,3],[2019-09-01, 2019-09-02])')),
        ],
        ids=['TBoxFloat X', 'TBoxFloat XT']
    )
    def test_expand_float(self, tbox, expected):
        tb = tbox.expand(1)
        assert isinstance(tb, TBox)
        assert tb == expected

    @pytest.mark.parametrize(
        'tbox, expected',
        [
            (tbt, TBox('TBOX T([2019-08-31, 2019-09-03])')),
            (tbfxt, TBox('TBOXFLOAT XT([1,2],[2019-08-31, 2019-09-03])')),
        ],
        ids=['TBox T', 'TBoxFloat XT']
    )
    def test_expand_time(self, tbox, expected):
        tb = tbox.expand(timedelta(days=1))
        assert isinstance(tb, TBox)
        assert tb == expected

    #####################################
    ## THIS TEST DOES NOT WORK CORRECTLY
    #####################################
    @pytest.mark.parametrize(
        'tbox, delta, expected',
        [(tbt, timedelta(days=4),
          TBox('TBOX T([2019-09-01,2019-09-02])')),
         (tbt, timedelta(days=-4),
          TBox('TBOX T([2019-09-01,2019-09-02])')),
         (tbt, timedelta(hours=2),
          TBox('TBOX T([2019-09-01,2019-09-02])')),
         (tbt, timedelta(hours=-2),
          TBox('TBOX T([2019-09-01,2019-09-02])')),
         ],
        ids=['positive days', 'negative days', 'positive hours', 'negative hours']
    )
    def test_shift(self, tbox, delta, expected):
        assert tbox.shift(delta) == expected

    #####################################
    ## THIS TEST DOES NOT WORK CORRECTLY
    #####################################
    @pytest.mark.parametrize(
        'tbox, delta, expected',
        [(tbt, timedelta(days=4),
          TBox('TBOX T([2019-09-01,2019-09-02])')),
        (tbt, timedelta(hours=2),
          TBox('TBOX T([2019-09-01,2019-09-02])')),
         ],
        ids=['positive days', 'positive hours']
    )
    def test_tscale(self, tbox, delta, expected):
        assert tbox.tscale(delta) == expected

    #####################################
    ## THIS TEST DOES NOT WORK CORRECTLY
    #####################################
    def test_shift_tscale(self):
        assert self.tbt.shift_tscale(timedelta(days=4), timedelta(hours=4)) == \
            TBox('TBOX T([2019-09-01,2019-09-02])')

    @pytest.mark.parametrize(
        'tbox, expected',
        [
            (TBox('TBOXFLOAT X([1.123456789,2.123456789])'), 
                TBox('TBOXFLOAT X([1.12,2.12])')),
            (TBox('TBOXFLOAT XT([1.123456789,2.123456789],[2019-09-01, 2019-09-02])'), 
                TBox('TBOXFLOAT XT([1.12,2.12],[2019-09-01, 2019-09-03])')),
        ],
        ids=['TBoxFloat X', 'TBoxFloat XT']
    )
    def test_round(self, tbox, expected):
        assert tbox.round(maxdd=2)


class TestTBoxTopologicalFunctions(TestTBox):
    tbfx = TBox('TBOXFLOAT X([1,2])')
    tbt = TBox('TBOX T([2019-09-01,2019-09-02])')
    tbfxt = TBox('TBOXFLOAT XT([1,2],[2019-09-01,2019-09-02])')

    @pytest.mark.parametrize(
        'tbox, argument, expected',
        [
            (tbfx, TBox('TBOXFLOAT X([1,3])'), False),
            (tbfx, TBox('TBOXFLOAT X((2,3])'), True),
            (tbt, TBox('TBOX T([2019-09-01,2019-09-03])'), False),
            (tbt, TBox('TBOX T((2019-09-02,2019-09-03])'), True),
            (tbfxt, TBox('TBOXFLOAT XT([1,3],[2019-09-01,2019-09-03])'), False),
            (tbfxt, TBox('TBOXFLOAT XT((2,3],[2019-09-02,2019-09-03])'), True),
        ],
        ids=['TBoxFloat X False', 'TBoxFloat X True', 'TBox T False', 'TBox T True',
             'TBoxFloat XT False', 'TBoxFloat XT True']
    )
    def test_is_adjacent(self, tbox, argument, expected):
        assert tbox.is_adjacent(argument) == expected

    @pytest.mark.parametrize(
        'tbox, argument, expected',
        [
            (tbfx, TBox('TBOXFLOAT X([2,3])'), False),
            (tbfx, TBox('TBOXFLOAT X([1,3])'), True),
            (tbt, TBox('TBOX T([2019-09-02,2019-09-03])'), False),
            (tbt, TBox('TBOX T([2019-09-01,2019-09-03])'), True),
            (tbfxt, TBox('TBOXFLOAT XT([2,3],[2019-09-02,2019-09-03])'), False),
            (tbfxt, TBox('TBOXFLOAT XT([1,3],[2019-09-01,2019-09-03])'), True),
        ],
        ids=['TBoxFloat X False', 'TBoxFloat X True', 'TBox T False', 'TBox T True',
             'TBoxFloat XT False', 'TBoxFloat XT True']
    )
    def test_is_contained_in_contains(self, tbox, argument, expected):
        assert tbox.is_contained_in(argument) == expected
        assert argument.contains(tbox) == expected

    @pytest.mark.parametrize(
        'tbox, argument, expected',
        [
            (tbfx, TBox('TBOXFLOAT X([3,3])'), False),
            (tbfx, TBox('TBOXFLOAT X([1,3])'), True),
            (tbt, TBox('TBOX T([2019-09-03,2019-09-03])'), False),
            (tbt, TBox('TBOX T([2019-09-01,2019-09-03])'), True),
            (tbfxt, TBox('TBOXFLOAT XT([3,3],[2019-09-02,2019-09-03])'), False),
            (tbfxt, TBox('TBOXFLOAT XT([1,3],[2019-09-01,2019-09-03])'), True),
        ],
        ids=['TBoxFloat X False', 'TBoxFloat X True', 'TBox T False', 'TBox T True',
             'TBoxFloat XT False', 'TBoxFloat XT True']
    )
    def test_overlaps(self, tbox, argument, expected):
        assert tbox.overlaps(argument) == expected

    @pytest.mark.parametrize(
        'tbox, argument, expected',
        [
            (tbfx, TBox('TBOXFLOAT X([3,3])'), False),
            (tbfx, TBox('TBOXFLOAT X([1,2])'), True),
            (tbt, TBox('TBOX T([2019-09-03,2019-09-03])'), False),
            (tbt, TBox('TBOX T([2019-09-01,2019-09-02])'), True),
            (tbfxt, TBox('TBOXFLOAT X([3,3])'), False),
            (tbfxt, TBox('TBOXFLOAT X([1,2])'), True),
        ],
        ids=['TBoxFloat X False', 'TBoxFloat X True', 'TBox T False', 'TBox T True',
             'TBoxFloat XT False', 'TBoxFloat XT True']
    )
    def test_is_same(self, tbox, argument, expected):
        assert tbox.is_same(argument) == expected


class TestTBoxPositionFunctions(TestTBox):
    tbfx = TBox('TBOXFLOAT X([1,2])')
    tbt = TBox('TBOX T([2019-09-01,2019-09-02])')
    tbfxt = TBox('TBOXFLOAT XT([1,2],[2019-09-01,2019-09-02])')

    @pytest.mark.parametrize(
        'tbox, argument, expected',
        [
            (tbfx, TBox('TBOXFLOAT X([1,3])'), False),
            (tbfx, TBox('TBOXFLOAT X([3,4])'), True),
            (tbfxt, TBox('TBOXFLOAT XT([1,3],[2019-09-01,2019-09-03])'), False),
            (tbfxt, TBox('TBOXFLOAT XT([3,4],[2019-09-02,2019-09-03])'), True),
        ],
        ids=['TBoxFloat X False', 'TBoxFloat X True', 'TBoxFloat XT False', 'TBoxFloat XT True']
    )
    def test_is_left_right(self, tbox, argument, expected):
        assert tbox.is_left(argument) == expected
        assert argument.is_right(tbox) == expected

    @pytest.mark.parametrize(
        'tbox, argument, expected',
        [
            (tbfx, TBox('TBOXFLOAT X([1,1])'), False),
            (tbfx, TBox('TBOXFLOAT X([3,4])'), True),
            (tbfxt, TBox('TBOXFLOAT XT([1,1],[2019-09-01,2019-09-03])'), False),
            (tbfxt, TBox('TBOXFLOAT XT([3,4],[2019-09-02,2019-09-03])'), True),
        ],
        ids=['TBoxFloat X False', 'TBoxFloat X True', 'TBoxFloat XT False', 'TBoxFloat XT True']
    )
    def test_is_over_or_left(self, tbox, argument, expected):
        assert tbox.is_over_or_left(argument) == expected

    @pytest.mark.parametrize(
        'tbox, argument, expected',
        [
            (tbfx, TBox('TBOXFLOAT X([0,1])'), False),
            (tbfx, TBox('TBOXFLOAT X([3,4])'), True),
            (tbfxt, TBox('TBOXFLOAT XT([0,1],[2019-09-01,2019-09-03])'), False),
            (tbfxt, TBox('TBOXFLOAT XT([3,4],[2019-09-02,2019-09-03])'), True),
        ],
        ids=['TBoxFloat X False', 'TBoxFloat X True', 'TBoxFloat XT False', 'TBoxFloat XT True']
    )
    def test_is_over_or_right(self, tbox, argument, expected):
        assert argument.is_over_or_right(tbox) == expected

    @pytest.mark.parametrize(
        'tbox, argument, expected',
        [
            (tbt, TBox('TBOX T([2019-09-01,2019-09-03])'), False),
            (tbt, TBox('TBOX T([2019-09-03,2019-09-03])'), True),
            (tbfxt, TBox('TBOXFLOAT XT([1,3],[2019-09-01,2019-09-03])'), False),
            (tbfxt, TBox('TBOXFLOAT XT([3,4],[2019-09-03,2019-09-03])'), True),
        ],
        ids=['TBox T False', 'TBox T True', 'TBoxFloat XT False', 'TBoxFloat XT True']
    )
    def test_is_before_after(self, tbox, argument, expected):
        assert tbox.is_before(argument) == expected
        assert argument.is_after(tbox) == expected
        
    @pytest.mark.parametrize(
        'tbox, argument, expected',
        [
            (tbt, TBox('TBOX T([2019-09-01,2019-09-01])'), False),
            (tbt, TBox('TBOX T([2019-09-03,2019-09-03])'), True),
            (tbfxt, TBox('TBOXFLOAT XT([1,3],[2019-09-01,2019-09-01])'), False),
            (tbfxt, TBox('TBOXFLOAT XT([3,4],[2019-09-03,2019-09-03])'), True),
        ],
        ids=['TBox T False', 'TBox T True', 'TBoxFloat XT False', 'TBoxFloat XT True']
    )
    def test_is_over_or_before(self, tbox, argument, expected):
        assert tbox.is_over_or_before(argument) == expected

    @pytest.mark.parametrize(
        'tbox, argument, expected',
        [
            (tbt, TBox('TBOX T([2019-09-03,2019-09-03])'), False),
            (tbt, TBox('TBOX T([2019-09-01,2019-09-03])'), True),
            (tbfxt, TBox('TBOXFLOAT XT([1,3],[2019-09-02,2019-09-03])'), False),
            (tbfxt, TBox('TBOXFLOAT XT([3,4],[2019-09-01,2019-09-03])'), True),
        ],
        ids=['TBox T False', 'TBox T True', 'TBoxFloat XT False', 'TBoxFloat XT True']
    )
    def test_is_over_or_after(self, tbox, argument, expected):
        assert tbox.is_over_or_after(argument) == expected


class TestTBoxSetFunctions(TestTBox):
    tbx1 = TBox('TBOXFLOAT X([1,2])')
    tbt1 = TBox('TBOX T([2019-09-01,2019-09-02])')
    tbxt1 = TBox('TBOXFLOAT XT([1,2],[2019-09-01,2019-09-02])')
    tbx2 = TBox('TBOXFLOAT X([2,3])')
    tbt2 = TBox('TBOX T([2019-09-02,2019-09-03])')
    tbxt2 = TBox('TBOXFLOAT XT([2,3],[2019-09-02,2019-09-03])')

    @pytest.mark.parametrize(
        'tbox1, tbox2, expected',
        [
            (tbx1, tbx2, TBox('TBOXFLOAT X([1,3])')),
            (tbt1, tbt2, TBox('TBOXFLOAT T([2019-09-01,2019-09-03])')),
            (tbxt1, tbxt2, TBox('TBOXFLOAT XT([1,3],[2019-09-01,2019-09-03])'))
        ],
        ids=['TBoxFloat X', 'TBox T', 'TBoxFloat XT']
    )
    def test_union(self, tbox1, tbox2, expected):
        assert tbox1.union(tbox2) == expected
        assert tbox1 + tbox2 == expected

    @pytest.mark.parametrize(
        'tbox1, tbox2, expected',
        [
            (tbx1, tbx2, TBox('TBOXFLOAT X([2,2])')),
            (tbt1, tbt2, TBox('TBOX T([2019-09-02,2019-09-02])')),
            (tbxt1, tbxt2, TBox('TBOXFLOAT XT([2,2],[2019-09-02,2019-09-02])'))
        ],
        ids=['TBoxFloat X', 'TBpx T', 'TBoxFloat XT']
    )
    def test_intersection(self, tbox1, tbox2, expected):
        assert tbox1.intersection(tbox2) == expected
        assert tbox1 * tbox2 == expected


class TestTBoxDistanceFunctions(TestTBox):
    tbfx = TBox('TBOXFLOAT X([1,2])')
    tbt = TBox('TBOX T([2019-09-01,2019-09-02])')
    tbfxt = TBox('TBOXFLOAT XT([1,2],[2019-09-01,2019-09-02])')

    @pytest.mark.parametrize(
        'tbox, argument, expected',
        [
            (tbfx, TBox('TBOXFLOAT X([1,3])'), 0),
            (tbfx, TBox('TBOXFLOAT X([3,4])'), 1),
            (tbfxt, TBox('TBOXFLOAT XT([1,3],[2019-09-01,2019-09-03])'), 0),
            (tbfxt, TBox('TBOXFLOAT XT([3,4],[2019-09-01,2019-09-03])'), 1),
        ],
        ids=['TBoxFloat X Intersection', 'TBoxFloat X Distance',
             'TBoxFloat XT Intersection', 'TBoxFloat XT Distance']
    )
    def test_nearest_approach_distance(self, tbox, argument, expected):
        assert tbox.nearest_approach_distance(argument) == expected


class TestTBoxComparisons(TestTBox):
    tbfxt = TBox('TBOXFLOAT XT([1,2],[2019-09-01,2019-09-02])')
    other = TBox('TBOXFLOAT XT([3,4],[2019-09-03,2019-09-04])')

    def test_eq(self):
        _ = self.tbfxt == self.other

    def test_ne(self):
        _ = self.tbfxt != self.other

    def test_lt(self):
        _ = self.tbfxt < self.other

    def test_le(self):
        _ = self.tbfxt <= self.other

    def test_gt(self):
        _ = self.tbfxt > self.other

    def test_ge(self):
        _ = self.tbfxt >= self.other<|MERGE_RESOLUTION|>--- conflicted
+++ resolved
@@ -87,22 +87,14 @@
     @pytest.mark.parametrize(
         'time, expected',
         [
-<<<<<<< HEAD
-            (datetime(2019, 9, 1), 
-=======
             (datetime(2019, 9, 1),
->>>>>>> a4b72332
                 'TBOX T([2019-09-01 00:00:00+00, 2019-09-01 00:00:00+00])'),
             (TimestampSet('{2019-09-01, 2019-09-02}'),
                 'TBOX T([2019-09-01 00:00:00+00, 2019-09-02 00:00:00+00])'),
             (Period('[2019-09-01, 2019-09-02]'),
                 'TBOX T([2019-09-01 00:00:00+00, 2019-09-02 00:00:00+00])'),
             (PeriodSet('{[2019-09-01, 2019-09-02],[2019-09-03, 2019-09-05]}'),
-<<<<<<< HEAD
-                'TBOX T([2019-09-01 00:00:00+00, 2019-09-02 00:00:00+00])'),
-=======
                 'TBOX T([2019-09-01 00:00:00+00, 2019-09-05 00:00:00+00])'),
->>>>>>> a4b72332
         ],
         ids=['Timestamp', 'TimestampSet', 'Period', 'PeriodSet']
     )
@@ -111,35 +103,6 @@
         assert isinstance(tb, TBox)
         assert str(tb) == expected
 
-<<<<<<< HEAD
-    # @pytest.mark.parametrize(
-        # 'value, time, expected',
-        # [
-            # (1, datetime(2019, 9, 1),
-                # 'TBOXINT XT([1, 2),[2019-09-01 00:00:00+00, 2019-09-01 00:00:00+00])'),
-            # (1.5, datetime(2019, 9, 1),
-                # 'TBOXFLOAT XT([1.5, 1.5],[2019-09-01 00:00:00+00, 2019-09-01 00:00:00+00])'),
-            # (intrange(1, 2, True, True), datetime(2019, 9, 1),
-                # 'TBOXINT XT([1, 3),[2019-09-01 00:00:00+00, 2019-09-01 00:00:00+00])'),
-            # (floatrange(1.5, 2.5, True, True), datetime(2019, 9, 1),
-                # 'TBOXFLOAT XT([1.5, 2.5],[2019-09-01 00:00:00+00, 2019-09-01 00:00:00+00])'),
-            # (1, Period('[2019-09-01, 2019-09-02]'),
-                # 'TBOXINT XT([1, 3),[2019-09-01 00:00:00+00, 2019-09-02 00:00:00+00])'),
-            # (1.5, Period('[2019-09-01, 2019-09-02]'),
-                # 'TBOXFLOAT XT([1.5, 1.5],[2019-09-01 00:00:00+00, 2019-09-02 00:00:00+00])'),
-            # (intrange(1, 2, True, True), Period('[2019-09-01, 2019-09-02]'),
-                # 'TBOXINT XT([1, 3),[2019-09-01 00:00:00+00, 2019-09-02 00:00:00+00])'),
-            # (floatrange(1.5, 2.5, True, True), Period('[2019-09-01, 2019-09-02]'),
-                # 'TBOXFLOAT XT([1.5, 2.5],[2019-09-01 00:00:00+00, 2019-09-02 00:00:00+00])'),
-        # ],
-        # ids=['int-Timestamp', 'float-Timestamp', 'intrange-Timestamp', 'floatrange-Timestamp',
-             # 'int-Period', 'float-Period', 'intrange-Period', 'floatrange-Period',]
-    # )
-    # def test_from_value_time_constructor(self, value, time, expected):
-        # tb = TBox.from_value_time(value, time)
-        # assert isinstance(tb, TBox)
-        # assert str(tb) == expected
-=======
     @pytest.mark.parametrize(
         'value, time, expected',
         [
@@ -167,7 +130,6 @@
         tb = TBox.from_value_time(value, time)
         assert isinstance(tb, TBox)
         assert str(tb) == expected
->>>>>>> a4b72332
 
     @pytest.mark.parametrize(
         'tnumber, expected',
